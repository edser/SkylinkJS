--- conflicted
+++ resolved
@@ -321,14 +321,8 @@
 
       expect(socket.readyState).to.equal('disconnected');
 
-<<<<<<< HEAD
-    socket.once('error', function (payload) {
-      expect(payload).to.have.all.keys({'errorType': 1, 'error': 1});
-      assert.typeOf(payload.errorType, 'string');
-      assert.instanceOf(payload.error, Error);
-=======
-      done();
->>>>>>> 607a228b
+      done();
+
     });
   });
 
@@ -351,14 +345,8 @@
         assert.instanceOf(payload.error, Error);
       });
 
-<<<<<<< HEAD
-    socket.once('error', function (payload) {
-      expect(payload).to.have.all.keys({'errorType': 1, 'error': 1});
-      assert.typeOf(payload.errorType, 'string');
-      assert.instanceOf(payload.error, Error);
-=======
       socket.connect();
->>>>>>> 607a228b
+
     });
 
     /* Beginning of Scenario: When reconnection fails */

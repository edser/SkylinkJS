(function() {

'use strict';

// Dependencies
var test = require('tape');
window.AdapterJS = null;
var skylink = require('./../publish/skylink.debug.js');
window.sw = new skylink.Skylink();

// Testing attributes
var valid_apikey = 'cdcee2a8-ca06-4719-8e95-0d78d260e8de';
var fake_apikey = 'YES-I-AM-FAKE';
var fake_secret = 'xxxxxxxxxxx';
var default_room = 'DEFAULT';
var fake_roomserver = 'http://test.com';


console.log('API: Tests the provided init() options if results are parsed correctly');
console.log('===============================================================================================');

test('init(): Testing ready state error states', function(t) {
  t.plan(1);

  var array = [];

  var temp_xhr = XMLHttpRequest;
  /* jshint ignore:start */
  XMLHttpRequest = null;
  /* jshint ignore:end */

  sw.on('readyStateChange', function(state, error) {
    console.info(state, error);
    if (error) {
      if (error.errorCode === sw.READY_STATE_CHANGE_ERROR.ADAPTER_NO_LOADED) {
        array.push(1);
        window.AdapterJS = require('./../node_modules/adapterjs/publish/adapter.screenshare.js');

        sw.init(fake_apikey);
      }
      if (error.errorCode === sw.READY_STATE_CHANGE_ERROR.NO_SOCKET_IO) {
        array.push(2);
        window.io = require('socket.io-client');
        sw.init(fake_apikey);
      }
      if (error.errorCode === sw.READY_STATE_CHANGE_ERROR.NO_XMLHTTPREQUEST_SUPPORT) {
        array.push(3);
        /* jshint ignore:start */
        XMLHttpRequest = temp_xhr;
        /* jshint ignore:end */
        sw.init(fake_apikey);
      }
<<<<<<< HEAD
      if (error.errorCode > 4 && error.errorCode !== 7) {
=======
      if (error.errorCode === sw.READY_STATE_CHANGE_ERROR.NO_WEBRTC_SUPPORT) {
        array.push(3);
        window.AdapterJS = require('./../node_modules/adapterjs/source/adapter.js');
        sw.init(fake_apikey);
      }
      if (error.errorCode > 4) {
>>>>>>> 5a05b301
        array.push(4);
      }
    }
  });

  sw.init(fake_apikey);

  setTimeout(function () {
    t.deepEqual(array, [1, 2, 3, 4], 'Ready state errors triggers as it should');
    sw.off('readyStateChange');
    t.end();
  }, 7500);
});

test('init(): Testing ready state changes when valid API Key is provided', function(t) {
  t.plan(1);

  var array = [];

  sw.on('readyStateChange', function(state) {
    array.push(state);

    if (state === sw.READY_STATE_CHANGE.COMPLETED) {
      t.deepEqual(array, [
        sw.READY_STATE_CHANGE.INIT,
        sw.READY_STATE_CHANGE.LOADING,
        sw.READY_STATE_CHANGE.COMPLETED
      ], 'Ready state changes are trigged correctly');
      t.end();
    }
  });

  sw.init(valid_apikey);

  setTimeout(function() {
    t.fail('Ready state changes does not trigger within timeout');
    t.end();
  }, 15000);
});

test('init(): Testing init parsing options', function(t) {
  t.plan(2);

  var start_date = (new Date()).toISOString();
  var credentials = 'TEST';

  var options = {
    apiKey: fake_apikey,
    defaultRoom: default_room,
    roomServer: fake_roomserver,
    region: sw.REGIONAL_SERVER.APAC1,
    enableIceTrickle: false,
    enableDataChannel: false,
    enableTURNServer: false,
    enableSTUNServer: false,
    TURNServerTransport: sw.TURN_TRANSPORT.TCP,
    credentials: {
      startDateTime: start_date,
      duration: 500,
      credentials: credentials
    },
    audioFallback: true,
    forceSSL: true,
    socketTimeout: 5500,
    audioCodec: sw.AUDIO_CODEC.ISAC,
    videoCodec: sw.VIDEO_CODEC.H264
  };

  sw.init(options);

  setTimeout(function() {
    // test options
    var test_options = {
      apiKey: sw._apiKey,
      defaultRoom: sw._defaultRoom,
      roomServer: sw._roomServer,
      region: sw._serverRegion,
      enableIceTrickle: sw._enableIceTrickle,
      enableDataChannel: sw._enableDataChannel,
      enableTURNServer: sw._enableTURN,
      enableSTUNServer: sw._enableSTUN,
      TURNServerTransport: sw._TURNTransport,
      credentials: {
        startDateTime: sw._roomStart,
        duration: sw._roomDuration,
        credentials: sw._roomCredentials
      },
      audioFallback: sw._audioFallback,
      forceSSL: sw._forceSSL,
      socketTimeout: sw._socketTimeout,
      audioCodec: sw._selectedAudioCodec,
      videoCodec: sw._selectedVideoCodec
    };
    // check if matches
    t.deepEqual(test_options, options, 'Selected init selected options matches parsed options stored');

    var pathItems = sw._path.split('?');
    var url = pathItems[0];
    var items = pathItems[1].split('&');
    var checker = {
      path: fake_roomserver + '/api/' + fake_apikey + '/' + default_room + '/' + start_date + '/' + 500,
      cred: credentials,
      rg: sw.REGIONAL_SERVER.APAC1
    };
    var passes = {
      path: false,
      cred: false,
      rg: false,
      rand: false
    }

    var i;

    for (i = 1; i < items.length; i += 1) {
      var subItems = items[i].split('=');

      if (subItems[0] === 'rand') {
        passes.rand = !!subItems[1];

      } else {
        passes[subItems[0]] = subItems[1] === checker[subItems[0]];
      }
    }

    // check path
    passes.path = checker.path === url;

    t.deepEqual(passes, {
      path: true,
      cred: true,
      rg: true,
      rand: true
    }, 'API path string is formatted correctly');
    t.end();
  }, 1000);
});

test('init(): Testing to a fallback default room when it is not provided', function(t) {
  t.plan(1);

  sw.init(fake_apikey);

  setTimeout(function() {
    // check if matches
    t.deepEqual(sw._defaultRoom, fake_apikey, 'Fallbacks to the API Key as defaultRoom when it is not provided');
    t.end();
  }, 1000);
});

})();<|MERGE_RESOLUTION|>--- conflicted
+++ resolved
@@ -50,16 +50,7 @@
         /* jshint ignore:end */
         sw.init(fake_apikey);
       }
-<<<<<<< HEAD
       if (error.errorCode > 4 && error.errorCode !== 7) {
-=======
-      if (error.errorCode === sw.READY_STATE_CHANGE_ERROR.NO_WEBRTC_SUPPORT) {
-        array.push(3);
-        window.AdapterJS = require('./../node_modules/adapterjs/source/adapter.js');
-        sw.init(fake_apikey);
-      }
-      if (error.errorCode > 4) {
->>>>>>> 5a05b301
         array.push(4);
       }
     }

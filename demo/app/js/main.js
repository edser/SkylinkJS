/********************************************************
  API Settings
*********************************************************/
var Demo = Demo || {};
Demo.FILE_SIZE_LIMIT = 1024 * 1024 * 200;
Demo.Peers = 0;
Demo.Files = [];
<<<<<<< HEAD
Demo.Streams = [];
Demo.Stats = {};
=======
Demo.Streams = {};
>>>>>>> 4a232bf8
Demo.Methods = {};
Demo.Skylink = new Skylink();

var _peerId = null;

var selectedPeers = [];

//Demo.Skylink.setLogLevel(4);

Demo.Methods.displayFileItemHTML = function (content) {
  return '<p>' + content.name + '<small style="float:right;color:#aaa;">' + content.size + ' B</small></p>' +
    ((content.isUpload) ? ('<table id="' + content.transferId + '" class="table upload-table">' +
    '<thead><tr><th colspan="2"><span class="glyphicon glyphicon-saved">' +
    '</span> Upload Status</th></tr></thead>' +
    '<tbody></tbody></table>') : ('<div class="progress progress-striped">' +
    '<div id="' + content.transferId + '" class="progress-bar ' +
    '" role="progressbar" aria-valuenow="0" aria-valuemin="0" aria-valuemax="100"' +
    ' style="width: 0%"><span>Downloading...</span></div></div>')) +
    '<p><a id="'  + content.transferId + '_btn" class="btn btn-default" ' +
    'href="' + content.data + '" style="display: ' + ((content.data.length > 1) ?
    'block' : 'none') + ';" download="' + content.name +
    '"><span class="glyphicon glyphicon-cloud-download"></span> <b>Download file</b></a></p>';
};

Demo.Methods.displayChatItemHTML = function (peerId, timestamp, content, isPrivate) {
  var Hours, Minutes, Seconds;
  if (timestamp.getHours() < 10)
    Hours = '0' + timestamp.getHours();
  else
    Hours = timestamp.getHours();
  if (timestamp.getMinutes() < 10)
    Minutes = '0' + timestamp.getMinutes();
  else
    Minutes = timestamp.getMinutes();
  if (timestamp.getSeconds() < 10)
    Seconds = '0' + timestamp.getSeconds();
  else
    Seconds = timestamp.getSeconds();

  return '<div class="chat-item list-group-item active">' +
    '<p class="list-group-item-heading">' + '<b>' + peerId + '</b>' +
    '<em title="' + timestamp.toString() + '">' + Hours +
    ':' + Minutes + ':' + Seconds +
    '</em></p>' + '<p class="list-group-item-text">' +
    (isPrivate ? '<i>[pvt msg] ' : '') + content +
    (isPrivate ? '</i>' : '') + '</p></div>';
};

Demo.Methods.displayChatMessage = function (peerId, content, isPrivate) {
  var timestamp = new Date();
  var isFile = typeof content === 'object';

  //console.info(isFile);
  var element = (isFile) ? '#file_log' : '#chat_log';
  var element_body = (isFile) ? '#file_body' : '#chat_body';
  if (isFile) {
    content = Demo.Methods.displayFileItemHTML(content);
  }

  $(element).append(Demo.Methods.displayChatItemHTML(peerId, timestamp, content, isPrivate));
  $(element_body).animate({
    scrollTop: $('#chat_body').get(0).scrollHeight
  }, 500);
};

/********************************************************
  Skylink Events
*********************************************************/
//---------------------------------------------------
Demo.Skylink.on('incomingData', function (data, transferId, peerId, transferInfo, isSelf) {
  if (transferInfo.dataType !== 'blob') {
    console.info('incomingData', data, transferId, peerId, transferInfo, isSelf);
    //displayChatItemHTML = function (peerId, timestamp, content, isPrivate)
    Demo.Methods.displayChatMessage(peerId, '<img src="' + data + '">', false);
  }
});
Demo.Skylink.on('incomingDataRequest', function (transferId, peerId, transferInfo, isSelf) {
  if (!isSelf && transferInfo.dataType !== 'blob') {
    Demo.Skylink.acceptDataTransfer(peerId, transferId, true);
  }
})
Demo.Skylink.on('dataTransferState', function (state, transferId, peerId, transferInfo, error){
  transferInfo = transferInfo || {};

  if (transferInfo.dataType !== 'blob') {
    return;
  }

  switch (state) {
  case Demo.Skylink.DATA_TRANSFER_STATE.UPLOAD_REQUEST :
    var result = confirm('Accept file "' + transferInfo.name +
      '" from ' + peerId + '?\n\n[size: ' + transferInfo.size + ']');
    Demo.Skylink.acceptDataTransfer(peerId, transferId, result);
    break;
  case Demo.Skylink.DATA_TRANSFER_STATE.UPLOAD_STARTED :
    var displayName = Demo.Skylink.getUserData();
    transferInfo.transferId = transferId;
    transferInfo.isUpload = true;
    transferInfo.data = URL.createObjectURL(transferInfo.data);
    Demo.Methods.displayChatMessage(displayName, transferInfo);
    Demo.Methods.displayChatMessage(displayName, 'File sent: ' + transferInfo.name);
    break;
  case Demo.Skylink.DATA_TRANSFER_STATE.DOWNLOAD_STARTED :
    var displayName = Demo.Skylink.getPeerInfo(transferInfo.senderPeerId).userData;
    transferInfo.transferId = transferId;
    transferInfo.data = '#';
    transferInfo.isUpload = false;
    Demo.Methods.displayChatMessage(displayName, transferInfo);
    Demo.Methods.displayChatMessage(displayName, 'File sent: ' + transferInfo.name);
    break;
  case Demo.Skylink.DATA_TRANSFER_STATE.UPLOADING :
    var displayName = Demo.Skylink.getPeerInfo(peerId).userData;
    if ($('#' + transferId).find('.' + peerId).width() < 1) {
      $('#' + transferId).append('<tr><td>' + displayName +
        '</td><td class="' + peerId + '">' + transferInfo.percentage + '%</td></tr>');
    } else {
      $('#' + transferId).find('.' + peerId).html(transferInfo.percentage + '%');
    }
    break;
  case Demo.Skylink.DATA_TRANSFER_STATE.DOWNLOADING :
    $('#' + transferId).attr('aria-valuenow', transferInfo.percentage);
    $('#' + transferId).css('width', transferInfo.percentage + '%');
    $('#' + transferId).find('span').html(transferInfo.percentage + ' %');
    break;
  case Demo.Skylink.DATA_TRANSFER_STATE.UPLOAD_COMPLETED :
    var displayName = Demo.Skylink.getPeerInfo(peerId).userData;
    Demo.Methods.displayChatMessage(displayName, 'File received: ' + transferInfo.name);
    $('#' + transferId).find('.' + peerId).html('&#10003;');
    break;
  case Demo.Skylink.DATA_TRANSFER_STATE.DOWNLOAD_COMPLETED :
    // If completed, display download button
    var displayName = Demo.Skylink.getPeerInfo(peerId).userData;
    $('#' + transferId).parent().remove();
    $('#' + transferId + '_btn').attr('href', URL.createObjectURL(transferInfo.data));
    $('#' + transferId + '_btn').css('display', 'block');
    Demo.Methods.displayChatMessage(displayName, 'File received: ' + transferInfo.name);
    break;
  case Demo.Skylink.DATA_TRANSFER_STATE.REJECTED :
    alert('User "' + peerId + '" has rejected your file');
    break;
  case Demo.Skylink.DATA_TRANSFER_STATE.ERROR :
    alert(error.transferType + ' failed. Reason: \n' +
      error.message);
    $('#' + transferId).parent().removeClass('progress-bar-info');
    $('#' + transferId).parent().addClass('progress-bar-danger');
    break;
  case Demo.Skylink.DATA_TRANSFER_STATE.CANCEL :
    alert(error.transferType + ' canceled. Reason: \n' +
      error.message);
    $('#' + transferId).parent().removeClass('progress-bar-info');
    $('#' + transferId).parent().addClass('progress-bar-danger');
  }
});
//---------------------------------------------------
Demo.Skylink.on('incomingMessage', function (message, peerId, peerInfo, isSelf) {
  Demo.Methods.displayChatMessage((isSelf) ? 'You' : peerInfo.userData,
    ((message.isDataChannel) ? 'P2P' : 'Socket') + ' -> ' + message.targetPeerId + ': ' +
    message.content, message.isPrivate);
});
//---------------------------------------------------
Demo.Skylink.on('peerRestart', function (peerId, peerInfo, isSelf){
  if (isSelf) {
    $('#isAudioMuted').css('color',
      (peerInfo.mediaStatus.audioMuted) ? 'red' : 'green');
    $('#isVideoMuted').css('color',
      (peerInfo.mediaStatus.videoMuted) ? 'red' : 'green');
  } else {
    $('#user' + peerId + ' .video').css('color',
      (peerInfo.mediaStatus.videoMuted) ? 'red' : 'green');
    $('#user' + peerId + ' .audio').css('color',
      (peerInfo.mediaStatus.audioMuted) ? 'red' : 'green');
    $('#user' + peerId + ' .name').html(peerInfo.userData);
  }

  if ($('#video' + peerId).length > 0) {
    if (!peerInfo.settings.video && !peerInfo.settings.audio) {
      $('#video' + peerId).remove();
      if (Demo.Streams[peerId]) {
        delete Demo.Streams[peerId];
      }
      return;
    }

    if (peerInfo.settings.video && peerInfo.mediaStatus.videoMuted && Demo.Streams[peerId]) {
      attachMediaStream($('#video' + peerId)[0], Demo.Streams[peerId]);
    }
  }
});
//---------------------------------------------------
Demo.Skylink.on('peerJoined', function (peerId, peerInfo, isSelf){
  if (isSelf) {
    $('#display_user_id').html(peerId);
    $('#isAudioMuted').css('color',
      (peerInfo.mediaStatus.audioMuted) ? 'red' : 'green');
    $('#isVideoMuted').css('color',
      (peerInfo.mediaStatus.videoMuted) ? 'red' : 'green');
    $('#leave_room_btn').show();
    $('#presence_panel').show();
    $('#chat_input').removeAttr('disabled');
    // If not supportive of File, FileReader, Blob quit
    if (window.File && window.FileReader && window.FileList && window.Blob) {
      $('#file_panel').show();
      $('#file_list_panel').show();
    }
  } else {
    _peerId = peerId;
    Demo.Methods.displayChatMessage('System', 'Peer ' + peerId + ' joined the room');
    var newListEntry = '<tr id="user' + peerId + '" class="badQuality">' +
      '<td><span class="name">' + peerInfo.userData + '</span><br>' +
      '<input class="select-user" target="' + peerId + '" type="checkbox" onclick="selectTargetPeer(this);"></td><td>';
    var titleList = [
      'Joined Room', 'Handshake: Welcome', 'Handshake: Offer',
      'Handshake: Answer', 'Candidate Generation state', 'ICE Connection state',
      'Peer Connection state', 'Data Channel Connection state',
      'MediaStream: Video', 'MediaStream: Audio'
    ];
    var glyphiconList = [
      'glyphicon-log-in', 'glyphicon-hand-right', 'glyphicon-hand-left',
      'glyphicon-thumbs-up', 'glyphicon-flash', 'glyphicon-magnet',
      'glyphicon-user', 'glyphicon-transfer', 'glyphicon-facetime-video video',
      'glyphicon-volume-up audio'
    ];
    for( var i = 0; i < 10; i++) {
      newListEntry += '<span class="glyphicon ' + glyphiconList[i] + ' circle ' +
        i + '" title="' + titleList[i] + '"></span>&nbsp;&nbsp;&nbsp;';
    }
    newListEntry += '</td></tr>';
    $('#presence_list').append(newListEntry);
    $('#user' + peerId + ' .0').css('color','green');
    $('#user' + peerId + ' .video').css('color',
      (peerInfo.mediaStatus.videoMuted) ? 'red' : 'green');
    $('#user' + peerId + ' .audio').css('color',
      (peerInfo.mediaStatus.audioMuted) ? 'red' : 'green');
  }
});
//---------------------------------------------------
Demo.Skylink.on('incomingStream', function (peerId, stream, isSelf, peerInfo){
  if (!isSelf) {
    Demo.Peers += 1;
  }
  var peerVideo;

  if ($('#video' + peerId).length === 0) {
    var peerElm = document.createElement('div');
    peerElm.id = 'video' + peerId;
    peerElm.className = 'col-md-6 peervideo';

    peerVideo = document.createElement('video');

    if (window.webrtcDetectedBrowser !== 'IE') {
      peerVideo.autoplay = 'autoplay';
    }

    // mutes user's video
    if (isSelf && window.webrtcDetectedBrowser !== 'IE') {
      peerVideo.muted = 'muted';
    }

    $('#peer_video_list').append(peerElm);

    peerElm.appendChild(peerVideo);

    if (!isSelf) {
      $(peerElm).append('<div class="connstats-wrapper"><button class="toggle-connstats">See Stats</button>' +
        '<div class="row connstats">' +
        '<div class="audio row"><b class="col-md-12">Audio</b><p class="col-md-6">Uploading: <span class="upload"></span></p>' +
          '<p class="col-md-6">Downloading: <span class="download"></span></p></div>' +
        '<div class="video row"><b class="col-md-12">Video</b><p class="col-md-6">Uploading: <span class="upload"></span></p>' +
          '<p class="col-md-6">Downloading: <span class="download"></span></p></div>' +
        '<div class="candidate row"><b class="col-md-12">Selected Candidate</b><p class="col-md-6">Local: <span class="local"></span></p>' +
          '<p class="col-md-6">Remote: <span class="remote"></span></p></div></div></div>');
    }

  } else {
    peerVideo = $('video' + peerId + ' video')[0];
  }

  attachMediaStream(peerVideo, stream);
  Demo.Streams[peerId] = stream;

  if (isSelf) {
    $('#isAudioMuted').css('color',
      (peerInfo.mediaStatus.audioMuted) ? 'red' : 'green');
    $('#isVideoMuted').css('color',
      (peerInfo.mediaStatus.videoMuted) ? 'red' : 'green');
  } else {
    $('#user' + peerId + ' .video').css('color',
      (peerInfo.mediaStatus.videoMuted) ? 'red' : 'green');
    $('#user' + peerId + ' .audio').css('color',
      (peerInfo.mediaStatus.audioMuted) ? 'red' : 'green');
    $('#user' + peerId + ' .name').html(peerInfo.userData);
  }

  /*if ($('#video' + peerId).find('video').length > 0) {
    if (peerInfo.mediaStatus.videoMuted) {
      $('#video' + peerId)[0].src = '';
    } else {
      $('#video' + peerId)[0].src = Demo.Streams[peerId];
    }
  }*/
});
//---------------------------------------------------
Demo.Skylink.on('mediaAccessSuccess', function (stream){
  Demo.Methods.displayChatMessage('System', 'Audio and video access is allowed.');
});
//---------------------------------------------------
Demo.Skylink.on('mediaAccessError', function (error){
  //alert((typeof error === 'object') ? error.message : error);
  Demo.Methods.displayChatMessage('System', 'Failed to join room as video and audio stream is required.');
});
//---------------------------------------------------
Demo.Skylink.on('readyStateChange', function (state, error){
  if (state === Demo.Skylink.READY_STATE_CHANGE.ERROR) {
    for (var errorCode in Demo.Skylink.READY_STATE_CHANGE_ERROR) {
      if (Demo.Skylink.READY_STATE_CHANGE_ERROR[errorCode] ===
        error.errorCode) {
        alert('An error occurred parsing and retrieving server code.\n' +
          'Error was: ' + errorCode);
        break;
      }
    }
  }
  $('#channel_status').show();
});
//---------------------------------------------------
Demo.Skylink.on('peerLeft', function (peerId, peerInfo, isSelf){
  //console.info('peerLeft', peerId, peerInfo, isSelf);
  Demo.Methods.displayChatMessage('System', 'Peer ' + peerId + ' has left the room');
  Demo.Peers -= 1;
  $('#video' + peerId).remove();
  $('#user' + peerId).remove();
  delete Demo.Streams[peerId];
  var index = selectedPeers.indexOf(peerId);

  if (index > -1) {
    selectedPeers.splice(index, 1);
  }

  delete Demo.Stats[peerId];
});

Demo.Skylink.on('sessionDisconnect', function (peerId, peerInfo){
  console.info('sessionDisconnect', peerId, peerInfo);
  Demo.Skylink.joinRoom();
});
//---------------------------------------------------
Demo.Skylink.on('handshakeProgress', function (state, peerId) {
  var stage = 0;
  switch( state ){
    case Demo.Skylink.HANDSHAKE_PROGRESS.WELCOME:
      stage = 1;
      break;
    case Demo.Skylink.HANDSHAKE_PROGRESS.OFFER:
      stage = 2;
      break;
    case Demo.Skylink.HANDSHAKE_PROGRESS.ANSWER:
      stage = 3;
      break;
  }
  for (var i=0; i<=stage; i++) {
    $('#user' + peerId + ' .' + i ).css('color', 'green');
  }
});
//---------------------------------------------------
Demo.Skylink.on('candidateGenerationState', function (state, peerId) {
  var color = 'orange';
  switch( state ){
    case Demo.Skylink.CANDIDATE_GENERATION_STATE.COMPLETED:
      color = 'green'; break;
  }
  $('#user' + peerId + ' .4' ).css('color', color);
});
//---------------------------------------------------
Demo.Skylink.on('iceConnectionState', function (state, peerId) {
  var color = 'orange';
  switch(state){
    case Demo.Skylink.ICE_CONNECTION_STATE.STARTING:
    case Demo.Skylink.ICE_CONNECTION_STATE.CLOSED:
    case Demo.Skylink.ICE_CONNECTION_STATE.FAILED:
      color = 'red';
      break;
    case Demo.Skylink.ICE_CONNECTION_STATE.CHECKING:
    case Demo.Skylink.ICE_CONNECTION_STATE.DISCONNECTED:
      color = 'orange';
      break;
    case Demo.Skylink.ICE_CONNECTION_STATE.CONNECTED:
    case Demo.Skylink.ICE_CONNECTION_STATE.COMPLETED:
      color = 'green';
      Demo.Stats[peerId] = true;
      var test = setInterval(function () {
        if (Demo.Stats[peerId]) {
          Demo.Skylink.getConnectionStatus(peerId);
        } else {
          clearInterval(test);
        }
      }, 1000);
      break;
    default:
      console.error('ICE State:', state, peerId);
  }
  $('#user' + peerId + ' .5' ).css('color', color);

  if (state === Demo.Skylink.ICE_CONNECTION_STATE.CHECKING){
    setTimeout(function(){
      if ($('#user' + peerId + ' .5' ).css('color') === 'orange') {
        $('#user' + peerId).remove();
      }
    }, 30000);
  }
});
//---------------------------------------------------
Demo.Skylink.on('peerConnectionState', function (state, peerId) {
  var color = 'red';
  switch(state){
    case Demo.Skylink.PEER_CONNECTION_STATE.HAVE_LOCAL_OFFER:
    case Demo.Skylink.PEER_CONNECTION_STATE.HAVE_REMOTE_PRANSWER:
    case Demo.Skylink.PEER_CONNECTION_STATE.HAVE_REMOTE_OFFER:
    case Demo.Skylink.PEER_CONNECTION_STATE.HAVE_LOCAL_PRANSWER:
      color = 'orange';
      break;
    case Demo.Skylink.PEER_CONNECTION_STATE.CLOSED:
      color = 'red';
      break;
    case Demo.Skylink.PEER_CONNECTION_STATE.STABLE:
      color = 'green';
      break;
  }
  $('#user' + peerId + ' .6' ).css('color', color);
});
//---------------------------------------------------
Demo.Skylink.on('dataChannelState', function (state, peerId, error, channelName, channelType) {
  if (channelType !== Demo.Skylink.DATA_CHANNEL_TYPE.MESSAGING) {
    return;
  }

  var color = 'red';
  switch (state) {
    case Demo.Skylink.DATA_CHANNEL_STATE.ERROR:
      color = 'red';
      break;
    case Demo.Skylink.DATA_CHANNEL_STATE.CONNECTING:
      color = 'orange';
      break;
    case Demo.Skylink.DATA_CHANNEL_STATE.OPEN:
      color = 'green';
      break;
  }
  $('#user' + peerId + ' .7' ).css('color', color);
});
//---------------------------------------------------
Demo.Skylink.on('peerUpdated', function (peerId, peerInfo, isSelf) {
  if (isSelf) {
    $('#isAudioMuted').css('color',
      (peerInfo.mediaStatus.audioMuted) ? 'red' : 'green');
    $('#isVideoMuted').css('color',
      (peerInfo.mediaStatus.videoMuted) ? 'red' : 'green');
  } else {
    $('#user' + peerId + ' .video').css('color',
      (peerInfo.mediaStatus.videoMuted) ? 'red' : 'green');
    $('#user' + peerId + ' .audio').css('color',
      (peerInfo.mediaStatus.audioMuted) ? 'red' : 'green');
    $('#user' + peerId + ' .name').html(peerInfo.userData);
  }

  if ($('#video' + peerId).length > 0) {
    if (!peerInfo.settings.video && !peerInfo.settings.audio) {
      $('#video' + peerId).remove();
      if (Demo.Streams[peerId]) {
        delete Demo.Streams[peerId];
      }
      return;
    }

    if (peerInfo.settings.video && peerInfo.mediaStatus.videoMuted && Demo.Streams[peerId]) {
      attachMediaStream($('#video' + peerId)[0], Demo.Streams[peerId]);
    }
  }
});
//---------------------------------------------------
Demo.Skylink.on('roomLock', function (isLocked, peerId, peerInfo, isSelf) {
  $('#display_room_status').html((isLocked) ? 'Locked' : 'Not Locked');
});
//---------------------------------------------------
Demo.Skylink.on('channelOpen', function () {
  $('#channel').css('color','green');
  $('#channel').html('Active');
});
//---------------------------------------------------
Demo.Skylink.on('channelClose', function () {
  $('#leave_room_btn').hide();
  $('#channel').css('color','red');
  $('#channel').html('Closed');
});
//---------------------------------------------------
Demo.Skylink.on('channelMessage', function (){
  $('#channel').css('color','00FF00');
  $('#channel').html('Connecting...');
  setTimeout(function () {
    $('#channel').css('color','green');
    $('#channel').html('Active');
  }, 1000);
});
//---------------------------------------------------
Demo.Skylink.on('channelError', function (error) {
  Demo.Methods.displayChatMessage('System', 'Channel Error:<br>' + (error.message || error));
});
//---------------------------------------------------
Demo.Skylink.on('mediaAccessError', function (error) {
  //alert((error.message || error));
});

Demo.Skylink.on('serverPeerJoined', function (serverPeerId, serverPeerType) {
  console.info('serverPeerJoined', serverPeerId, serverPeerType);
});

Demo.Skylink.on('serverPeerLeft', function (serverPeerId, serverPeerType) {
  console.info('serverPeerLeft', serverPeerId, serverPeerType);
});

Demo.Skylink.on('peerJoined', function (peerId, peerInfo, isSelf) {
  console.info('peerJoined', peerId, peerInfo, isSelf);
});

Demo.Skylink.on('peerLeft', function (peerId, peerInfo, isSelf) {
  console.info('peerLeft', peerId, peerInfo, isSelf);
});

Demo.Skylink.on('peerRestart', function (peerId, peerInfo, isSelf) {
  console.info('peerRestart', peerId, peerInfo, isSelf);
});

Demo.Skylink.on('incomingStream', function (peerId, stream, peerInfo, isSelf) {
  console.info('incomingStream', peerId, stream.id, isSelf);
});

Demo.Skylink.on('serverPeerRestart', function (serverPeerId, serverPeerType) {
  console.info('serverPeerRestart', serverPeerId, serverPeerType);
});

var ok = false;
Demo.Skylink.on('getConnectionStatusStateChange', function (state, peerId, stats, error) {
  //console.info('getConnectionStatusStateChange', state, peerId, stats, error);

  if (state === Demo.Skylink.GET_CONNECTION_STATUS_STATE.RETRIEVE_SUCCESS) {
    var statsElm = $('#video' + peerId).find('.connstats');
    var formatBitrate = function (val) {
      if (val < 1000) {
        return val + ' bps';
      } else if (val < 1000000) {
        return (val / 1000).toFixed(2) + ' kbps';
      } else {
        return (val / 1000000).toFixed(2) + ' mbps';
      }
    };

    if (!ok) {
      console.info('stats', stats);
      ok = true;
    }

    $(statsElm).find('.audio .upload').html(formatBitrate(stats.audio.sending.bytes) + ' - Packets (' +
      stats.audio.sending.packets + ' sent, ' + stats.audio.sending.packetsLost + ' lost)');
    $(statsElm).find('.audio .download').html(formatBitrate(stats.audio.receiving.bytes) + ' - Packets (' +
      stats.audio.receiving.packets + ' received, ' + stats.audio.receiving.packetsLost + ' lost)');
    $(statsElm).find('.video .upload').html(formatBitrate(stats.video.sending.bytes) + ' - Packets (' +
      stats.video.sending.packets + ' sent, ' + stats.video.sending.packetsLost + ' lost)');
    $(statsElm).find('.video .download').html(formatBitrate(stats.video.receiving.bytes) + ' - Packets (' +
      stats.video.receiving.packets + ' received, ' + stats.video.receiving.packetsLost + ' lost)');
    $(statsElm).find('.candidate .local').html(stats.selectedCandidate.local.ipAddress + ':' +
      stats.selectedCandidate.local.portNumber + ' - (transport: ' + stats.selectedCandidate.local.transport +
      ', type: ' + stats.selectedCandidate.local.candidateType + ')');
    $(statsElm).find('.candidate .remote').html(stats.selectedCandidate.remote.ipAddress + ':' +
      stats.selectedCandidate.remote.portNumber + ' - (transport: ' + stats.selectedCandidate.remote.transport +
      ', type: ' + stats.selectedCandidate.remote.candidateType + ')');
  }
});

Demo.Skylink.on('serverPeerRestart', function (serverPeerId, serverPeerType) {
  console.info('serverPeerRestart', serverPeerId, serverPeerType);
});

//------------- join room ---------------------------
var displayName = 'name_' + 'user_' + Math.floor((Math.random() * 1000) + 1);

Demo.Skylink.init(config, function (error, success) {
  if (success) {
    Demo.Skylink.joinRoom({
      userData: displayName,
      audio: { stereo: true },
      video: true
    });
  }
});

/********************************************************
  DOM Events
*********************************************************/
$(document).ready(function () {
  //---------------------------------------------------
  $('#display_app_id').html(config.apiKey);
  //---------------------------------------------------
  $('#chat_input').keyup(function(e) {
    e.preventDefault();
    if (e.keyCode === 13) {
      if ($('#send_data_channel').prop('checked')) {
        if (selectedPeers.length > 0) {
          Demo.Skylink.sendP2PMessage($('#chat_input').val(), selectedPeers);
        } else {
          Demo.Skylink.sendP2PMessage($('#chat_input').val());
        }
      } else {
        if (selectedPeers.length > 0) {
          Demo.Skylink.sendMessage($('#chat_input').val(), selectedPeers);
        } else {
          Demo.Skylink.sendMessage($('#chat_input').val());
        }
      }
      $('#chat_input').val('');
    }
  });
  //---------------------------------------------------
  $('#file_input').change(function() {
    Demo.Files = $(this)[0].files;
  });
  //---------------------------------------------------
  $('#dataURL_input').change(function() {
    Demo.DataURL = $(this)[0].files;
  });
  //---------------------------------------------------
  $('#send_file_btn').click(function() {
    if(!Demo.Files) {
      alert('No files selected');
      return;
    } else {
      if(Demo.Files.length > 0) {
        $(Demo.Files)[0].disabled = true;
        console.log('Button temporarily disabled to prevent crash');
      }
    }
    for(var i=0; i < Demo.Files.length; i++) {
      var file = Demo.Files[i];
      if(file.size <= Demo.FILE_SIZE_LIMIT) {
        if (selectedPeers.length > 0) {
          Demo.Skylink.sendBlobData(file, selectedPeers);
        } else {
          Demo.Skylink.sendBlobData(file);
        }
        $('#file_input').val('');
      } else {
        alert('File "' + file.name + '"" exceeded the limit of 200MB.\n' +
          'We only currently support files up to 200MB for this demo.');
      }
    }
    $('#send_file_btn')[0].disabled = false;
  });
  //---------------------------------------------------
  $('#send_dataURL_btn').click(function() {
    if(!Demo.DataURL) {
      alert('No files selected');
      return;
    } else {
      if(Demo.Files.length > 0) {
        $(Demo.Files)[0].disabled = true;
        console.log('Button temporarily disabled to prevent crash');
      }
    }

    for(var i=0; i < Demo.DataURL.length; i++) {
      var file = Demo.DataURL[i];

      var fr = new FileReader();

      fr.onload = function () {
        if(file.size <=  1024 * 1024 * 2) {
          if (selectedPeers.length > 0) {
            Demo.Skylink.sendURLData(fr.result, selectedPeers);
          } else {
            Demo.Skylink.sendURLData(fr.result);
          }
          $('#dataURL_input').val('');
        } else {
          alert('File "' + file.name + '"" exceeded the limit of 2MB.\n' +
            'We only currently support files up to 2MB for this demo.');
        }
      };

      fr.readAsDataURL(file);
    }
    $('#send_dataURL_btn')[0].disabled = false;
  });
  //---------------------------------------------------
  $('#update_user_info_btn').click(function () {
    Demo.Skylink.setUserData($('#display_user_info').val());
  });
  //---------------------------------------------------
  $('#lock_btn').click(function () {
    Demo.Skylink.lockRoom();
  });
  //---------------------------------------------------
  $('#unlock_btn').click(function () {
    Demo.Skylink.unlockRoom();
  });
  //---------------------------------------------------
  $('#enable_audio_btn').click(function () {
    Demo.Skylink.enableAudio();
  });
  //---------------------------------------------------
  $('#disable_audio_btn').click(function () {
    Demo.Skylink.disableAudio();
  });
  //---------------------------------------------------
  $('#stop_stream_btn').click(function () {
    Demo.Skylink.stopStream();
  });
  //---------------------------------------------------
  $('#enable_video_btn').click(function () {
    Demo.Skylink.enableVideo();
  });
  //---------------------------------------------------
  $('#disable_video_btn').click(function () {
    Demo.Skylink.disableVideo();
  });
  //---------------------------------------------------
  $('#leave_room_btn').click(function () {
    Demo.Skylink.leaveRoom();
  });
  $('#restart_btn').click(function () {
    Demo.Skylink.refreshConnection();
  });
  $('#message_btn').click(function () {
    for(var i=0; i<20; i++){
      Demo.Skylink.sendMessage('message'+i);
    }
  });
  $('#share_screen_btn').click(function () {
    Demo.Skylink.shareScreen(function (data, error) {
      console.info(data, error);
    });
  });
  $('#stop_screen_btn').click(function () {
    Demo.Skylink.stopScreen();
  });
  $('#peer_video_list').on('click', '.toggle-connstats', function () {
    $(this).parent().find('.connstats').slideToggle();
    $(this).attr('toggled', $(this).attr('toggled') ? '' : 'true');
    $(this).html($(this).attr('toggled') ? 'Hide Stats' : 'Show Stats');
  });

  window.selectTargetPeer = function(dom) {
    var peerId = $(dom).attr('target');
    var panelDom = $('#selected_users_panel');

    if (!dom.checked) {
      $('#' + peerId + '-selected-user').remove();

      var index = selectedPeers.indexOf(peerId);

      if (index > -1) {
        selectedPeers.splice(index, 1);
      }

      if ($(panelDom).find('.selected-users em').length === 0) {
        $(panelDom).find('.all').show();
      }
    } else {
      $(panelDom).find('.selected-users').append('<em id="' +
        peerId + '-selected-user">Peer ' + peerId + '</em>');
      $(panelDom).find('.all').show();
      selectedPeers.push(peerId);
    }
  };

  $('#clear-selected-users').click(function () {
    $('#selected_users_panel .selected-users').html('');
    $('.select-user').each(function () {
      $(this)[0].checked = false
    });
    $('#selected_users_panel .all').show();
    selectedPeers = [];
<<<<<<< HEAD
  });
});


/*(function(){

  var data = {};
  //window.candidatesCounter = {};

  Demo.Skylink.on('incomingStream', function (peerId, stream, isSelf, peerInfo) {
    data[peerId] = peerInfo;
  });

  Demo.Skylink.on('channelMessage', function (message, isSelf) {
    //console.log('messaging', message, isSelf);
  });

  Demo.Skylink.on('peerJoined', function (peerId) {
    //candidatesCounter[peerId] = [];
  });

  Demo.Skylink.on('iceConnectionState', function (state, peerId) {
    if (state === 'connected') {
      setTimeout(function () {
        Demo.Skylink._restartPeerConnection(peerId, true, false, null, true);
      }, 1);
    }
  });

})();*/
=======
  })
});
>>>>>>> 4a232bf8
<|MERGE_RESOLUTION|>--- conflicted
+++ resolved
@@ -5,12 +5,8 @@
 Demo.FILE_SIZE_LIMIT = 1024 * 1024 * 200;
 Demo.Peers = 0;
 Demo.Files = [];
-<<<<<<< HEAD
 Demo.Streams = [];
 Demo.Stats = {};
-=======
-Demo.Streams = {};
->>>>>>> 4a232bf8
 Demo.Methods = {};
 Demo.Skylink = new Skylink();
 
@@ -187,7 +183,7 @@
 
   if ($('#video' + peerId).length > 0) {
     if (!peerInfo.settings.video && !peerInfo.settings.audio) {
-      $('#video' + peerId).remove();
+      $('#video' + peerId + ' video').hide();
       if (Demo.Streams[peerId]) {
         delete Demo.Streams[peerId];
       }
@@ -195,7 +191,7 @@
     }
 
     if (peerInfo.settings.video && peerInfo.mediaStatus.videoMuted && Demo.Streams[peerId]) {
-      attachMediaStream($('#video' + peerId)[0], Demo.Streams[peerId]);
+      attachMediaStream($('#video' + peerId + ' video')[0], Demo.Streams[peerId]);
     }
   }
 });
@@ -290,6 +286,7 @@
 
   attachMediaStream(peerVideo, stream);
   Demo.Streams[peerId] = stream;
+  $(peerVideo).show();
 
   if (isSelf) {
     $('#isAudioMuted').css('color',
@@ -304,13 +301,13 @@
     $('#user' + peerId + ' .name').html(peerInfo.userData);
   }
 
-  /*if ($('#video' + peerId).find('video').length > 0) {
+  if ($('#video' + peerId + ' video').length > 0) {
     if (peerInfo.mediaStatus.videoMuted) {
-      $('#video' + peerId)[0].src = '';
+      $('#video' + peerId + ' video')[0].src = '';
     } else {
-      $('#video' + peerId)[0].src = Demo.Streams[peerId];
-    }
-  }*/
+      $('#video' + peerId + ' video')[0].src = Demo.Streams[peerId];
+    }
+  }
 });
 //---------------------------------------------------
 Demo.Skylink.on('mediaAccessSuccess', function (stream){
@@ -477,7 +474,7 @@
 
   if ($('#video' + peerId).length > 0) {
     if (!peerInfo.settings.video && !peerInfo.settings.audio) {
-      $('#video' + peerId).remove();
+      $('#video' + peerId + ' video').hide();
       if (Demo.Streams[peerId]) {
         delete Demo.Streams[peerId];
       }
@@ -790,38 +787,5 @@
     });
     $('#selected_users_panel .all').show();
     selectedPeers = [];
-<<<<<<< HEAD
-  });
-});
-
-
-/*(function(){
-
-  var data = {};
-  //window.candidatesCounter = {};
-
-  Demo.Skylink.on('incomingStream', function (peerId, stream, isSelf, peerInfo) {
-    data[peerId] = peerInfo;
-  });
-
-  Demo.Skylink.on('channelMessage', function (message, isSelf) {
-    //console.log('messaging', message, isSelf);
-  });
-
-  Demo.Skylink.on('peerJoined', function (peerId) {
-    //candidatesCounter[peerId] = [];
-  });
-
-  Demo.Skylink.on('iceConnectionState', function (state, peerId) {
-    if (state === 'connected') {
-      setTimeout(function () {
-        Demo.Skylink._restartPeerConnection(peerId, true, false, null, true);
-      }, 1);
-    }
-  });
-
-})();*/
-=======
-  })
-});
->>>>>>> 4a232bf8
+  });
+});
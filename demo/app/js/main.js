--- conflicted
+++ resolved
@@ -355,16 +355,12 @@
   Demo.Methods.displayChatMessage('System', 'Failed to join room as video and audio stream is required.');
 });
 //---------------------------------------------------
-<<<<<<< HEAD
-Demo.Skylink.on('readyStateChange', function(state, error) {
-=======
 Demo.Skylink.on('systemAction', function (action, message, reason){
   //alert((typeof error === 'object') ? error.message : error);
   Demo.Methods.displayChatMessage('System', '(' + action + ' : ' + reason + ') ' + message);
 });
 //---------------------------------------------------
 Demo.Skylink.on('readyStateChange', function (state, error){
->>>>>>> 514f5727
   if (state === Demo.Skylink.READY_STATE_CHANGE.ERROR) {
     for (var errorCode in Demo.Skylink.READY_STATE_CHANGE_ERROR) {
       if (Demo.Skylink.READY_STATE_CHANGE_ERROR[errorCode] ===
@@ -378,12 +374,7 @@
   $('#channel_status').show();
 });
 //---------------------------------------------------
-<<<<<<< HEAD
-Demo.Skylink.on('peerLeft', function(peerId, peerInfo, isSelf) {
-  //console.info('peerLeft', peerId, peerInfo, isSelf);
-=======
 Demo.Skylink.on('peerLeft', function (peerId, peerInfo, isSelf){
->>>>>>> 514f5727
   Demo.Methods.displayChatMessage('System', 'Peer ' + peerId + ' has left the room');
   Demo.Peers -= 1;
   $('#video' + peerId).remove();
@@ -399,12 +390,7 @@
   delete Demo.ShowStats[peerId];
 });
 
-<<<<<<< HEAD
-Demo.Skylink.on('sessionDisconnect', function(peerId, peerInfo) {
-  console.info('sessionDisconnect', peerId, peerInfo);
-=======
 Demo.Skylink.on('sessionDisconnect', function (peerId, peerInfo){
->>>>>>> 514f5727
   Demo.Skylink.joinRoom();
 });
 
@@ -452,19 +438,8 @@
     case Demo.Skylink.ICE_CONNECTION_STATE.CONNECTED:
     case Demo.Skylink.ICE_CONNECTION_STATE.COMPLETED:
       color = 'green';
-<<<<<<< HEAD
-      Demo.Stats[peerId] = true;
-      var test = setInterval(function() {
-        if (Demo.Stats[peerId]) {
-          Demo.Skylink.getConnectionStatus(peerId);
-        } else {
-          clearInterval(test);
-        }
-      }, 1000);
-=======
       $('#video' + peerId + ' .connstats-wrapper').show();
       Demo.ShowStats[peerId] = true;
->>>>>>> 514f5727
       break;
     default:
       console.error('ICE State:', state, peerId);
@@ -575,7 +550,6 @@
 Demo.Skylink.on('channelError', function(error) {
   Demo.Methods.displayChatMessage('System', 'Channel Error:<br>' + (error.message || error));
 });
-<<<<<<< HEAD
 //---------------------------------------------------
 Demo.Skylink.on('recordingState', function(state, recordingId, url, error) {
   console.info('recordingState', state, recordingId, url, error);
@@ -601,47 +575,8 @@
       $('#recording_' + recordingId + '_error').html('Recording session error:<br>' + (error.message || error.toString()));
   }
 });
-//---------------------------------------------------
-Demo.Skylink.on('mediaAccessError', function(error) {
-  //alert((error.message || error));
-});
-
-Demo.Skylink.on('serverPeerJoined', function(serverPeerId, serverPeerType) {
-  console.info('serverPeerJoined', serverPeerId, serverPeerType);
-});
-
-Demo.Skylink.on('serverPeerLeft', function(serverPeerId, serverPeerType) {
-  console.info('serverPeerLeft', serverPeerId, serverPeerType);
-});
-
-Demo.Skylink.on('peerJoined', function(peerId, peerInfo, isSelf) {
-  console.info('peerJoined', peerId, peerInfo, isSelf);
-});
-
-Demo.Skylink.on('peerLeft', function(peerId, peerInfo, isSelf) {
-  console.info('peerLeft', peerId, peerInfo, isSelf);
-});
-
-Demo.Skylink.on('peerRestart', function(peerId, peerInfo, isSelf) {
-  console.info('peerRestart', peerId, peerInfo, isSelf);
-});
-
-Demo.Skylink.on('incomingStream', function(peerId, stream, peerInfo, isSelf) {
-  console.info('incomingStream', peerId, stream.id, isSelf);
-});
-
-Demo.Skylink.on('serverPeerRestart', function(serverPeerId, serverPeerType) {
-  console.info('serverPeerRestart', serverPeerId, serverPeerType);
-});
-
-var ok = false;
-Demo.Skylink.on('getConnectionStatusStateChange', function(state, peerId, stats, error) {
-  //console.info('getConnectionStatusStateChange', state, peerId, stats, error);
-
-=======
 
 Demo.Skylink.on('getConnectionStatusStateChange', function (state, peerId, stats, error) {
->>>>>>> 514f5727
   if (state === Demo.Skylink.GET_CONNECTION_STATUS_STATE.RETRIEVE_SUCCESS) {
     var statsElm = $('#video' + peerId).find('.connstats');
     var formatBitrate = function(val) {
@@ -671,13 +606,6 @@
   }
 });
 
-<<<<<<< HEAD
-Demo.Skylink.on('serverPeerRestart', function(serverPeerId, serverPeerType) {
-  console.info('serverPeerRestart', serverPeerId, serverPeerType);
-});
-
-=======
->>>>>>> 514f5727
 //------------- join room ---------------------------
 var displayName = 'name_' + 'user_' + Math.floor((Math.random() * 1000) + 1);
 
@@ -831,23 +759,15 @@
       Demo.Skylink.sendMessage('message' + i);
     }
   });
-<<<<<<< HEAD
-  $('#share_screen_btn').click(function() {
-    Demo.Skylink.shareScreen(function(data, error) {
-      console.info(data, error);
-    });
-=======
   $('#share_screen_btn').click(function () {
     Demo.Skylink.shareScreen();
->>>>>>> 514f5727
   });
   $('#stop_screen_btn').click(function() {
     Demo.Skylink.stopScreen();
   });
-<<<<<<< HEAD
   $('#start_recording_btn').click(function() {
     Demo.Skylink.startRecording();
-=======
+  });
   $('#peer_video_list').on('click', '.toggle-connstats', function () {
     $(this).parent().find('.connstats').slideToggle();
     $(this).attr('toggled', $(this).attr('toggled') ? '' : 'true');
@@ -867,7 +787,6 @@
     } else {
       Demo.Stats[peerId] = false;
     }
->>>>>>> 514f5727
   });
   $('#stop_recording_btn').click(function() {
     Demo.Skylink.stopRecording();

/**
 * Current version of data transfer protocol
 * @attribute DT_PROTOCOL_VERSION
 * @type String
 * @required
 * @component DataTransfer
 * @for Skylink
 * @since 0.5.10
 */
Skylink.prototype.DT_PROTOCOL_VERSION = '0.1.0';

/**
 * The delimiter that splits the channelName and transferId.
 * @attribute _TRANSFER_DELIMITER
 * @type String
 * @required
 * @component DataTransfer
 * @for Skylink
 * @since 0.5.10
 */
Skylink.prototype._TRANSFER_DELIMITER = '_skylink__';

/**
 * The DataTransfer protocol list. The <code>data</code> object is an
 * indicator of the expected parameters to be given and received.
 * @attribute _DC_PROTOCOL_TYPE
 * @type JSON
 * @param {String} WRQ Send to initiate a DataTransfer request.
 * @param {String} ACK Send to acknowledge the DataTransfer request.
 * @param {String} DATA Send as the raw Blob chunk data based on the <code>ackN</code>
 *   received.
 * - Handle the logic based on parsing the data received as JSON. If it should fail,
 *   the expected data received should be a <code>DATA</code> request.
 * @param {String} CANCEL Send to cancel or terminate a DataTransfer.
 * @param {String} ERROR Sent when a timeout waiting for a DataTransfer response
 *   has reached its limit.
 * @param {String} MESSAGE Sends a Message object.
 * @final
 * @private
 * @for Skylink
 * @component DataTransfer
 * @since 0.5.2
 */
Skylink.prototype._DC_PROTOCOL_TYPE = {
  WRQ: 'WRQ',
  ACK: 'ACK',
  ERROR: 'ERROR',
  CANCEL: 'CANCEL',
  MESSAGE: 'MESSAGE'
};

/**
 * The list of platforms that does not support multi-transfers.
 * @attribute _INTEROP_MULTI_TRANSFERS
 * @type Array
 * @final
 * @private
 * @for Skylink
 * @component DataTransfer
 * @since 0.6.1
 */
Skylink.prototype._INTEROP_MULTI_TRANSFERS = ['Android', 'iOS'];

/**
 * The list of DataTransfer streamming types to indicate an upload stream
 * or download stream.
 * @attribute DATA_TRANSFER_TYPE
 * @type JSON
 * @param {String} UPLOAD An upload stream.
 * @param {String} DOWNLOAD A download stream.
 * @readOnly
 * @component DataTransfer
 * @for Skylink
 * @since 0.1.0
 */
Skylink.prototype.DATA_TRANSFER_TYPE = {
  UPLOAD: 'upload',
  DOWNLOAD: 'download'
};

/**
 * The list of DataTransfer states that would be triggered.
 * @attribute DATA_TRANSFER_STATE
 * @type JSON
 * @param {String} UPLOAD_REQUEST A DataTransfer request to start a transfer is received.
 * @param {String} UPLOAD_STARTED The request has been accepted and upload is starting.
 * @param {String} DOWNLOAD_STARTED The request has been accepted and download is starting.
 * @param {String} UPLOADING An ongoing upload DataTransfer is occuring.
 * @param {String} DOWNLOADING An ongoing download DataTransfer is occuring.
 * @param {String} UPLOAD_COMPLETED The upload is completed.
 * @param {String} DOWNLOAD_COMPLETED The download is completed.
 * @param {String} REJECTED A DataTransfer request is rejected by a peer.
 * @param {String} ERROR DataTransfer has waiting longer than timeout is specified.
 *   DataTransfer is aborted.
 * @readOnly
 * @component DataTransfer
 * @for Skylink
 * @since 0.4.0
 */
Skylink.prototype.DATA_TRANSFER_STATE = {
  UPLOAD_REQUEST: 'request',
  UPLOAD_STARTED: 'uploadStarted',
  DOWNLOAD_STARTED: 'downloadStarted',
  REJECTED: 'rejected',
  CANCEL: 'cancel',
  ERROR: 'error',
  UPLOADING: 'uploading',
  DOWNLOADING: 'downloading',
  UPLOAD_COMPLETED: 'uploadCompleted',
  DOWNLOAD_COMPLETED: 'downloadCompleted'
};

/**
 * Stores the list of DataTransfer uploading chunks.
 * @attribute _uploadDataTransfers
 * @type JSON
 * @private
 * @required
 * @component DataTransfer
 * @for Skylink
 * @since 0.4.1
 */
Skylink.prototype._uploadDataTransfers = {};

/**
 * Stores the list of DataTransfer uploading sessions.
 * @attribute _uploadDataSessions
 * @type JSON
 * @private
 * @required
 * @component DataTransfer
 * @for Skylink
 * @since 0.4.1
 */
Skylink.prototype._uploadDataSessions = {};

/**
 * Stores the list of DataTransfer downloading chunks.
 * @attribute _downloadDataTransfers
 * @type JSON
 * @private
 * @required
 * @component DataTransfer
 * @for Skylink
 * @since 0.4.1
 */
Skylink.prototype._downloadDataTransfers = {};

/**
 * Stores the list of DataTransfer downloading sessions.
 * @attribute _downloadDataSessions
 * @type JSON
 * @private
 * @required
 * @component DataTransfer
 * @for Skylink
 * @since 0.4.1
 */
Skylink.prototype._downloadDataSessions = {};

/**
 * Stores all the <code>setTimeout</code> objects for each
 * request received.
 * @attribute _dataTransfersTimeout
 * @type JSON
 * @private
 * @required
 * @component DataTransfer
 * @for Skylink
 * @since 0.4.1
 */
Skylink.prototype._dataTransfersTimeout = {};

/**
 * Sets a waiting timeout for the request received from the peer. Once
 * timeout has expired, an error would be thrown.
 * @method _setDataChannelTimeout
 * @param {String} peerId The responding peerId of the peer to await for
 *   response during the DataTransfer.
 * @param {Number} timeout The timeout to set in seconds.
 * @param {Boolean} [isSender=false] The flag to indicate if the response
 *    received is from the sender or the receiver.
 * @param {String} channelName The datachannel name.
 * @private
 * @component DataTransfer
 * @for Skylink
 * @since 0.5.0
 */
Skylink.prototype._setDataChannelTimeout = function(peerId, timeout, isSender, channelName) {
  var self = this;
  if (!self._dataTransfersTimeout[channelName]) {
    self._dataTransfersTimeout[channelName] = null;
  }
  var type = (isSender) ? self.DATA_TRANSFER_TYPE.UPLOAD :
    self.DATA_TRANSFER_TYPE.DOWNLOAD;

  self._dataTransfersTimeout[channelName] = setTimeout(function() {
    var name;
    if (self._dataTransfersTimeout[channelName][type]) {
      if (isSender) {
        name = self._uploadDataSessions[channelName].name;
        delete self._uploadDataTransfers[channelName];
        delete self._uploadDataSessions[channelName];
      } else {
        name = self._downloadDataSessions[channelName].name;
        delete self._downloadDataTransfers[channelName];
        delete self._downloadDataSessions[channelName];
      }

      self._sendDataChannelMessage(peerId, {
        type: self._DC_PROTOCOL_TYPE.ERROR,
        sender: self._user.sid,
        name: name,
        content: 'Connection Timeout. Longer than ' + timeout +
          ' seconds. Connection is abolished.',
        isUploadError: isSender
      }, channelName);
      // TODO: Find a way to add channel name so it's more specific
      log.error([peerId, 'RTCDataChannel', channelName, 'Failed transfering data:'],
        'Transfer ' + ((isSender) ? 'for': 'from') + ' ' + peerId +
        ' failed. Connection timeout');
      self._clearDataChannelTimeout(peerId, isSender, channelName);
    }
  }, 1000 * timeout);
};

/**
 * Clears the timeout set for the DataTransfer.
 * @method _clearDataChannelTimeout
 * @param {String} peerId The responding peerId of the peer to await for
 *    response during the DataTransfer.
 * @param {Boolean} [isSender=false] The flag to indicate if the response
 *    received is from the sender or the receiver.
 * @param {String} channelName The datachannel name.
 * @private
 * @component DataTransfer
 * @for Skylink
 * @since 0.5.0
 */
Skylink.prototype._clearDataChannelTimeout = function(peerId, isSender, channelName) {
  if (this._dataTransfersTimeout[channelName]) {
    clearTimeout(this._dataTransfersTimeout[channelName]);
    delete this._dataTransfersTimeout[channelName];
    log.debug([peerId, 'RTCDataChannel', channelName, 'Clear datachannel timeout']);
  } else {
    log.debug([peerId, 'RTCDataChannel', channelName, 'Unable to find timeouts. ' +
      'Not clearing the datachannel timeouts']);
  }
};

/**
 * Initiates a DataTransfer with the peer.
 * @method _sendBlobDataToPeer
 * @param {Blob} data The Blob data to send.
 * @param {JSON} dataInfo The Blob data information.
 * @param {String} dataInfo.transferId The transferId of the DataTransfer.
 * @param {String} dataInfo.name The Blob data name.
 * @param {Number} [dataInfo.timeout=60] The timeout set to await for response from peer.
 * @param {Number} dataInfo.size The Blob data size.
 * @param {Boolean} data.target The real peerId to send data to, in the case where MCU is enabled.
 * @param {String} [targetPeerId] The peerId of the peer to start the DataTransfer.
 *    To start the DataTransfer to all peers, set as <code>null</code>.
 * @param {Boolean} isPrivate The flag to indicate if the DataTransfer is broadcasted to other
 *    peers or sent to the peer privately.
 * @param {String} transferId The transfer ID of the transfer.
 * @return {String} The target datachannel ID that would do the transfer.
 * @private
 * @component DataTransfer
 * @for Skylink
 * @since 0.5.5
 */
Skylink.prototype._sendBlobDataToPeer = function(data, dataInfo, targetPeerId, isPrivate) {
  var self = this;
  //If there is MCU then directs all messages to MCU
  var targetChannel = targetPeerId;//(self._hasMCU) ? 'MCU' : targetPeerId;
  var targetPeerList = [];

  var binarySize = parseInt((dataInfo.size * (4 / 3)).toFixed(), 10);
  var binaryChunkSize = 0;
  var chunkSize = 0;
  var i;
  var hasSend = false;

  // move list of peers to targetPeerList
  /*if (self._hasMCU) {
    if (Array.isArray(targetPeerList)) {
      targetPeerList = targetPeerId;
    } else {
      targetPeerList = [targetPeerId];
    }
    targetPeerId = 'MCU';
  }*/

  if (dataInfo.dataType !== 'blob') {
    // output: 1616
    binaryChunkSize = self._CHUNK_DATAURL_SIZE;
    chunkSize = self._CHUNK_DATAURL_SIZE;
    binarySize = dataInfo.size;
  } else if (window.webrtcDetectedBrowser === 'firefox') {
    // output: 16384
    binaryChunkSize = self._MOZ_CHUNK_FILE_SIZE * (4 / 3);
    chunkSize = self._MOZ_CHUNK_FILE_SIZE;
  } else {
    // output: 65536
    binaryChunkSize = parseInt((self._CHUNK_FILE_SIZE * (4 / 3)).toFixed(), 10);
    chunkSize = self._CHUNK_FILE_SIZE;
  }

  var throwTransferErrorFn = function (message) {
    // MCU targetPeerId case - list of peers
    /*if (self._hasMCU) {
      for (i = 0; i < targetPeerList.length; i++) {
        var peerId = targetPeerList[i];
        self._trigger('dataTransferState', self.DATA_TRANSFER_STATE.ERROR,
          dataInfo.transferId, peerId, {
            name: dataInfo.name,
            size: dataInfo.size,
            percentage: 0,
            data: null,
            dataType: dataInfo.dataType,
            senderPeerId: self._user.sid,
            timeout: dataInfo.timeout
          },{
            message: message,
            transferType: self.DATA_TRANSFER_TYPE.UPLOAD
        });
      }
    } else {*/
      self._trigger('dataTransferState', self.DATA_TRANSFER_STATE.ERROR,
        dataInfo.transferId, targetPeerId, {
          name: dataInfo.name,
          size: dataInfo.size,
          percentage: 0,
          data: null,
          dataType: dataInfo.dataType,
          senderPeerId: self._user.sid,
          timeout: dataInfo.timeout
        },{
          message: message,
          transferType: self.DATA_TRANSFER_TYPE.UPLOAD
      });
    //}
  };

  var startTransferFn = function (targetId, channel) {
    if (!hasSend) {
      hasSend = true;
      var payload = {
        type: self._DC_PROTOCOL_TYPE.WRQ,
        sender: self._user.sid,
        agent: window.webrtcDetectedBrowser,
        version: window.webrtcDetectedVersion,
        name: dataInfo.name,
        size: binarySize,
        dataType: dataInfo.dataType,
        chunkSize: binaryChunkSize,
        timeout: dataInfo.timeout,
        target: self._hasMCU ? 'MCU' : targetPeerId,
        isPrivate: !!isPrivate
      };

      if (self._hasMCU) {
        // if has MCU and is public, do not send individually
        self._sendDataChannelMessage('MCU', payload);
        try {
          var mainChannel = self._dataChannels.MCU.main.label;
          self._setDataChannelTimeout('MCU', dataInfo.timeout, true, mainChannel);
        } catch (error) {
          log.error(['MCU', 'RTCDataChannel', 'MCU', 'Failed setting datachannel ' +
            'timeout for MCU'], error);
        }
      } else {
        // if has MCU and is public, do not send individually
        self._sendDataChannelMessage(targetId, payload, channel);
        self._setDataChannelTimeout(targetId, dataInfo.timeout, true, channel);
      }

    }
  };

  log.log([targetPeerId, 'RTCDataChannel', targetChannel, 'Chunk size of data:'], {
    chunkSize: chunkSize,
    binaryChunkSize: binaryChunkSize,
    transferId: dataInfo.transferId,
    dataType: dataInfo.dataType
  });


  var supportMulti = false;
  var peerAgent = (self._peerInformations[targetPeerId] || {}).agent;

  if (!peerAgent && !peerAgent.name) {
    log.error([targetPeerId, 'RTCDataChannel', targetChannel, 'Aborting transfer to peer ' +
      'as peer agent information for peer does not exists'], dataInfo);
    throwTransferErrorFn('Peer agent information for peer does not exists');
    return;
  }

  if (self._INTEROP_MULTI_TRANSFERS.indexOf(peerAgent.name) === -1) {

    targetChannel = targetPeerId + '-' + dataInfo.transferId;
    supportMulti = true;

    if (!(self._dataChannels[targetPeerId] || {}).main) {
      log.error([targetPeerId, 'RTCDataChannel', targetChannel,
        'Main datachannel does not exists'], dataInfo);
      throwTransferErrorFn('Main datachannel does not exists');
      return;

    } else if (self._dataChannels[targetPeerId].main.readyState !==
      self.DATA_CHANNEL_STATE.OPEN) {
      log.error([targetPeerId, 'RTCDataChannel', targetChannel,
        'Main datachannel is not opened'], {
          transferId: dataInfo.transferId,
          readyState: self._dataChannels[targetPeerId].main.readyState
      });
      throwTransferErrorFn('Main datachannel is not opened');
      return;
    }

    self._dataChannels[targetPeerId][targetChannel] =
      self._createDataChannel(targetPeerId, self.DATA_CHANNEL_TYPE.DATA, null, targetChannel);

  } else {
    var ongoingTransfer = null;

    if (self._uploadDataSessions[targetChannel]) {
      ongoingTransfer = self.DATA_TRANSFER_TYPE.UPLOAD;
    } else if (self._downloadDataSessions[targetChannel]) {
      ongoingTransfer = self.DATA_TRANSFER_TYPE.DOWNLOAD;
    }

    if (ongoingTransfer) {
      log.error([targetPeerId, 'RTCDataChannel', targetChannel, 'User have ongoing ' +
        ongoingTransfer + ' transfer session with peer. Unable to send data'], dataInfo);
      throwTransferErrorFn('Another ' + ongoingTransfer +
        ' transfer is ongoing. Unable to send data.');
      return;
    }
  }

  if (dataInfo.dataType === 'blob') {
    self._uploadDataTransfers[targetChannel] = self._chunkBlobData(data, chunkSize);
  } else {
    self._uploadDataTransfers[targetChannel] = self._chunkDataURL(data, chunkSize);
  }

  self._uploadDataSessions[targetChannel] = {
    name: dataInfo.name,
    size: binarySize,
    isUpload: true,
    senderPeerId: self._user.sid,
    transferId: dataInfo.transferId,
    percentage: 0,
    timeout: dataInfo.timeout,
    chunkSize: chunkSize,
    dataType: dataInfo.dataType
  };

  if (supportMulti) {
    self._condition('dataChannelState', function () {
      startTransferFn(targetPeerId, targetChannel);
    }, function () {
      return self._dataChannels[targetPeerId][targetChannel].readyState ===
        self.DATA_CHANNEL_STATE.OPEN;
    }, function (state) {
      return state === self.DATA_CHANNEL_STATE.OPEN;
    });
  } else {
    startTransferFn(targetChannel, targetChannel);
  }

  return targetChannel;
};

/**
 * Handles the DataTransfer protocol stage and invokes the related handler function.
 * @method _dataChannelProtocolHandler
 * @param {String|Object} data The DataTransfer data received from the DataChannel.
 * @param {String} senderPeerId The peerId of the sender.
 * @param {String} channelName The DataChannel name related to the DataTransfer.
 * @param {String} channelType The DataChannel type.
 * @private
 * @component DataTransfer
 * @for Skylink
 * @since 0.5.2
 */
Skylink.prototype._dataChannelProtocolHandler = function(dataString, peerId, channelName, channelType) {
  // PROTOCOL ESTABLISHMENT

  if (!(this._peerInformations[peerId] || {}).agent) {
    log.error([peerId, 'RTCDataChannel', channelName, 'Peer informations is missing during protocol ' +
      'handling. Dropping packet'], dataString);
    return;
  }

  /*var useChannel = channelName;
  var peerAgent = this._peerInformations[peerId].agent.name;

  if (channelType === this.DATA_CHANNEL_TYPE.MESSAGING ||
    this._INTEROP_MULTI_TRANSFERS[peerAgent] > -1) {
    useChannel = peerId;
  }*/

  if (typeof dataString === 'string') {
    var data = {};
    try {
      data = JSON.parse(dataString);
    } catch (error) {
      log.debug([peerId, 'RTCDataChannel', channelName, 'Received from peer ->'], {
        type: 'DATA',
        data: dataString
      });
      this._DATAProtocolHandler(peerId, dataString,
        this.DATA_TRANSFER_DATA_TYPE.BINARY_STRING, channelName);
      return;
    }
    log.debug([peerId, 'RTCDataChannel', channelName, 'Received from peer ->'], {
      type: data.type,
      data: data
    });
    switch (data.type) {
    case this._DC_PROTOCOL_TYPE.WRQ:
      this._WRQProtocolHandler(peerId, data, channelName);
      break;
    case this._DC_PROTOCOL_TYPE.ACK:
      this._ACKProtocolHandler(peerId, data, channelName);
      break;
    case this._DC_PROTOCOL_TYPE.ERROR:
      this._ERRORProtocolHandler(peerId, data, channelName);
      break;
    case this._DC_PROTOCOL_TYPE.CANCEL:
      this._CANCELProtocolHandler(peerId, data, channelName);
      break;
    case this._DC_PROTOCOL_TYPE.MESSAGE: // Not considered a protocol actually?
      this._MESSAGEProtocolHandler(peerId, data, channelName);
      break;
    default:
      log.error([peerId, 'RTCDataChannel', channelName, 'Unsupported message ->'], {
        type: data.type,
        data: data
      });
    }
  }
};

/**
 * Handles the WRQ request.
 * @method _WRQProtocolHandler
 * @param {String} senderPeerId The peerId of the sender.
 * @param {JSON} data The WRQ data object.
 * @param {String} data.agent The peer's browser agent.
 * @param {Number} data.version The peer's browser version.
 * @param {String} data.name The Blob name.
 * @param {Number} data.size The Blob size.
 * @param {Number} data.chunkSize The Blob chunk size expected to receive.
 * @param {Number} data.timeout The timeout to wait for the packet response.
 * @param {Boolean} data.isPrivate The flag to indicate if the data is
 *   sent as a private request.
 * @param {String} data.sender The sender's peerId.
 * @param {String} data.type Protocol step: <code>"WRQ"</code>.
 * @param {String} channelName The DataChannel name related to the DataTransfer.
 * @trigger dataTransferState
 * @private
 * @component DataTransfer
 * @for Skylink
 * @since 0.5.2
 */
Skylink.prototype._WRQProtocolHandler = function(peerId, data, channelName) {
  var transferId = channelName + this._TRANSFER_DELIMITER + (new Date()).getTime();

  log.log([peerId, 'RTCDataChannel', channelName,
    'Received file request from peer:'], data);

  var name = data.name;
  var binarySize = data.size;
  var expectedSize = data.chunkSize;
  var timeout = data.timeout;

  this._downloadDataSessions[channelName] = {
    transferId: transferId,
    name: name,
    isUpload: false,
    senderPeerId: peerId,
    size: binarySize,
    percentage: 0,
    dataType: data.dataType,
    ackN: 0,
    receivedSize: 0,
    chunkSize: expectedSize,
    timeout: timeout
  };
  this._trigger('dataTransferState', this.DATA_TRANSFER_STATE.UPLOAD_REQUEST,
    transferId, peerId, {
      name: name,
      size: binarySize,
      percentage: 0,
      data: null,
      dataType: data.dataType,
      senderPeerId: peerId,
      timeout: timeout
  });
  this._trigger('incomingDataRequest', transferId, peerId, {
    name: name,
    size: binarySize,
    percentage: 0,
    dataType: data.dataType,
    senderPeerId: peerId,
    timeout: timeout
  }, false);
};

/**
 * Handles the ACK request.
 * @method _ACKProtocolHandler
 * @param {String} senderPeerId The peerId of the sender.
 * @param {JSON} data The ACK data object.
 * @param {String} data.ackN The current index of the Blob chunk array to
 *   receive from.
 * <ul>
 * <li><code>0</code> The request is accepted and sender sends the first packet.</li>
 * <li><code>>0</code> The current packet number from Blob array being sent.</li>
 * <li><code>-1</code> The request is rejected and sender cancels the transfer.</li>
 * </ul>
 * @param {String} data.sender The sender's peerId.
 * @param {String} data.type Protocol step: <code>"ACK"</code>.
 * @param {String} channelName The DataChannel name related to the DataTransfer.
 * @trigger dataTransferState
 * @private
 * @component DataTransfer
 * @for Skylink
 * @since 0.5.2
 */
Skylink.prototype._ACKProtocolHandler = function(peerId, data, channelName) {
  var self = this;
  var ackN = data.ackN;
  var transferStatus = self._uploadDataSessions[channelName];

  if (!transferStatus) {
    log.error([peerId, 'RTCDataChannel', channelName, 'Ignoring data received as ' +
      'upload data transfers is empty'], {
        status: transferStatus,
        data: data
    });
    return;
  }
  //peerId = (peerId === 'MCU') ? data.sender : peerId;
  var chunksLength = self._uploadDataTransfers[channelName].length;
  var transferId = transferStatus.transferId;
  var timeout = transferStatus.timeout;

  self._clearDataChannelTimeout(peerId, true, channelName);
  log.log([peerId, 'RTCDataChannel', channelName, 'ACK stage (' +
    transferStatus.transferId + ') ->'], ackN + ' / ' + chunksLength);

  if (ackN > -1) {
    // Still uploading
    if (ackN < chunksLength) {
      var sendDataFn = function (base64BinaryString) {
        var percentage = parseFloat((((ackN + 1) / chunksLength) * 100).toFixed(2), 10);

        self._uploadDataSessions[channelName].percentage = percentage;

        self._sendDataChannelMessage(peerId, base64BinaryString, channelName);
        self._setDataChannelTimeout(peerId, timeout, true, channelName);

        // to prevent from firing upload = 100;
        if (percentage !== 100) {
          self._trigger('dataTransferState', self.DATA_TRANSFER_STATE.UPLOADING,
            transferId, peerId, {
              name: transferStatus.name,
              size: transferStatus.size,
              percentage: percentage,
              data: null,
              dataType: transferStatus.dataType,
              senderPeerId: transferStatus.senderPeerId,
              timeout: transferStatus.timeout
          });
        }
      };

      if (transferStatus.dataType === 'blob') {
        self._blobToBase64(self._uploadDataTransfers[channelName][ackN], sendDataFn);
      } else {
        sendDataFn(self._uploadDataTransfers[channelName][ackN]);
      }
    } else if (ackN === chunksLength) {
	    log.log([peerId, 'RTCDataChannel', channelName, 'Upload completed (' +
        transferStatus.transferId + ')'], transferStatus);

      self._trigger('dataTransferState',
        self.DATA_TRANSFER_STATE.UPLOAD_COMPLETED, transferId, peerId, {
          name: transferStatus.name,
          size: transferStatus.size,
          percentage: 100,
          data: null,
          dataType: transferStatus.dataType,
          senderPeerId: transferStatus.senderPeerId,
          timeout: transferStatus.timeout
      });

      var blob = null;

      if (transferStatus.dataType === 'blob') {
        blob = new Blob(self._uploadDataTransfers[channelName]);
      } else {
        blob = self._assembleDataURL(self._uploadDataTransfers[channelName]);
      }

      self._trigger('incomingData', blob, transferId, peerId, {
        name: transferStatus.name,
        size: transferStatus.size,
        percentage: 100,
        dataType: transferStatus.dataType,
        senderPeerId: transferStatus.senderPeerId,
        timeout: transferStatus.timeout
      }, true);
      delete self._uploadDataTransfers[channelName];
      delete self._uploadDataSessions[channelName];

      // close datachannel after transfer
      if (self._dataChannels[peerId] && self._dataChannels[peerId][channelName]) {
        log.debug([peerId, 'RTCDataChannel', channelName, 'Closing datachannel for upload transfer']);
        self._closeDataChannel(peerId, channelName);
      }
    }
  } else {
    log.debug([peerId, 'RTCDataChannel', channelName, 'Upload rejected (' +
      transferStatus.transferId + ')'], transferStatus);

    self._trigger('dataTransferState', self.DATA_TRANSFER_STATE.REJECTED,
      transferId, peerId, {
        name: transferStatus.name, //self._uploadDataSessions[channelName].name,
        size: transferStatus.size, //self._uploadDataSessions[channelName].size,
        percentage: 0,
        data: null,
        dataType: transferStatus.dataType,
        senderPeerId: transferStatus.senderPeerId,
        timeout: transferStatus.timeout
    });
    delete self._uploadDataTransfers[channelName];
    delete self._uploadDataSessions[channelName];

    // close datachannel if rejected
    if (self._dataChannels[peerId] && self._dataChannels[peerId][channelName]) {
      log.debug([peerId, 'RTCDataChannel', channelName, 'Closing datachannel for upload transfer']);
      self._closeDataChannel(peerId, channelName);
    }
  }
};

/**
 * Handles the MESSAGE request.
 * @method _MESSAGEProtocolHandler
 * @param {String} senderPeerId The peerId of the sender.
 * @param {JSON} data The ACK data object.
 * @param {String} data.target The peerId of the peer to send the Message to.
 * @param {String|JSON} data.data The Message object to send.
 * @param {String} data.sender The sender's peerId.
 * @param {String} data.type Protocol step: <code>"MESSAGE"</code>.
 * @param {String} channelName The DataChannel name related to the DataTransfer.
 * @trigger incomingMessage
 * @private
 * @component DataTransfer
 * @for Skylink
 * @since 0.5.2
 */
Skylink.prototype._MESSAGEProtocolHandler = function(peerId, data, channelName) {
  var targetMid = data.sender;
  log.log([targetMid, 'RTCDataChannel', channelName,
    'Received P2P message from peer:'], data);
  this._trigger('incomingMessage', {
    content: data.data,
    isPrivate: data.isPrivate,
    isDataChannel: true,
    targetPeerId: this._user.sid,
    senderPeerId: targetMid
  }, targetMid, this.getPeerInfo(targetMid), false);
};

/**
 * Handles the ERROR request.
 * @method _ERRORProtocolHandler
 * @param {String} senderPeerId The peerId of the sender.
 * @param {JSON} data The ERROR data object.
 * @param {String} data.name The Blob data name.
 * @param {String} data.content The error message.
 * @param {Boolean} [data.isUploadError=false] The flag to indicate if the
 *   exception is thrown from the sender or receiving peer.
 * @param {String} data.sender The sender's peerId.
 * @param {String} data.type Protocol step: <code>"ERROR"</code>.
 * @param {String} channelName The DataChannel name related to the DataTransfer.
 * @trigger dataTransferState
 * @private
 * @for Skylink
 * @since 0.5.2
 */
Skylink.prototype._ERRORProtocolHandler = function(peerId, data, channelName) {
  var isUploader = data.isUploadError;
  var transferStatus = (isUploader) ? this._uploadDataSessions[channelName] :
    this._downloadDataSessions[channelName];

  if (!transferStatus) {
    log.error([peerId, 'RTCDataChannel', channelName, 'Ignoring data received as ' +
      (isUploader ? 'upload' : 'download') + ' data session is empty'], data);
    return;
  }

  var transferId = transferStatus.transferId;

  log.error([peerId, 'RTCDataChannel', channelName,
    'Received an error from peer:'], data);
  this._clearDataChannelTimeout(peerId, isUploader, channelName);
  this._trigger('dataTransferState', this.DATA_TRANSFER_STATE.ERROR,
    transferId, peerId, {
      name: transferStatus.name,
      size: transferStatus.size,
      percentage: transferStatus.percentage,
      data: null,
      dataType: transferStatus.dataType,
      senderPeerId: transferStatus.senderPeerId,
      timeout: transferStatus.timeout
    }, {
      message: data.content,
      transferType: ((isUploader) ? this.DATA_TRANSFER_TYPE.UPLOAD :
        this.DATA_TRANSFER_TYPE.DOWNLOAD)
  });
};

/**
 * Handles the CANCEL request.
 * @method _CANCELProtocolHandler
 * @param {String} senderPeerId The peerId of the sender.
 * @param {JSON} data The CANCEL data object.
 * @param {String} data.name The Blob data name.
 * @param {String} data.content The reason for termination.
 * @param {String} data.sender The sender's peerId.
 * @param {String} data.type Protocol step: <code>"CANCEL"</code>.
 * @param {String} channelName The DataChannel name related to the DataTransfer.
 * @trigger dataTransferState
 * @private
 * @component DataTransfer
 * @for Skylink
 * @since 0.5.0
 */
Skylink.prototype._CANCELProtocolHandler = function(peerId, data, channelName) {
  var isUpload = !!this._uploadDataSessions[channelName];
  var isDownload = !!this._downloadDataSessions[channelName];
  var transferStatus = (isUpload) ? this._uploadDataSessions[channelName] :
    this._downloadDataSessions[channelName];

  if (!transferStatus) {
    log.error([peerId, 'RTCDataChannel', channelName, 'Ignoring data received as ' +
      (isUpload ? 'upload' : 'download') + ' data session is empty'], data);
    return;
  }

  var transferId = transferStatus.transferId;

  log.log([peerId, 'RTCDataChannel', channelName,
    'Received file transfer cancel request:'], data);

  this._clearDataChannelTimeout(peerId, isUpload, channelName);

  try {
    if (isUpload) {
      delete this._uploadDataSessions[channelName];
      delete this._uploadDataTransfers[channelName];
    } else {
      delete this._downloadDataSessions[channelName];
      delete this._downloadDataTransfers[channelName];
    }

    this._trigger('dataTransferState', this.DATA_TRANSFER_STATE.CANCEL,
      transferId, peerId, {
        name: transferStatus.name,
        size: transferStatus.size,
        data: null,
        dataType: transferStatus.dataType,
        percentage: transferStatus.percentage,
        senderPeerId: transferStatus.senderPeerId,
        timeout: transferStatus.timeout
      }, {
        message: data.content,
        transferType: ((isUpload) ? this.DATA_TRANSFER_TYPE.UPLOAD :
          this.DATA_TRANSFER_TYPE.DOWNLOAD)
    });

    log.log([peerId, 'RTCDataChannel', channelName,
      'Emptied file transfer session:'], data);

  } catch (error) {
    this._trigger('dataTransferState', this.DATA_TRANSFER_STATE.ERROR,
      transferId, peerId, {
        name: transferStatus.name,
        size: transferStatus.size,
        data: null,
        dataType: transferStatus.dataType,
        percentage: transferStatus.percentage,
        senderPeerId: transferStatus.senderPeerId,
        timeout: transferStatus.timeout
      }, {
        message: 'Failed cancelling data request from peer',
        transferType: ((isUpload) ? this.DATA_TRANSFER_TYPE.UPLOAD :
          this.DATA_TRANSFER_TYPE.DOWNLOAD)
    });

    log.error([peerId, 'RTCDataChannel', channelName,
      'Failed emptying file transfer session:'], {
        data: data,
        error: error
    });
  }
};

/**
 * Handles the DATA request.
 * @method _DATAProtocolHandler
 * @param {String} senderPeerId The peerId of the sender.
 * @param {ArrayBuffer|Blob|String} dataString The data received.
 *   [Rel: Skylink._DC_PROTOCOL_TYPE.DATA.data]
 * @param {String} dataType The data type received from datachannel.
 *   [Rel: Skylink.DATA_TRANSFER_DATA_TYPE]
 * @param {String} channelName The DataChannel name related to the DataTransfer.
 * @trigger dataTransferState
 * @private
 * @component DataTransfer
 * @for Skylink
 * @since 0.5.5
 */
Skylink.prototype._DATAProtocolHandler = function(peerId, dataString, dataType, channelName) {
  var chunk, error = '';
  var transferStatus = this._downloadDataSessions[channelName];
  log.log([peerId, 'RTCDataChannel', channelName,
    'Received data chunk from peer ->'], {
      dataType: dataType,
      data: dataString,
      type: 'DATA'
  });

  if (!transferStatus) {
    log.log([peerId, 'RTCDataChannel', channelName,
      'Ignoring data received as download data session is empty'], {
        dataType: dataType,
        data: dataString,
        type: 'DATA'
    });
    return;
  }

  var transferId = transferStatus.transferId;
  var dataTransferType = transferStatus.dataType;
  var receivedSize = 0;

  this._clearDataChannelTimeout(peerId, false, channelName);

  if (dataType === this.DATA_TRANSFER_DATA_TYPE.BINARY_STRING) {
    if (dataTransferType === 'blob') {
      chunk = this._base64ToBlob(dataString);
      receivedSize = (chunk.size * (4 / 3));
    } else {
      chunk = dataString;
      receivedSize = dataString.length;
    }
  } else if (dataType === this.DATA_TRANSFER_DATA_TYPE.ARRAY_BUFFER) {
    chunk = new Blob(dataString);
  } else if (dataType === this.DATA_TRANSFER_DATA_TYPE.BLOB) {
    chunk = dataString;
  } else {
    error = 'Unhandled data exception: ' + dataType;
    log.error([peerId, 'RTCDataChannel', channelName, 'Failed downloading data packets:'], {
      dataType: dataType,
      data: dataString,
      type: 'DATA',
      error: error
    });
    this._trigger('dataTransferState', this.DATA_TRANSFER_STATE.ERROR,
      transferId, peerId, {
        name: transferStatus.name,
        size: transferStatus.size,
        percentage: transferStatus.percentage,
        data: null,
        dataType: dataTransferType,
        senderPeerId: transferStatus.senderPeerId,
        timeout: transferStatus.timeout
      }, {
        message: error,
        transferType: this.DATA_TRANSFER_TYPE.DOWNLOAD
    });
    return;
  }

  log.log([peerId, 'RTCDataChannel', channelName,
    'Received and expected data chunk size (' + receivedSize + ' === ' +
      transferStatus.chunkSize + ')'], {
        dataType: dataType,
        data: dataString,
        receivedSize: receivedSize,
        expectedSize: transferStatus.chunkSize,
        type: 'DATA'
  });

  if (transferStatus.chunkSize >= receivedSize) {
    this._downloadDataTransfers[channelName].push(chunk);
    transferStatus.ackN += 1;
    transferStatus.receivedSize += receivedSize;
    var totalReceivedSize = transferStatus.receivedSize;
    var percentage = parseFloat(((totalReceivedSize / transferStatus.size) * 100).toFixed(2), 10);

    this._sendDataChannelMessage(peerId, {
      type: this._DC_PROTOCOL_TYPE.ACK,
      sender: this._user.sid,
      ackN: transferStatus.ackN
    }, channelName);

    // update the percentage
    this._downloadDataSessions[channelName].percentage = percentage;

    if (transferStatus.chunkSize === receivedSize && percentage < 100) {
      log.log([peerId, 'RTCDataChannel', channelName,
        'Transfer in progress ACK n (' + transferStatus.ackN + ')'], {
          dataType: dataType,
          data: dataString,
          ackN: transferStatus.ackN,
          type: 'DATA'
      });
      this._trigger('dataTransferState', this.DATA_TRANSFER_STATE.DOWNLOADING,
        transferId, peerId, {
          name: transferStatus.name,
          size: transferStatus.size,
          percentage: percentage,
          data: null,
          dataType: dataTransferType,
          senderPeerId: transferStatus.senderPeerId,
          timeout: transferStatus.timeout
      });
      this._setDataChannelTimeout(peerId, transferStatus.timeout, false, channelName);
      this._downloadDataTransfers[channelName].info = transferStatus;

    } else {
      log.log([peerId, 'RTCDataChannel', channelName,
        'Download complete'], {
          dataType: dataType,
          data: dataString,
          type: 'DATA',
          transferInfo: transferStatus
      });

      var blob = null;

      if (dataTransferType === 'blob') {
        blob = new Blob(this._downloadDataTransfers[channelName]);
      } else {
        blob = this._assembleDataURL(this._downloadDataTransfers[channelName]);
      }
      this._trigger('dataTransferState', this.DATA_TRANSFER_STATE.DOWNLOAD_COMPLETED,
        transferId, peerId, {
          name: transferStatus.name,
          size: transferStatus.size,
          percentage: 100,
          data: blob,
          dataType: dataTransferType,
          senderPeerId: transferStatus.senderPeerId,
          timeout: transferStatus.timeout
      });

      this._trigger('incomingData', blob, transferId, peerId, {
        name: transferStatus.name,
        size: transferStatus.size,
        percentage: 100,
        dataType: dataTransferType,
        senderPeerId: transferStatus.senderPeerId,
        timeout: transferStatus.timeout
      }, false);

      delete this._downloadDataTransfers[channelName];
      delete this._downloadDataSessions[channelName];

      log.log([peerId, 'RTCDataChannel', channelName,
        'Converted to Blob as download'], {
          dataType: dataType,
          data: dataString,
          type: 'DATA',
          transferInfo: transferStatus
      });

      // close datachannel after transfer
      if (this._dataChannels[peerId] && this._dataChannels[peerId][channelName]) {
        log.debug([peerId, 'RTCDataChannel', channelName, 'Closing datachannel for download transfer']);
        this._closeDataChannel(peerId, channelName);
      }
    }

  } else {
    error = 'Packet not match - [Received]' + receivedSize +
      ' / [Expected]' + transferStatus.chunkSize;

    this._trigger('dataTransferState',
      this.DATA_TRANSFER_STATE.ERROR, transferId, peerId, {
        name: transferStatus.name,
        size: transferStatus.size,
        percentage: transferStatus.percentage,
        data: null,
        dataType: dataTransferType,
        senderPeerId: transferStatus.senderPeerId,
        timeout: transferStatus.timeout
      }, {
        message: error,
        transferType: this.DATA_TRANSFER_TYPE.DOWNLOAD
    });

    log.error([peerId, 'RTCDataChannel', channelName,
      'Failed downloading data packets:'], {
        dataType: dataType,
        data: dataString,
        type: 'DATA',
        transferInfo: transferStatus,
        error: error
    });
  }
};

/**
 * Starts a DataTransfer request to the peers based on the peerIds provided.
 * Peers have the option to accept or reject the receiving data.
 * DataTransfers are encrypted.
 * @method sendBlobData
 * @param {Blob} data The Blob data to be sent over.
 * @param {Number} [timeout=60] The time (in seconds) before the transfer
 * request is cancelled if not answered. This is also for the data packet response timeout.
 * @param {String} [targetPeerId] The peerId of the peer targeted to receive data.
 *   To send to all peers, leave this option blank.
 * @param {Function} [callback] The callback fired after data was uploaded.
 * @param {JSON} [callback.error] The error received in the callback.
 * @param {String} callback.error.state <i>Deprecated</i>. The current
 *   {{#crossLink "Skylink/dataTransferState:event"}}dataTransferState{{/crossLink}}
 *   of the error callback. Only triggers for single targeted peer transfer.
 * @param {Object|String} callback.error.error <i>Deprecated</i>. The error message
 *   of the failed transfer. Only triggers for single targeted peer transfer.
 * @param {String} callback.error.transferId The transfer ID of the failed transfer.
 * @param {String} callback.error.peerId The peer ID of the single targeted peer
 *   for private data transfer. Only triggers for single targeted peer transfer.
 * @param {Array} callback.error.listOfPeers The list of peers that the transfers has sent to.
 * @param {Boolean} callback.error.isPrivate The flag that indicates if transfer is private
 *   transfer or not.
 * @param {JSON} callback.error.transferErrors The JSON object that stores the list of
 *   peer failed transfer errors.
 * @param {Object|String} callback.error.transferErrors.(#peerId) The transfer error with the
 *   associated peer ID key.
 * @param {JSON} callback.error.transferInfo The transfer information.
 * @param {String} callback.error.transferInfo.name The transfer data name. Defaults to
 *   transfer ID if blob name is not available or for sending dataURL.
 * @param {Number} callback.error.transferInfo.size The transfer data size.
 * @param {String} callback.error.transferInfo.transferId The transfer ID of the transfer.
 * @param {String} callback.error.transferInfo.dataType The transfer data type.
 *   Types are <code>"dataURL"</code> or <code>"blob"</code>.
 * @param {String} callback.error.transferInfo.timeout The timeout of the data transfer.
 * @param {Boolean} callback.error.transferInfo.isPrivate The flag that indicates if data
 *   transfer is private transfer or not.
 * @param {Object} [callback.success] The result received in the callback.
 * @example
 *
 *   // Example 1: Send file to all peers connected
 *   SkylinkDemo.sendBlobData(file, 67);
 *
 *   // Example 2: Send file to individual peer
 *   SkylinkDemo.sendBlobData(blob, 87, targetPeerId);
 *
 *   // Example 3: Send file with callback
 *   SkylinkDemo.sendBlobData(data,{
 *      name: data.name,
 *      size: data.size
 *    },function(error, success){
 *     if (error){
 *       console.log('Error happened. Can not send file'));
 *     }
 *     else{
 *       console.log('Successfully uploaded file');
 *     }
 *   });
 *
 * @trigger dataTransferState
 * @since 0.5.5
 * @component DataTransfer
 * @for Skylink
 */
Skylink.prototype.sendBlobData = function(data, timeout, targetPeerId, callback) {
  var listOfPeers = Object.keys(this._peerConnections);
  var isPrivate = false;
  var dataInfo = {};
  var transferId = this._user.sid + this.DATA_TRANSFER_TYPE.UPLOAD +
    (((new Date()).toISOString().replace(/-/g, '').replace(/:/g, ''))).replace('.', '');
  // for error case
  var errorMsg, errorPayload, i, peerId; // for jshint
  var singleError = null;
  var transferErrors = {};
  var stateError = null;
  var singlePeerId = null;

  //Shift parameters
  // timeout
  if (typeof timeout === 'function') {
    callback = timeout;

  } else if (typeof timeout === 'string') {
    listOfPeers = [timeout];
    isPrivate = true;

  } else if (Array.isArray(timeout)) {
    listOfPeers = timeout;
    isPrivate = true;
  }

  // targetPeerId
  if (typeof targetPeerId === 'function'){
    callback = targetPeerId;

  // data, timeout, target [array], callback
  } else if(Array.isArray(targetPeerId)) {
    listOfPeers = targetPeerId;
    isPrivate = true;

  // data, timeout, target [string], callback
  } else if (typeof targetPeerId === 'string') {
    listOfPeers = [targetPeerId];
    isPrivate = true;
  }

  //state: String, Deprecated. But for consistency purposes. Null if not a single peer
  //error: Object, Deprecated. But for consistency purposes. Null if not a single peer
  //transferId: String,
  //peerId: String, Deprecated. But for consistency purposes. Null if not a single peer
  //listOfPeers: Array, NEW!!
  //isPrivate: isPrivate, NEW!!
  //transferErrors: JSON, NEW!! - Array of errors
  //transferInfo: JSON The same payload as dataTransferState transferInfo payload

  // check if it's blob data
  if (!(typeof data === 'object' && data instanceof Blob)) {
    errorMsg = 'Provided data is not a Blob data';

    if (listOfPeers.length === 0) {
      transferErrors.self = errorMsg;

    } else {
      for (i = 0; i < listOfPeers.length; i++) {
        peerId = listOfPeers[i];
        transferErrors[peerId] = errorMsg;
      }

      // Deprecated but for consistency purposes. Null if not a single peer.
      if (listOfPeers.length === 1 && isPrivate) {
        stateError = self.DATA_TRANSFER_STATE.ERROR;
        singleError = errorMsg;
        singlePeerId = listOfPeers[0];
      }
    }

    errorPayload = {
      state: stateError,
      error: singleError,
      transferId: transferId,
      peerId: singlePeerId,
      listOfPeers: listOfPeers,
      transferErrors: transferErrors,
      transferInfo: dataInfo,
      isPrivate: isPrivate
    };

    log.error(errorMsg, errorPayload);

    if (typeof callback === 'function'){
      log.log([null, 'RTCDataChannel', null, 'Error occurred. Firing callback ' +
        'with error -> '],errorPayload);
      callback(errorPayload, null);
    }
    return;
  }

  // populate data
  dataInfo.name = data.name || transferId;
  dataInfo.size = data.size;
  dataInfo.timeout = typeof timeout === 'number' ? timeout : 60;
  dataInfo.transferId = transferId;
  dataInfo.dataType = 'blob';
  dataInfo.isPrivate = isPrivate;

  // check if datachannel is enabled first or not
  if (!this._enableDataChannel) {
    errorMsg = 'Unable to send any blob data. Datachannel is disabled';

    if (listOfPeers.length === 0) {
      transferErrors.self = errorMsg;

    } else {
      for (i = 0; i < listOfPeers.length; i++) {
        peerId = listOfPeers[i];
        transferErrors[peerId] = errorMsg;
      }

      // Deprecated but for consistency purposes. Null if not a single peer.
      if (listOfPeers.length === 1 && isPrivate) {
        stateError = self.DATA_TRANSFER_STATE.ERROR;
        singleError = errorMsg;
        singlePeerId = listOfPeers[0];
      }
    }

    errorPayload = {
      state: stateError,
      error: singleError,
      transferId: transferId,
      peerId: singlePeerId,
      listOfPeers: listOfPeers,
      transferErrors: transferErrors,
      transferInfo: dataInfo,
      isPrivate: isPrivate
    };

    log.error(errorMsg, errorPayload);

    if (typeof callback === 'function'){
      log.log([null, 'RTCDataChannel', null, 'Error occurred. Firing callback ' +
        'with error -> '], errorPayload);
      callback(errorPayload, null);
    }
    return;
  }

  this._startDataTransfer(data, dataInfo, listOfPeers, callback);
};


/**
 * Shared function for
 * {{#crossLink "Skylink/sendBlobData:method"}}sendBlobData(){{/crossLink}} and
 * {{#crossLink "Skylink/sendURLData:method"}}sendURLData(){{/crossLink}}
 * @method _startDataTransfer
 * @param {Blob|String} data The Blob data / dataURL base64 string to be sent over.
 * @param {JSON} dataInfo The transfer data information.
 * @param {String} dataInfo.name The transfer data name. Defaults to transferId
 *   if name is not available.
 * @param {Number} dataInfo.size The expected size of data to receive.
 * @param {String} dataInfo.transferId The transfer session ID.
 * @param {Number} dataInfo.timeout The transfer timeout.
 * @param {String} dataInfo.isPrivate The flag that indicates if transfer is private
 *   or not.
 * @param {String} dataInfo.dataType The data type.
 *   Types are <code>"dataURL"</code> or <code>"blob"</code>.
 * @param {String} [targetPeerId] The peerId of the peer targeted to receive data.
 *   To send to all peers, leave this option blank.
 * @param {Function} [callback] The callback fired after data was uploaded.
 * @param {JSON} [callback.error] The error received in the callback.
 * @param {String} callback.
 * @param {Object} [callback.success] The result received in the callback.
 * @private
 * @component DataTransfer
 * @for Skylink
 * @since 0.6.1
 */
Skylink.prototype._startDataTransfer = function(data, dataInfo, listOfPeers, callback) {
  var self = this;
  var error = '';
  var noOfPeersSent = 0;
  var transferId = dataInfo.transferId;
  var dataType = dataInfo.dataType;
  var isPrivate = dataInfo.isPrivate;
  var i;
  var peerId;

  // for callback
  var listOfPeersTransferState = {};
  var transferSuccess = true;
  var listOfPeersTransferErrors = {};
  var listOfPeersChannels = {};
  var successfulPeerTransfers = [];

  var triggerCallbackFn = function () {
    for (i = 0; i < listOfPeers.length; i++) {
      var transferPeerId = listOfPeers[i];

      if (!listOfPeersTransferState[transferPeerId]) {
        // if error, make as false and break
        transferSuccess = false;
        break;
      }
    }

    if (transferSuccess) {
      log.log([null, 'RTCDataChannel', transferId, 'Firing success callback for data transfer'], dataInfo);
      // should we even support this? maybe keeping to not break older impl
      if (listOfPeers.length === 1 && isPrivate) {
        callback(null,{
          state: self.DATA_TRANSFER_STATE.UPLOAD_COMPLETED,
          peerId: listOfPeers[0],
          listOfPeers: listOfPeers,
          transferId: transferId,
          isPrivate: isPrivate, // added new flag to indicate privacy
          transferInfo: dataInfo
        });
      } else {
        callback(null,{
          state: null,
          peerId: null,
          transferId: transferId,
          listOfPeers: listOfPeers,
          isPrivate: isPrivate, // added new flag to indicate privacy
          transferInfo: dataInfo
        });
      }
    } else {
      log.log([null, 'RTCDataChannel', transferId, 'Firing failure callback for data transfer'], dataInfo);

      // should we even support this? maybe keeping to not break older impl
      if (listOfPeers.length === 1 && isPrivate) {
        callback({
          state: self.DATA_TRANSFER_STATE.ERROR,
          error: listOfPeersTransferErrors[listOfPeers[0]],
          peerId: listOfPeers[0],
          transferId: transferId,
          transferErrors: listOfPeersTransferErrors,
          transferInfo: dataInfo,
          isPrivate: isPrivate, // added new flag to indicate privacy
          listOfPeers: listOfPeers
        }, null);
      } else {
        callback({
          state: null,
          peerId: null,
          error: null,
          transferId: transferId,
          listOfPeers: listOfPeers,
          isPrivate: isPrivate, // added new flag to indicate privacy
          transferInfo: dataInfo,
          transferErrors: listOfPeersTransferErrors
        }, null);
      }
    }
  };

  for (i = 0; i < listOfPeers.length; i++) {
    peerId = listOfPeers[i];

    if (peerId === 'MCU') {
      continue;
    }

    if (self._dataChannels[peerId] && self._dataChannels[peerId].main) {
      log.log([peerId, 'RTCDataChannel', null, 'Sending blob data ->'], dataInfo);

      self._trigger('dataTransferState', self.DATA_TRANSFER_STATE.UPLOAD_STARTED,
        transferId, peerId, {
          name: dataInfo.name,
          size: dataInfo.size,
          percentage: 0,
          data: data,
          dataType: dataType,
          senderPeerId: self._user.sid,
          timeout: dataInfo.timeout
      });

      self._trigger('incomingDataRequest', transferId, peerId, {
        name: dataInfo.name,
        size: dataInfo.size,
        percentage: 0,
        dataType: dataType,
        senderPeerId: self._user.sid,
        timeout: dataInfo.timeout
      }, true);

      //if (!self._hasMCU) {
        listOfPeersChannels[peerId] =
          self._sendBlobDataToPeer(data, dataInfo, peerId, isPrivate, transferId);
<<<<<<< HEAD
      /*} else {
        listOfPeersChannels[peerId] = self._dataChannels[peerId].main.label;
      }*/
=======
      } else {
        listOfPeersChannels[peerId] = self._dataChannels.MCU.main.label;
      }
>>>>>>> 85a461bc

      noOfPeersSent++;

    } else {
      error = 'Datachannel does not exist. Unable to start data transfer with peer';
      log.error([peerId, 'RTCDataChannel', null, error]);
      listOfPeersTransferErrors[peerId] = error;
    }
  }

  // if has MCU
  /*if (self._hasMCU) {
    self._sendBlobDataToPeer(data, dataInfo, listOfPeers, isPrivate, transferId);
  }*/

  if (noOfPeersSent === 0) {
    error = 'Failed sending data as there is no available datachannels to send data';

    for (i = 0; i < listOfPeers.length; i++) {
      peerId = listOfPeers[i];

      self._trigger('dataTransferState', self.DATA_TRANSFER_STATE.ERROR,
        transferId, peerId, {
          name: dataInfo.name,
          size: dataInfo.size,
          data: null,
          dataType: dataType,
          percentage: 0,
          senderPeerId: self._user.sid,
          timeout: dataInfo.timeout
        }, {
          message: error,
          transferType: self.DATA_TRANSFER_TYPE.UPLOAD
      });

      listOfPeersTransferErrors[peerId] = error;
    }

    log.error([null, 'RTCDataChannel', null, error]);
    self._uploadDataTransfers = [];
    self._uploadDataSessions = [];

    transferSuccess = false;

    if (typeof callback === 'function') {
      triggerCallbackFn();
    }
    return;
  }

  if (typeof callback === 'function') {
    var dataChannelStateFn = function(state, transferringPeerId, errorObj, channelName, channelType){
      // check if error or closed halfway, if so abort
      if (state === self.DATA_CHANNEL_STATE.ERROR &&
        state === self.DATA_CHANNEL_STATE.CLOSED &&
        listOfPeersChannels[peerId] === channelName) {
        // if peer has already been inside, ignore
        if (successfulPeerTransfers.indexOf(transferringPeerId) === -1) {
          listOfPeersTransferState[transferringPeerId] = false;
          listOfPeersTransferErrors[transferringPeerId] = errorObj;

          log.error([transferringPeerId, 'RTCDataChannel', null,
            'Data channel state has met a failure state for peer (datachannel) ->'], {
              state: state,
              error: errorObj
          });
        }
      }

      if (Object.keys(listOfPeersTransferState).length === listOfPeers.length) {
        self.off('dataTransferState', dataTransferStateFn);
        self.off('dataChannelState', dataChannelStateFn);

        log.log([null, 'RTCDataChannel', transferId,
          'Transfer states have been gathered completely in dataChannelState'], state);

        triggerCallbackFn();
      }
    };

    var dataTransferStateFn = function(state, stateTransferId, transferringPeerId, transferInfo, errorObj){
      // check if transfer is related to this transfer
      if (stateTransferId === transferId) {
        // check if state upload has completed
        if (state === self.DATA_TRANSFER_STATE.UPLOAD_COMPLETED) {

          log.debug([transferringPeerId, 'RTCDataChannel', stateTransferId,
            'Data transfer state has met a success state for peer ->'], state);

          // if peer has already been inside, ignore
          if (successfulPeerTransfers.indexOf(transferringPeerId) === -1) {
            listOfPeersTransferState[transferringPeerId] = true;
          }
        } else if(state === self.DATA_TRANSFER_STATE.REJECTED ||
          state === self.DATA_TRANSFER_STATE.CANCEL ||
          state === self.DATA_TRANSFER_STATE.ERROR) {

          if (state === self.DATA_TRANSFER_STATE.REJECTED) {
            errorObj = new Error('Peer has rejected data transfer request');
          }

          log.error([transferringPeerId, 'RTCDataChannel', stateTransferId,
            'Data transfer state has met a failure state for peer ->'], {
              state: state,
              error: errorObj
          });

          // if peer has already been inside, ignore
          if (successfulPeerTransfers.indexOf(transferringPeerId) === -1) {
            listOfPeersTransferState[transferringPeerId] = false;
            listOfPeersTransferErrors[transferringPeerId] = errorObj;
          }
        }
      }

      if (Object.keys(listOfPeersTransferState).length === listOfPeers.length) {
        self.off('dataTransferState', dataTransferStateFn);
        self.off('dataChannelState', dataChannelStateFn);

        log.log([null, 'RTCDataChannel', stateTransferId,
          'Transfer states have been gathered completely in dataTransferState'], state);

        triggerCallbackFn();
      }
    };
    self.on('dataTransferState', dataTransferStateFn);
    self.on('dataChannelState', dataChannelStateFn);
  }
};


/**
 * Responds to a DataTransfer request initiated by a peer.
 * @method respondBlobRequest
 * @param {String} [peerId] The peerId of the peer to respond the request to.
 * @param {Boolean} [accept=false] The flag to accept or reject the request.
 * @trigger dataTransferState
 * @component DataTransfer
 * @deprecated Use {{#crossLink "Skylink/acceptDataTransfer:method"}}acceptDataTransfer(){{/crossLink}}
 * @for Skylink
 * @since 0.5.0
 */
Skylink.prototype.respondBlobRequest =
/**
 * Responds to a DataTransfer request initiated by a peer.
 * @method acceptDataTransfer
 * @param {String} peerId The peerId of the peer to respond the request to.
 * @param {String} transferId The transferId of the transfer to respond to
 * @param {Boolean} [accept=false] The flag to accept or reject the request.
 * @trigger dataTransferState
 * @component DataTransfer
 * @for Skylink
 * @since 0.6.1
 */
Skylink.prototype.acceptDataTransfer = function (peerId, transferId, accept) {

  if (typeof transferId !== 'string' && typeof peerId !== 'string') {
    log.error([peerId, 'RTCDataChannel', null, 'Aborting accept data transfer as ' +
      'transfer ID and peer ID is not provided'], {
        accept: accept,
        peerId: peerId,
        transferId: transferId
    });
    return;
  }

  if (transferId.indexOf(this._TRANSFER_DELIMITER) === -1) {
    log.error([peerId, 'RTCDataChannel', null, 'Aborting accept data transfer as ' +
      'invalid transfer ID is provided'], {
        accept: accept,
        transferId: transferId
    });
    return;
  }
  var channelName = transferId.split(this._TRANSFER_DELIMITER)[0];

  if (accept) {

    log.info([peerId, 'RTCDataChannel', channelName, 'User accepted peer\'s request'], {
      accept: accept,
      transferId: transferId
    });

    if (!this._peerInformations[peerId] && !this._peerInformations[peerId].agent) {
      log.error([peerId, 'RTCDataChannel', channelName, 'Aborting accept data transfer as ' +
        'Peer informations for peer is missing'], {
          accept: accept,
          transferId: transferId
      });
      return;
    }

    this._downloadDataTransfers[channelName] = [];

    var data = this._downloadDataSessions[channelName];
    this._sendDataChannelMessage(peerId, {
      type: this._DC_PROTOCOL_TYPE.ACK,
      sender: this._user.sid,
      ackN: 0,
      agent: window.webrtcDetectedBrowser
    }, channelName);
    this._trigger('dataTransferState', this.DATA_TRANSFER_STATE.DOWNLOAD_STARTED,
      data.transferId, peerId, {
        name: data.name,
        size: data.size,
        data: null,
        dataType: data.dataType,
        percentage: 0,
        senderPeerId: peerId,
        timeout: data.timeout
    });
  } else {
    log.info([peerId, 'RTCDataChannel', channelName, 'User rejected peer\'s request'], {
      accept: accept,
      transferId: transferId
    });
    this._sendDataChannelMessage(peerId, {
      type: this._DC_PROTOCOL_TYPE.ACK,
      sender: this._user.sid,
      ackN: -1
    }, channelName);
    delete this._downloadDataSessions[channelName];
  }
};

/**
 * Cancels or terminates an ongoing DataTransfer request.
 * @method cancelBlobTransfer
 * @param {String} [peerId] The peerId of the peer associated with the DataTransfer to cancel.
 * @param {String} [transferType] The transfer type of the request. Is it an ongoing uploading
 *    stream to reject or an downloading stream.
 *    If not transfer type is provided, it cancels all DataTransfer associated with the peer.
 *    [Rel: Skylink.DATA_TRANSFER_TYPE]
 * @trigger dataTransferState
 * @component DataTransfer
 * @deprecated Use {{#crossLink "Skylink/cancelDataTransfer:method"}}cancelDataTransfer(){{/crossLink}}
 * @for Skylink
 * @since 0.5.7
 */
Skylink.prototype.cancelBlobTransfer =
/**
 * Cancels or terminates an ongoing DataTransfer request.
 * @method cancelDataTransfer
 * @param {String} peerId The peerId of the peer associated with the DataTransfer to cancel.
 * @param {String} transferId The transfer ID to cancel.
 * @trigger dataTransferState
 * @component DataTransfer
 * @for Skylink
 * @since 0.6.1
 */
Skylink.prototype.cancelDataTransfer = function (peerId, transferId) {
  var data;

  // targetPeerId + '-' + transferId
  var channelName = peerId + '-' + transferId;

  if (transferId.indexOf(this._TRANSFER_DELIMITER) > 0) {
    channelName = transferId.split(this._TRANSFER_DELIMITER)[0];
  } else {

    var peerAgent = (this._peerInformations[peerId] || {}).agent;

    if (!peerAgent && !peerAgent.name) {
      log.error([peerId, 'RTCDataChannel', null, 'Cancel transfer to peer ' +
        'failed as peer agent information for peer does not exists'], transferId);
      return;
    }

    if (self._INTEROP_MULTI_TRANSFERS.indexOf(peerAgent.name) > -1) {
      channelName = peerId;
    }
  }

  if (this._uploadDataSessions[channelName]) {
    data = this._uploadDataSessions[channelName];

    delete this._uploadDataSessions[peerId];
    delete this._uploadDataTransfers[peerId];

    // send message
    this._sendDataChannelMessage(peerId, {
      type: this._DC_PROTOCOL_TYPE.CANCEL,
      sender: this._user.sid,
      name: data.name,
      content: 'Peer cancelled upload transfer'
    }, channelName);

    log.debug([peerId, 'RTCDataChannel', channelName,
      'Cancelling upload data transfers'], transferId);

  } else if (this._downloadDataSessions[channelName]) {
    data = this._downloadDataSessions[channelName];

    delete this._downloadDataSessions[peerId];
    delete this._downloadDataTransfers[peerId];

    // send message
    this._sendDataChannelMessage(peerId, {
      type: this._DC_PROTOCOL_TYPE.CANCEL,
      sender: this._user.sid,
      name: data.name,
      content: 'Peer cancelled download transfer'
    }, channelName);

    log.debug([peerId, 'RTCDataChannel', channelName,
      'Cancelling download data transfers'], transferId);

  } else {
    log.error([peerId, 'RTCDataChannel', null, 'Cancel transfer to peer ' +
      'failed as transfer session with peer does not exists'], transferId);
    return;
  }

  this._trigger('dataTransferState', this.DATA_TRANSFER_STATE.CANCEL,
    data.transferId, peerId, {
      name: data.name,
      size: data.size,
      percentage: data.percentage,
      data: null,
      dataType: data.dataType,
      senderPeerId: data.senderPeerId,
      timeout: data.timeout
  });
};

/**
 * Send a Message object via the DataChannel established with peers.
 * - Maximum size: <code>16Kb</code>
 * @method sendP2PMessage
 * @param {String|JSON} message The Message object to send.
 * @param {String|Array} [targetPeerId] The peerId of the targeted peer to
 *   send the Message object only. To send to all peers, leave this
 *   option blank. Provide an array with the list of target peers to send
 *   to more than one peers privately.
 * @example
 *   // Example 1: Send to all peers
 *   SkylinkDemo.sendP2PMessage('Hi there! This is from a DataChannel!');
 *
 *   // Example 2: Send to specific peer
 *   SkylinkDemo.sendP2PMessage('Hi there peer! This is from a DataChannel!', targetPeerId);
 * @trigger incomingMessage
 * @since 0.5.5
 * @component DataTransfer
 * @for Skylink
 */
Skylink.prototype.sendP2PMessage = function(message, targetPeerId) {
  var self = this;

  // check if datachannel is enabled first or not
  if (!self._enableDataChannel) {
    log.warn('Unable to send any P2P message. Datachannel is disabled');
    return;
  }

  var listOfPeers = Object.keys(self._dataChannels);
  var isPrivate = false;

  //targetPeerId is defined -> private message
  if (Array.isArray(targetPeerId)) {
    listOfPeers = targetPeerId;
    isPrivate = true;

  } else if (typeof targetPeerId === 'string') {
    listOfPeers = [targetPeerId];
    isPrivate = true;
  }

  // sending public message to MCU to relay. MCU case only
  if (self._hasMCU && !isPrivate) {
    log.log(['MCU', null, null, 'Relaying P2P message to peers']);

    self._sendDataChannelMessage('MCU', {
      type: self._DC_PROTOCOL_TYPE.MESSAGE,
      isPrivate: isPrivate,
      sender: self._user.sid,
      target: 'MCU',
      data: message
    });
  }

  for (i = 0; i < listOfPeers.length; i++) {
    var peerId = listOfPeers[i];
    var useChannel = (self._hasMCU) ? 'MCU' : peerId;

    // Ignore MCU peer
    if (peerId === 'MCU') {
      continue;
    }

    if (isPrivate || !self._hasMCU) {
      if (self._hasMCU) {
        log.log([peerId, null, useChannel, 'Sending private P2P message to peer']);
      } else {
        log.log([peerId, null, useChannel, 'Sending P2P message to peer']);
      }

      self._sendDataChannelMessage(useChannel, {
        type: self._DC_PROTOCOL_TYPE.MESSAGE,
        isPrivate: isPrivate,
        sender: self._user.sid,
        target: peerId,
        data: message
      });
    }

    self._trigger('incomingMessage', {
      content: message,
      isPrivate: isPrivate,
      targetPeerId: peerId,
      isDataChannel: true,
      senderPeerId: self._user.sid
    }, self._user.sid, self.getPeerInfo(), true);
  }
};

/**
 * Starts a DataTransfer request to the peers based on the peerIds provided.
 * Sends data in dataURLs.
 * @method sendURLData
 * @param {Blob} data The dataURL to be sent over.
 * @param {Number} [timeout=60] The time (in seconds) before the transfer
 * request is cancelled if not answered. This is also for the data packet response timeout.
 * @param {String} [targetPeerId] The peerId of the peer targeted to receive data.
 *   To send to all peers, leave this option blank.
 * @param {Function} [callback] The callback fired after data was uploaded.
 * @param {JSON} [callback.error] The error received in the callback.
 * @param {String} [callback.error.state] The current dataTransferState
 * @param {String} callback.
 * @param {Object} [callback.success] The result received in the callback.
 * @example
 *
 *   // Example 1: Send dataURL to all peers connected
 *   SkylinkDemo.sendURLData(dataURL, 67);
 *
 *   // Example 2: Send dataURL to individual peer
 *   SkylinkDemo.sendURLData(dataURL, 87, targetPeerId);
 *
 *   // Example 3: Send dataURL with callback
 *   SkylinkDemo.sendURLData(dataURL, 87, function(error, success){
 *     if (error){
 *       console.log('Error happened. Can not send dataURL'));
 *     }
 *     else{
 *       console.log('Successfully sent dataURL');
 *     }
 *   });
 *
 * @trigger dataTransferState
 * @since 0.5.5
 * @component DataTransfer
 * @for Skylink
 */
Skylink.prototype.sendURLData = function(data, timeout, targetPeerId, callback) {
  var listOfPeers = Object.keys(this._peerConnections);
  var isPrivate = false;

  //Shift parameters
  if (typeof targetPeerId === 'function'){
    callback = targetPeerId;

  } else if(Array.isArray(targetPeerId)) {
    listOfPeers = targetPeerId;
    isPrivate = true;

  } else if (typeof targetPeerId === 'string') {
    listOfPeers = [targetPeerId];
    isPrivate = true;
  }

  if (typeof data === 'string') {
    dataSize = data.size || data.length;
  } else {
    dataSize = data.size;
  }

  // check if it's blob data
  if (typeof data !== 'string') {
    var error = 'Provided data is not a DataURL';
    log.error(error);
    if (typeof callback === 'function'){
      log.log([null, 'RTCDataChannel', null, 'Error occurred. Firing callback ' +
        'with error -> '],error);
      callback(error,null);
    }
    return;
  }
  this._startDataTransfer(data, 'dataURL', timeout || null, isPrivate, listOfPeers, callback);
};<|MERGE_RESOLUTION|>--- conflicted
+++ resolved
@@ -272,7 +272,7 @@
 Skylink.prototype._sendBlobDataToPeer = function(data, dataInfo, targetPeerId, isPrivate) {
   var self = this;
   //If there is MCU then directs all messages to MCU
-  var targetChannel = targetPeerId;//(self._hasMCU) ? 'MCU' : targetPeerId;
+  var targetChannel = (self._hasMCU) ? 'MCU' : targetPeerId;
   var targetPeerList = [];
 
   var binarySize = parseInt((dataInfo.size * (4 / 3)).toFixed(), 10);
@@ -282,14 +282,14 @@
   var hasSend = false;
 
   // move list of peers to targetPeerList
-  /*if (self._hasMCU) {
+  if (self._hasMCU) {
     if (Array.isArray(targetPeerList)) {
       targetPeerList = targetPeerId;
     } else {
       targetPeerList = [targetPeerId];
     }
     targetPeerId = 'MCU';
-  }*/
+  }
 
   if (dataInfo.dataType !== 'blob') {
     // output: 1616
@@ -308,7 +308,7 @@
 
   var throwTransferErrorFn = function (message) {
     // MCU targetPeerId case - list of peers
-    /*if (self._hasMCU) {
+    if (self._hasMCU) {
       for (i = 0; i < targetPeerList.length; i++) {
         var peerId = targetPeerList[i];
         self._trigger('dataTransferState', self.DATA_TRANSFER_STATE.ERROR,
@@ -325,7 +325,7 @@
             transferType: self.DATA_TRANSFER_TYPE.UPLOAD
         });
       }
-    } else {*/
+    } else {
       self._trigger('dataTransferState', self.DATA_TRANSFER_STATE.ERROR,
         dataInfo.transferId, targetPeerId, {
           name: dataInfo.name,
@@ -339,7 +339,7 @@
           message: message,
           transferType: self.DATA_TRANSFER_TYPE.UPLOAD
       });
-    //}
+    }
   };
 
   var startTransferFn = function (targetId, channel) {
@@ -1468,19 +1468,12 @@
         timeout: dataInfo.timeout
       }, true);
 
-      //if (!self._hasMCU) {
+      if (!self._hasMCU) {
         listOfPeersChannels[peerId] =
           self._sendBlobDataToPeer(data, dataInfo, peerId, isPrivate, transferId);
-<<<<<<< HEAD
-      /*} else {
-        listOfPeersChannels[peerId] = self._dataChannels[peerId].main.label;
-      }*/
-=======
       } else {
         listOfPeersChannels[peerId] = self._dataChannels.MCU.main.label;
       }
->>>>>>> 85a461bc
-
       noOfPeersSent++;
 
     } else {
@@ -1491,9 +1484,9 @@
   }
 
   // if has MCU
-  /*if (self._hasMCU) {
+  if (self._hasMCU) {
     self._sendBlobDataToPeer(data, dataInfo, listOfPeers, isPrivate, transferId);
-  }*/
+  }
 
   if (noOfPeersSent === 0) {
     error = 'Failed sending data as there is no available datachannels to send data';

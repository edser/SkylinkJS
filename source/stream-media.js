--- conflicted
+++ resolved
@@ -201,7 +201,6 @@
 };
 
 /**
-<<<<<<< HEAD
  * The list of recording states.
  * @attribute RECORDING_STATE
  * @param {Number} START <small>Value <code>0</code></small>
@@ -228,130 +227,10 @@
 };
 
 /**
- * Stores the list of recordings.
- * @attribute _recordings
- * @type JSON
- * @private
- * @beta
- * @for Skylink
- * @since 0.6.-
- */
-Skylink.prototype._recordings = {};
-
-/**
- * Stores the current active recording session ID.
- * There can only be 1 recording session at a time in a Room
- * @attribute _currentRecordingId
- * @type JSON
- * @private
- * @beta
- * @for Skylink
- * @since 0.6.-
- */
-Skylink.prototype._currentRecordingId = false;
-
-/**
- * Stores the recording session timeout to ensure 4 seconds has been recorded.
- * @attribute _recordingStartInterval
- * @type JSON
- * @private
- * @beta
- * @for Skylink
- * @since 0.6.-
- */
-Skylink.prototype._recordingStartInterval = null;
-
-/**
- * Stores the flag that indicates if <code>getUserMedia()</code> should fallback to retrieve
- *   audio only Stream after retrieval of audio and video Stream had failed.
- * @attribute _audioFallback
- * @type Boolean
- * @default false
- * @private
- * @for Skylink
- * @since 0.5.4
- */
-Skylink.prototype._audioFallback = false;
-
-/**
- * Stores the Streams.
- * @attribute _streams
- * @type JSON
- * @private
- * @for Skylink
- * @since 0.6.15
- */
-Skylink.prototype._streams = {
-  userMedia: null,
-  screenshare: null
-};
-
-/**
- * Stores the default camera Stream settings.
- * @attribute _streamsDefaultSettings
- * @type JSON
- * @private
- * @for Skylink
- * @since 0.6.15
- */
-Skylink.prototype._streamsDefaultSettings = {
-  userMedia: {
-    audio: {
-      stereo: false
-    },
-    video: {
-      resolution: {
-        width: 640,
-        height: 480
-      },
-      frameRate: 50
-    }
-  },
-  screenshare: {
-    video: true
-  }
-};
-
-/**
- * Stores all the Stream required muted settings.
- * @attribute _streamsMutedSettings
- * @type JSON
- * @private
- * @for Skylink
- * @since 0.6.15
- */
-Skylink.prototype._streamsMutedSettings = {
-  audioMuted: false,
-  videoMuted: false
-};
-
-/**
- * Stores all the Stream sending maximum bandwidth settings.
- * @attribute _streamsBandwidthSettings
- * @type JSON
- * @private
- * @for Skylink
- * @since 0.6.15
- */
-Skylink.prototype._streamsBandwidthSettings = {};
-
-/**
- * Stores all the Stream stopped callbacks.
- * @attribute _streamsStoppedCbs
- * @type JSON
- * @private
- * @for Skylink
- * @since 0.6.15
- */
-Skylink.prototype._streamsStoppedCbs = {};
-
-/**
-=======
  * <blockquote class="info">
  *   For a better user experience, the functionality is throttled when invoked many times in less
  *   than the milliseconds interval configured in the <a href="#method_init"><code>init()</code> method</a>.
  * </blockquote>
->>>>>>> 6b41651a
  * Function that retrieves camera Stream.
  * @method getUserMedia
  * @param {JSON} [options] The camera Stream configuration options.
@@ -2055,29 +1934,4 @@
       log.error([peerId, null, null, 'Failed adding local stream'], error);
     }
   }
-<<<<<<< HEAD
-
-  setTimeout(function () {
-    if (self._inRoom && !self._hasMCU) {
-      var streamId = null;
-
-      if (self._streams.screenshare && self._streams.screenshare.stream) {
-        streamId = self._streams.screenshare.stream.id || self._streams.screenshare.stream.label;
-      } else if (self._streams.userMedia && self._streams.userMedia.stream) {
-        streamId = self._streams.userMedia.stream.id || self._streams.userMedia.stream.label;
-      }
-
-      self._sendChannelMessage({
-        type: self._SIG_MESSAGE_TYPE.STREAM,
-        mid: self._user.sid,
-        rid: self._room.id,
-        cid: self._key,
-        sessionType: self._streams.screenshare && self._streams.screenshare.stream ? 'screensharing' : 'stream',
-        streamId: streamId,
-        status: 'check'
-      });
-    }
-  }, 3500);
-=======
->>>>>>> 6b41651a
 };
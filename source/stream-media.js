--- conflicted
+++ resolved
@@ -170,14 +170,9 @@
   QUHD: { width: 15360, height: 8640 /*, aspectRatio: '16:9'*/ }
 };
 
-<<<<<<< HEAD
-/*
- * The list of <a href="#method_getUserMedia"><code>getUserMedia()</code> method</a> Stream fallback states.
-=======
 /**
  * The list of <a href="#method_getUserMedia"><code>getUserMedia()</code> method</a> or
  * <a href="#method_shareScreen"><code>shareScreen()</code> method</a> Stream fallback states.
->>>>>>> 7ed053c7
  * @attribute MEDIA_ACCESS_FALLBACK_STATE
  * @param {JSON} FALLBACKING <small>Value <code>0</code></small>
  *   The value of the state when <code>getUserMedia()</code> will retrieve audio track only
@@ -201,7 +196,6 @@
 };
 
 /**
-<<<<<<< HEAD
  * The list of recording states.
  * @attribute RECORDING_STATE
  * @param {Number} START <small>Value <code>0</code></small>
@@ -262,49 +256,11 @@
 Skylink.prototype._recordingStartInterval = null;
 
 /**
- * Stores the preferred sending Peer connection streaming audio codec.
- * @attribute _selectedAudioCodec
- * @type String
- * @default "auto"
- * @private
- * @for Skylink
- * @since 0.5.10
- */
-Skylink.prototype._selectedAudioCodec = 'auto';
-
-/**
- * Stores the preferred sending Peer connection streaming video codec.
- * @attribute _selectedVideoCodec
- * @type String
- * @default "auto"
- * @private
- * @for Skylink
- * @since 0.5.10
- */
-Skylink.prototype._selectedVideoCodec = 'auto';
-
-/**
- * Stores the User's <code>getUserMedia()</code> Stream.
->>>>>>> 0.6.x-development
- * @attribute _mediaStream
- * @type MediaStream
- * @private
- * @for Skylink
- * @since 0.5.6
- */
-Skylink.prototype._mediaStream = null;
-
-/**
- * Stores the User's <code>shareScreen()</code> Stream.
- * @attribute _mediaScreen
- * @type MediaStream
-=======
  * Stores the flag that indicates if <code>getUserMedia()</code> should fallback to retrieve
  *   audio only Stream after retrieval of audio and video Stream had failed.
  * @attribute _audioFallback
  * @type Boolean
  * @default false
->>>>>>> 7ed053c7
  * @private
  * @for Skylink
  * @since 0.5.4

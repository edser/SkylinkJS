/**
 * The list of api server data retrieval state.
 * - These are the states to inform the state of retrieving the
 *   information from the api server required to start the peer
 *   connection or if the browser is eligible to start the peer connection.
 * - This is the first event that would fired, because Skylink would retrieve
 *   information from the api server that is required to start the connection.
 * - Once the state is <u>COMPLETED</u>, Skylink is ready to start the call.
 * - The states that would occur are:
 * @attribute READY_STATE_CHANGE
 * @type JSON
 * @param {Integer} INIT Skylink has just started. No information are
 *   retrieved yet.
 * @param {Integer} LOADING Skylink is starting the retrieval of the
 *   connection information.
 * @param {Integer} COMPLETED Skylink has completed retrieving the
 *   connection.
 * @param {Integer} ERROR Skylink has occurred an error when
 *   retrieving the connection information.
 * @readOnly
 * @for Skylink
 * @since 0.1.0
 */
Skylink.prototype.READY_STATE_CHANGE = {
  INIT: 0,
  LOADING: 1,
  COMPLETED: 2,
  ERROR: -1
};

/**
 * The list of ready state change errors.
 * - These are the error states from the error object error code.
 * - <b>ROOM_LOCKED</b> is deprecated in 0.5.2. Please use
 *   {{#crossLink "Skylink/:attr"}}leaveRoom(){{/crossLink}}
 * - The states that would occur are:
 * @attribute READY_STATE_CHANGE_ERROR
 * @type JSON
 * @param {Integer} API_INVALID  Api Key provided does not exist.
 * @param {Integer} API_DOMAIN_NOT_MATCH Api Key used in domain does
 *   not match.
 * @param {Integer} API_CORS_DOMAIN_NOT_MATCH Api Key used in CORS
 *   domain does not match.
 * @param {Integer} API_CREDENTIALS_INVALID Api Key credentials does
 *   not exist.
 * @param {Integer} API_CREDENTIALS_NOT_MATCH Api Key credentials does not
 *   match what is expected.
 * @param {Integer} API_INVALID_PARENT_KEY Api Key does not have a parent
 *   key nor is a root key.
 * @param {Integer} API_NOT_ENOUGH_CREDIT Api Key does not have enough
 *   credits to use.
 * @param {Integer} API_NOT_ENOUGH_PREPAID_CREDIT Api Key does not have
 *   enough prepaid credits to use.
 * @param {Integer} API_FAILED_FINDING_PREPAID_CREDIT Api Key preapid
 *   payments does not exist.
 * @param {Integer} API_NO_MEETING_RECORD_FOUND Api Key does not have a
 *   meeting record at this timing. This occurs when Api Key is a
 *   static one.
 * @param {Integer} ROOM_LOCKED Room is locked.
 * @param {Integer} NO_SOCKET_IO No socket.io dependency is loaded to use.
 * @param {Integer} NO_XMLHTTPREQUEST_SUPPORT Browser does not support
 *   XMLHttpRequest to use.
 * @param {Integer} NO_WEBRTC_SUPPORT Browser does not have WebRTC support.
 * @param {Integer} NO_PATH No path is loaded yet.
 * @param {Integer} INVALID_XMLHTTPREQUEST_STATUS Invalid XMLHttpRequest
 *   when retrieving information.
 * @readOnly
 * @for Skylink
 * @since 0.4.0
 */
Skylink.prototype.READY_STATE_CHANGE_ERROR = {
  API_INVALID: 4001,
  API_DOMAIN_NOT_MATCH: 4002,
  API_CORS_DOMAIN_NOT_MATCH: 4003,
  API_CREDENTIALS_INVALID: 4004,
  API_CREDENTIALS_NOT_MATCH: 4005,
  API_INVALID_PARENT_KEY: 4006,
  API_NOT_ENOUGH_CREDIT: 4007,
  API_NOT_ENOUGH_PREPAID_CREDIT: 4008,
  API_FAILED_FINDING_PREPAID_CREDIT: 4009,
  API_NO_MEETING_RECORD_FOUND: 4010,
  ROOM_LOCKED: 5001,
  NO_SOCKET_IO: 1,
  NO_XMLHTTPREQUEST_SUPPORT: 2,
  NO_WEBRTC_SUPPORT: 3,
  NO_PATH: 4,
  INVALID_XMLHTTPREQUEST_STATUS: 5,
  SCRIPT_ERROR: 6
};

/**
 * The list of available regional servers.
 * - This is for developers to set the nearest region server
 *   for Skylink to connect to for faster connectivity.
 * - The available regional servers are:
 * @attribute REGIONAL_SERVER
 * @type JSON
 * @param {String} APAC1 Asia pacific server 1.
 * @param {String} US1 server 1.
 * @readOnly
 * @for Skylink
 * @since 0.5.0
 */
Skylink.prototype.REGIONAL_SERVER = {
  APAC1: 'sg',
  US1: 'us2'
};

/**
 * Force an SSL connection to signalling and API server.
 * @attribute _forceSSL
 * @type Boolean
 * @default false
 * @required
 * @private
 * @for Skylink
 * @since 0.5.4
 */
Skylink.prototype._forceSSL = false;

/**
 * The path that user is currently connect to.
 * - NOTE ALEX: check if last char is '/'
 * @attribute _path
 * @type String
 * @default Skylink._serverPath
 * @final
 * @required
 * @private
 * @for Skylink
 * @since 0.1.0
 */
Skylink.prototype._path = null;

/**
 * The regional server that Skylink connects to.
 * @attribute _serverRegion
 * @type String
 * @private
 * @for Skylink
 * @since 0.5.0
 */
Skylink.prototype._serverRegion = null;

/**
 * The server that user connects to to make
 * api calls to.
 * - The reason why users can input this value is to give
 *   users the chance to connect to any of our beta servers
 *   if available instead of the stable version.
 * @attribute _roomServer
 * @type String
 * @default '//api.temasys.com.sg'
 * @private
 * @for Skylink
 * @since 0.5.2
 */
Skylink.prototype._roomServer = '//api.temasys.com.sg';

/**
 * The API Key ID.
 * @attribute _apiKey
 * @type String
 * @private
 * @for Skylink
 * @since 0.3.0
 */
Skylink.prototype._apiKey = null;

/**
 * The default room that the user connects to if no room is provided in
 * {{#crossLink "Skylink/joinRoom:method"}}joinRoom(){{/crossLink}}.
 * @attribute _defaultRoom
 * @type String
 * @private
 * @for Skylink
 * @since 0.3.0
 */
Skylink.prototype._defaultRoom = null;

/**
 * The static room's meeting starting date and time.
 * - The value is in ISO formatted string.
 * @attribute _roomStart
 * @type String
 * @private
 * @optional
 * @for Skylink
 * @since 0.3.0
 */
Skylink.prototype._roomStart = null;

/**
 * The static room's meeting duration.
 * @attribute _roomDuration
 * @type Integer
 * @private
 * @optional
 * @for Skylink
 * @since 0.3.0
 */
Skylink.prototype._roomDuration = null;

/**
 * The credentials required to set the start date and time
 * and the duration.
 * @attribute _roomCredentials
 * @type String
 * @private
 * @optional
 * @for Skylink
 * @since 0.3.0
 */
Skylink.prototype._roomCredentials = null;

/**
 * The current Skylink ready state change.
 * [Rel: Skylink.READY_STATE_CHANGE]
 * @attribute _readyState
 * @type Integer
 * @private
 * @required
 * @for Skylink
 * @since 0.1.0
 */
Skylink.prototype._readyState = 0;

/**
 * The received server key.
 * @attribute _key
 * @type String
 * @private
 * @for Skylink
 * @since 0.1.0
 */
Skylink.prototype._key = null;

/**
 * The owner's username of the apiKey.
 * @attribute _apiKeyOwner
 * @type String
 * @private
 * @for Skylink
 * @since 0.5.2
 */
Skylink.prototype._apiKeyOwner = null;

/**
 * The room connection information.
 * @attribute _room
 * @type JSON
 * @param {String} id The roomId of the room user is connected to.
 * @param {String} token The token of the room user is connected to.
 * @param {String} startDateTime The startDateTime in ISO string format of the room.
 * @param {String} duration The duration of the room.
 * @param {JSON} connection Connection constraints and configuration.
 * @param {JSON} connection.peerConstraints The peerconnection constraints.
 * @param {JSON} connection.peerConfig The peerconnection configuration.
 * @param {JSON} connection.offerConstraints The offer constraints.
 * @param {JSON} connection.sdpConstraints The sdp constraints.
 * @required
 * @private
 * @for Skylink
 * @since 0.5.2
 */
Skylink.prototype._room = null;

/**
 * Gets information from api server.
 * @method _requestServerInfo
 * @param {String} method The http method.
 * @param {String} url The url to do a rest call.
 * @param {Function} callback The callback fired after Skylink
 *   receives a response from the api server.
 * @param {JSON} params HTTP Params
 * @private
 * @for Skylink
 * @since 0.5.2
 */
Skylink.prototype._requestServerInfo = function(method, url, callback, params) {
  var self = this;
  // XDomainRequest is supported in IE8 - 9
  var useXDomainRequest = window.webrtcDetectedBrowser === 'IE' &&
    (window.webrtcDetectedVersion === 9 || window.webrtcDetectedVersion === 8) &&
    typeof window.XDomainRequest === 'function';
  self._socketUseXDR = useXDomainRequest;
  var xhr;

  // set force SSL option
  url = (self._forceSSL) ? 'https:' + url : url;

  if (useXDomainRequest) {
    log.debug([null, 'XMLHttpRequest', method, 'Using XDomainRequest. ' +
      'XMLHttpRequest is now XDomainRequest'], {
      agent: window.webrtcDetectedBrowser,
      version: window.webrtcDetectedVersion
    });
    xhr = new XDomainRequest();
    xhr.setContentType = function (contentType) {
      xhr.contentType = contentType;
    };
  } else {
    log.debug([null, 'XMLHttpRequest', method, 'Using XMLHttpRequest'], {
      agent: window.webrtcDetectedBrowser,
      version: window.webrtcDetectedVersion
    });
    xhr = new window.XMLHttpRequest();
    xhr.setContentType = function (contentType) {
      xhr.setRequestHeader('Content-type', contentType);
    };
  }

  xhr.onload = function () {
    xhr.response = xhr.responseText || xhr.response;
    xhr.status = xhr.status || 200;
    log.debug([null, 'XMLHttpRequest', method, 'Received sessions parameters'],
      JSON.parse(xhr.response || '{}'));
    callback(xhr.status, JSON.parse(xhr.response || '{}'));
  };

  xhr.onerror = function () {
    log.error([null, 'XMLHttpRequest', method, 'Failed retrieving information:'],
      { status: xhr.status });
  };

  xhr.onprogress = function () {
    log.debug([null, 'XMLHttpRequest', method,
      'Retrieving information and config from webserver. Url:'], url);
    log.debug([null, 'XMLHttpRequest', method, 'Provided parameters:'], params);
  };

  xhr.open(method, url, true);
  if (params) {
    xhr.setContentType('application/json;charset=UTF-8');
    xhr.send(JSON.stringify(params));
  } else {
    xhr.send();
  }
};

/**
 * Parse the information received from the api server.
 * @method _parseInfo
 * @param {JSON} info The parsed information from the server.
 * @param {Function} [callback] The callback fired after info is parsed.
 * @trigger readyStateChange
 * @private
 * @required
 * @for Skylink
 * @since 0.5.2
 */
Skylink.prototype._parseInfo = function(info, callback) {
  log.log('Parsing parameter from server', info);
  if (!info.pc_constraints && !info.offer_constraints) {
    this._trigger('readyStateChange', this.READY_STATE_CHANGE.ERROR, {
      status: 200,
      content: info.info,
      errorCode: info.error
    });
    return;
  }

  log.debug('Peer connection constraints:', info.pc_constraints);
  log.debug('Offer constraints:', info.offer_constraints);

  this._key = info.cid;
  this._apiKeyOwner = info.apiOwner;

  this._signalingServer = info.ipSigserver;

  this._user = {
    uid: info.username,
    token: info.userCred,
    timeStamp: info.timeStamp,
    streams: [],
    info: {}
  };
  this._room = {
    id: info.room_key,
    token: info.roomCred,
    startDateTime: info.start,
    duration: info.len,
    connection: {
      peerConstraints: JSON.parse(info.pc_constraints),
      peerConfig: null,
      offerConstraints: JSON.parse(info.offer_constraints),
      sdpConstraints: {
        mandatory: {
          OfferToReceiveAudio: true,
          OfferToReceiveVideo: true
        }
      },
      mediaConstraints: JSON.parse(info.media_constraints)
    }
  };
  // use default bandwidth and media resolution provided by server
  this._streamSettings.bandwidth = info.bandwidth;
  this._readyState = 2;
  this._trigger('readyStateChange', this.READY_STATE_CHANGE.COMPLETED);
  log.info('Parsed parameters from webserver. ' +
    'Ready for web-realtime communication');
  if (typeof callback === 'function'){
    callback();
  }
};

/**
 * Start the loading of information from the api server.
 * @method _loadInfo
 * @param {Function} [callback] The callback fired after info is loaded.
 * @trigger readyStateChange
 * @private
 * @required
 * @for Skylink
 * @since 0.5.2
 */
Skylink.prototype._loadInfo = function(callback) {
  var self = this;
  if (!window.io) {
    log.error('Socket.io not loaded. Please load socket.io');
    self._trigger('readyStateChange', self.READY_STATE_CHANGE.ERROR, {
      status: null,
      content: 'Socket.io not found',
      errorCode: self.READY_STATE_CHANGE_ERROR.NO_SOCKET_IO
    });
    return;
  }
  if (!window.XMLHttpRequest) {
    log.error('XMLHttpRequest not supported. Please upgrade your browser');
    self._trigger('readyStateChange', self.READY_STATE_CHANGE.ERROR, {
      status: null,
      content: 'XMLHttpRequest not available',
      errorCode: self.READY_STATE_CHANGE_ERROR.NO_XMLHTTPREQUEST_SUPPORT
    });
    return;
  }
  if (!window.RTCPeerConnection) {
    log.error('WebRTC not supported. Please upgrade your browser');
    self._trigger('readyStateChange', self.READY_STATE_CHANGE.ERROR, {
      status: null,
      content: 'WebRTC not available',
      errorCode: self.READY_STATE_CHANGE_ERROR.NO_WEBRTC_SUPPORT
    });
    return;
  }
  if (!self._path) {
    log.error('Skylink is not initialised. Please call init() first');
    self._trigger('readyStateChange', self.READY_STATE_CHANGE.ERROR, {
      status: null,
      content: 'No API Path is found',
      errorCode: self.READY_STATE_CHANGE_ERROR.NO_PATH
    });
    return;
  }
  self._readyState = 1;
  self._trigger('readyStateChange', self.READY_STATE_CHANGE.LOADING);
  self._requestServerInfo('GET', self._path, function(status, response) {
    if (status !== 200) {
      // 403 - Room is locked
      // 401 - API Not authorized
      // 402 - run out of credits
      var errorMessage = 'XMLHttpRequest status not OK\nStatus was: ' + status;
      self._readyState = 0;
      self._trigger('readyStateChange', self.READY_STATE_CHANGE.ERROR, {
        status: status,
        content: (response) ? (response.info || errorMessage) : errorMessage,
        errorCode: response.error ||
          self.READY_STATE_CHANGE_ERROR.INVALID_XMLHTTPREQUEST_STATUS
      });
      return;
    }
    self._parseInfo(response, callback);
  });
};

/**
 * Initialize Skylink to retrieve new connection information based on options.
 * @method _initSelectedRoom
 * @param {String} [room=Skylink._defaultRoom] The room to connect to.
 * @param {Function} callback The callback fired once Skylink is re-initialized.
 * @trigger readyStateChange
 * @private
 * @for Skylink
 * @since 0.5.5
 */
Skylink.prototype._initSelectedRoom = function(room, callback) {
  var self = this;
  if (typeof room === 'function' || typeof room === 'undefined') {
    log.error('Invalid room provided. Room:', room);
    return;
  }
  var defaultRoom = self._defaultRoom;
  var initOptions = {
    roomServer: self._roomServer,
    defaultRoom: room || defaultRoom,
    apiKey: self._apiKey,
    region: self._serverRegion,
    enableDataChannel: self._enableDataChannel,
    enableIceTrickle: self._enableIceTrickle
  };
  if (self._roomCredentials) {
    initOptions.credentials = {
      credentials: self._roomCredentials,
      duration: self._roomDuration,
      startDateTime: self._roomStart
    };
  }
  self.init(initOptions);
  self._defaultRoom = defaultRoom;

  // wait for ready state to be completed
  self._condition('readyStateChange', function () {
    callback();
  }, function () {
    return self._readyState === self.READY_STATE_CHANGE.COMPLETED;
  }, function (state) {
    return state === self.READY_STATE_CHANGE.COMPLETED;
  });
};

/**
 * Initialize Skylink to retrieve connection information.
 * - <b><i>IMPORTANT</i></b>: Please call this method to load all server
 *   information before joining the room or doing anything else.
 * - If you would like to set the start time and duration of the room,
 *   you have to generate the credentials. In example 3, we use the
 *    [CryptoJS](https://code.google.com/p/crypto-js/) library.
 *   - Step 1: Generate the hash. It is created by using the roomname,
 *     duration and the timestamp (in ISO String format).
 *   - Step 2: Generate the Credentials. It is is generated by converting
 *     the hash to a Base64 string and then encoding it to a URI string.
 *   - Step 3: Initialize Skylink
 * @method init
 * @param {String|JSON} options Connection options or API Key ID
 * @param {String} options.apiKey API Key ID to identify with the Temasys
 *   backend server
 * @param {String} [options.defaultRoom] The default room to connect
 *   to if there is no room provided in
 *   {{#crossLink "Skylink/joinRoom:method"}}joinRoom(){{/crossLink}}.
 * @param {String} [options.roomServer] Path to the Temasys
 *   backend server. If there's no room provided, default room would be used.
 * @param {String} [options.region] The regional server that user
 *   chooses to use. [Rel: Skylink.REGIONAL_SERVER]
 * @param {Boolean} [options.enableIceTrickle=true] The option to enable
 *   ICE trickle or not.
 * @param {Boolean} [options.enableDataChannel=true] The option to enable
 *   enableDataChannel or not.
 * @param {Boolean} [options.enableTURNServer=true] To enable TURN servers in ice connection.
 *   Please do so at your own risk as it might disrupt the connection.
 * @param {Boolean} [options.enableSTUNServer=true] To enable STUN servers in ice connection.
 *   Please do so at your own risk as it might disrupt the connection.
 * @param {Boolean} [options.TURNTransport=Skylink.TURN_TRANSPORT.ANY] Transport
 *  to set the transport packet type. [Rel: Skylink.TURN_TRANSPORT]
 * @param {JSON} [options.credentials] Credentials options for
 *   setting a static meeting.
 * @param {String} options.credentials.startDateTime The start timing of the
 *   meeting in Date ISO String
 * @param {Integer} options.credentials.duration The duration of the meeting
 * @param {String} options.credentials.credentials The credentials required
 *   to set the timing and duration of a meeting.
 * @param {Boolean} [options.audioFallback=false] To allow the option to fallback to
 *   audio if failed retrieving video stream.
 * @param {Boolean} [forceSSL=false] To force SSL connections to the API server
 *   and signaling server.
<<<<<<< HEAD
 * @param {Integer} [socketTimeout=20000] To set the timeout for socket to fail
 *   and attempt a reconnection. The mininum value is 5000.
=======
 * @param {Integer} [socketTimeout=1000] To set the timeout for socket to fail
 *   and attempt a reconnection. The mininum value is 500.
 * @param {Integer} [socketReconnectionAttempts=3] To set the reconnection
 *   attempts when failure to connect to signaling server before aborting.
 *   This throws a channelConnectionError.
 *   - 0: Denotes no reconnection
 *   - -1: Denotes a reconnection always. This is not recommended.
 *   - 0<: Denotes the number of attempts of reconnection Skylink should do.
 * @param {Function} [callback] The callback fired after room is initiated.
>>>>>>> 5d432fab
 * @example
 *   // Note: Default room is apiKey when no room
 *   // Example 1: To initalize without setting any default room.
 *   SkylinkDemo.init('apiKey');
 *
 *   // Example 2: To initialize with apikey, roomServer and defaultRoom
 *   SkylinkDemo.init({
 *     'apiKey' : 'apiKey',
 *     'roomServer' : 'http://xxxx.com',
 *     'defaultRoom' : 'mainHangout'
 *   });
 *
 *   // Example 3: To initialize with credentials to set startDateTime and
 *   // duration of the room
 *   var hash = CryptoJS.HmacSHA1(roomname + '_' + duration + '_' +
 *     (new Date()).toISOString(), token);
 *   var credentials = encodeURIComponent(hash.toString(CryptoJS.enc.Base64));
 *   SkylinkDemo.init({
 *     'apiKey' : 'apiKey',
 *     'roomServer' : 'http://xxxx.com',
 *     'defaultRoom' : 'mainHangout'
 *     'credentials' : {
 *        'startDateTime' : (new Date()).toISOString(),
 *        'duration' : 500,
 *        'credentials' : credentials
 *     }
 *   });
 * @trigger readyStateChange
 * @for Skylink
 * @required
 * @for Skylink
 * @since 0.5.3
 */
Skylink.prototype.init = function(options, callback) {
  if (!options) {
    log.error('No API key provided');
    return;
  }
  var apiKey, room, defaultRoom, region;
  var startDateTime, duration, credentials;
  var roomServer = this._roomServer;
  // NOTE: Should we get all the default values from the variables
  // rather than setting it?
  var enableIceTrickle = true;
  var enableDataChannel = true;
  var enableSTUNServer = true;
  var enableTURNServer = true;
  var TURNTransport = this.TURN_TRANSPORT.ANY;
  var audioFallback = false;
  var forceSSL = false;
  var socketTimeout = 0;

  log.log('Provided init options:', options);

  if (typeof options === 'string') {
    // set all the default api key, default room and room
    apiKey = options;
    defaultRoom = apiKey;
    room = apiKey;
  } else {
    // set the api key
    apiKey = options.apiKey;
    // set the room server
    roomServer = options.roomServer || roomServer;
    // check room server if it ends with /. Remove the extra /
    roomServer = (roomServer.lastIndexOf('/') ===
      (roomServer.length - 1)) ? roomServer.substring(0,
      roomServer.length - 1) : roomServer;
    // set the region
    region = options.region || region;
    // set the default room
    defaultRoom = options.defaultRoom || apiKey;
    // set the selected room
    room = defaultRoom;
    // set ice trickle option
    enableIceTrickle = (typeof options.enableIceTrickle === 'boolean') ?
      options.enableIceTrickle : enableIceTrickle;
    // set data channel option
    enableDataChannel = (typeof options.enableDataChannel === 'boolean') ?
      options.enableDataChannel : enableDataChannel;
    // set stun server option
    enableSTUNServer = (typeof options.enableSTUNServer === 'boolean') ?
      options.enableSTUNServer : enableSTUNServer;
    // set turn server option
    enableTURNServer = (typeof options.enableTURNServer === 'boolean') ?
      options.enableTURNServer : enableTURNServer;
    // set the force ssl always option
    forceSSL = (typeof options.forceSSL === 'boolean') ?
      options.forceSSL : forceSSL;
    // set the socket timeout option
    socketTimeout = (typeof options.socketTimeout === 'number') ?
      options.socketTimeout : socketTimeout;
    // set the socket timeout option to be above 5000
    socketTimeout = (socketTimeout < 5000) ? 5000 : socketTimeout;

    // set turn transport option
    if (typeof options.TURNServerTransport === 'string') {
      // loop out for every transport option
      for (var type in this.TURN_TRANSPORT) {
        if (this.TURN_TRANSPORT.hasOwnProperty(type)) {
          // do a check if the transport option is valid
          if (this.TURN_TRANSPORT[type] === options.TURNServerTransport) {
            TURNTransport = options.TURNServerTransport;
            break;
          }
        }
      }
    }
    // set audio fallback option
    audioFallback = options.audioFallback || audioFallback;
    // Custom default meeting timing and duration
    // Fallback to default if no duration or startDateTime provided
    if (options.credentials) {
      // set start data time
      startDateTime = options.credentials.startDateTime ||
        (new Date()).toISOString();
      // set the duration
      duration = options.credentials.duration || 200;
      // set the credentials
      credentials = options.credentials.credentials;
    }
  }
  // api key path options
  this._apiKey = apiKey;
  this._roomServer = roomServer;
  this._defaultRoom = defaultRoom;
  this._selectedRoom = room;
  this._serverRegion = region;
  this._path = roomServer + '/api/' + apiKey + '/' + room;
  // set credentials if there is
  if (credentials) {
    this._roomStart = startDateTime;
    this._roomDuration = duration;
    this._roomCredentials = credentials;
    this._path += (credentials) ? ('/' + startDateTime + '/' +
      duration + '?&cred=' + credentials) : '';
  }
  // check if there is a other query parameters or not
  if (region) {
    this._path += ((this._path.indexOf('?&') > -1) ?
      '&' : '?&') + 'rg=' + region;
  }
  // skylink functionality options
  this._enableIceTrickle = enableIceTrickle;
  this._enableDataChannel = enableDataChannel;
  this._enableSTUN = enableSTUNServer;
  this._enableTURN = enableTURNServer;
  this._TURNTransport = TURNTransport;
  this._audioFallback = audioFallback;
  this._forceSSL = forceSSL;
  this._socketTimeout = socketTimeout;

  log.log('Init configuration:', {
    serverUrl: this._path,
    readyState: this._readyState,
    apiKey: this._apiKey,
    roomServer: this._roomServer,
    defaultRoom: this._defaultRoom,
    selectedRoom: this._selectedRoom,
    serverRegion: this._serverRegion,
    enableDataChannel: this._enableDataChannel,
    enableIceTrickle: this._enableIceTrickle,
    enableTURNServer: this._enableTURN,
    enableSTUNServer: this._enableSTUN,
    TURNTransport: this._TURNTransport,
    audioFallback: this._audioFallback,
    forceSSL: this._forceSSL,
    socketTimeout: this._socketTimeout
  });
  // trigger the readystate
  this._readyState = 0;
  this._trigger('readyStateChange', this.READY_STATE_CHANGE.INIT);
  this._loadInfo(callback);
};<|MERGE_RESOLUTION|>--- conflicted
+++ resolved
@@ -562,20 +562,9 @@
  *   audio if failed retrieving video stream.
  * @param {Boolean} [forceSSL=false] To force SSL connections to the API server
  *   and signaling server.
-<<<<<<< HEAD
  * @param {Integer} [socketTimeout=20000] To set the timeout for socket to fail
  *   and attempt a reconnection. The mininum value is 5000.
-=======
- * @param {Integer} [socketTimeout=1000] To set the timeout for socket to fail
- *   and attempt a reconnection. The mininum value is 500.
- * @param {Integer} [socketReconnectionAttempts=3] To set the reconnection
- *   attempts when failure to connect to signaling server before aborting.
- *   This throws a channelConnectionError.
- *   - 0: Denotes no reconnection
- *   - -1: Denotes a reconnection always. This is not recommended.
- *   - 0<: Denotes the number of attempts of reconnection Skylink should do.
  * @param {Function} [callback] The callback fired after room is initiated.
->>>>>>> 5d432fab
  * @example
  *   // Note: Default room is apiKey when no room
  *   // Example 1: To initalize without setting any default room.

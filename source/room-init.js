--- conflicted
+++ resolved
@@ -569,12 +569,7 @@
  *   This throws a channelConnectionError.
  *   - 0: Denotes no reconnection
  *   - -1: Denotes a reconnection always. This is not recommended.
-<<<<<<< HEAD
- *   - > 0: Denotes the number of attempts of reconnection Skylink should do.
- * @param {Function} [callback] The callback fired after the room is initialized.
-=======
  *   - 0<: Denotes the number of attempts of reconnection Skylink should do.
->>>>>>> 38d5f269
  * @example
  *   // Note: Default room is apiKey when no room
  *   // Example 1: To initalize without setting any default room.
@@ -753,5 +748,5 @@
   // trigger the readystate
   this._readyState = 0;
   this._trigger('readyStateChange', this.READY_STATE_CHANGE.INIT);
-  this._loadInfo(callback);
+  this._loadInfo();
 };
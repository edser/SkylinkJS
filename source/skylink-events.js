/**
 * Stores the list of <code>on()</code> event handlers.
 * @attribute _EVENTS
 * @param {Array} <#event> The list of event handlers associated with the event.
 * @param {Function} <#event>.<#index> The event handler function.
 * @type JSON
 * @private
 * @for Skylink
 * @since 0.5.2
 */
Skylink.prototype._EVENTS = {
  /**
   * Event triggered when socket connection to Signaling server has opened.
   * @event channelOpen
   * @for Skylink
   * @since 0.1.0
   */
  channelOpen: [],

  /**
   * Event triggered when socket connection to Signaling server has closed.
   * @event channelClose
   * @for Skylink
   * @since 0.1.0
   */
  channelClose: [],

  /**
   * <blockquote class="info">
   *   Note that this is used only for SDK developer purposes.
   * </blockquote>
   * Event triggered when receiving socket message from the Signaling server.
   * @event channelMessage
   * @param {JSON} message The socket message object.
   * @for Skylink
   * @since 0.1.0
   */
  channelMessage: [],

  /**
   * <blockquote class="info">
   *   This may be caused by Javascript errors in the event listener when subscribing to events.<br>
   *   It may be resolved by checking for code errors in your Web App in the event subscribing listener.<br>
   *   <code>skylinkDemo.on("eventName", function () { // Errors here });</code>
   * </blockquote>
   * Event triggered when socket connection encountered exception.
   * @event channelError
   * @param {Error|String} error The error object.
   * @for Skylink
   * @since 0.1.0
   */
  channelError: [],

  /**
   * Event triggered when attempting to establish socket connection to Signaling server when failed.
   * @event channelRetry
   * @param {String} fallbackType The current fallback state.
   *   [Rel: Skylink.SOCKET_FALLBACK]
   * @param {Number} currentAttempt The current reconnection attempt.
   * @for Skylink
   * @since 0.5.6
   */
  channelRetry: [],

  /**
   * Event triggered when attempt to establish socket connection to Signaling server has failed.
   * @event socketError
   * @param {String} errorCode The socket connection error code.
   *   [Rel: Skylink.SOCKET_ERROR]
   * @param {Error|String|Number} error The error object.
   * @param {String} type The fallback state of the socket connection attempt.
   *   [Rel: Skylink.SOCKET_FALLBACK]
   * @for Skylink
   * @since 0.5.5
   */
  socketError: [],

  /**
   * Event triggered when <a href="#method_init"><code>init()</code> method</a> ready state changes.
   * @event readyStateChange
   * @param {String} readyState The current <code>init()</code> ready state.
   *   [Rel: Skylink.READY_STATE_CHANGE]
   * @param {JSON} [error] The error result.
   *   <small>Defined only when <code>state</code> is <code>ERROR</code>.</small>
   * @param {Number} error.status The HTTP status code when failed.
   * @param {Number} error.errorCode The ready state change failure code.
   *   [Rel: Skylink.READY_STATE_CHANGE_ERROR]
   * @param {Error} error.content The error object.
   * @param {String} room The Room to The Room to retrieve session token for.
   * @for Skylink
   * @since 0.4.0
   */
  readyStateChange: [],

  /**
   * Event triggered when a Peer connection establishment state has changed.
   * @event handshakeProgress
   * @param {String} state The current Peer connection establishment state.
   *   [Rel: Skylink.HANDSHAKE_PROGRESS]
   * @param {String} peerId The Peer ID.
   * @param {Error|String} [error] The error object.
   *   <small>Defined only when <code>state</code> is <code>ERROR</code>.</small>
   * @for Skylink
   * @since 0.3.0
   */
  handshakeProgress: [],

  /**
   * Event triggered when a Peer connection ICE gathering state has changed.
   * @event candidateGenerationState
   * @param {String} state The current Peer connection ICE gathering state.
   *   [Rel: Skylink.CANDIDATE_GENERATION_STATE]
   * @param {String} peerId The Peer ID.
   * @for Skylink
   * @since 0.1.0
   */
  candidateGenerationState: [],

  /**
   * Event triggered when a Peer connection session description exchanging state has changed.
   * @event peerConnectionState
   * @param {String} state The current Peer connection session description exchanging state.
   *   [Rel: Skylink.PEER_CONNECTION_STATE]
   * @param {String} peerId The Peer ID.
   * @for Skylink
   * @since 0.1.0
   */
  peerConnectionState: [],

  /**
   * Event triggered when a Peer connection ICE connection state has changed.
   * @event iceConnectionState
   * @param {String} state The current Peer connection ICE connection state.
   *   [Rel: Skylink.ICE_CONNECTION_STATE]
   * @param {String} peerId The Peer ID.
   * @for Skylink
   * @since 0.1.0
   */
  iceConnectionState: [],

  /**
   * Event triggered when retrieval of Stream failed.
   * @event mediaAccessError
   * @param {Error|String} error The error object.
   * @param {Boolean} isScreensharing The flag if event occurred during
   *   <a href="#method_shareScreen"><code>shareScreen()</code> method</a> and not
   *   <a href="#method_getUserMedia"><code>getUserMedia()</code> method</a>.
   * @param {Boolean} isAudioFallbackError The flag if event occurred during
   *   retrieval of audio tracks only when <a href="#method_getUserMedia"><code>getUserMedia()</code> method</a>
   *   had failed to retrieve both audio and video tracks.
   * @for Skylink
   * @since 0.1.0
   */
  mediaAccessError: [],

  /**
   * Event triggered when Stream retrieval fallback state has changed.
   * @event mediaAccessFallback
   * @param {JSON} error The error result.
   * @param {Error|String} error.error The error object.
   * @param {JSON} [error.diff=null] The list of excepted but received audio and video tracks in Stream.
   *   <small>Defined only when <code>state</code> payload is <code>FALLBACKED</code>.</small>
   * @param {JSON} error.diff.video The expected and received video tracks.
   * @param {Number} error.diff.video.expected The expected video tracks.
   * @param {Number} error.diff.video.received The received video tracks.
   * @param {JSON} error.diff.audio The expected and received audio tracks.
   * @param {Number} error.diff.audio.expected The expected audio tracks.
   * @param {Number} error.diff.audio.received The received audio tracks.
   * @param {Number} state The fallback state.
   *   [Rel: Skylink.MEDIA_ACCESS_FALLBACK_STATE]
   * @param {Boolean} isScreensharing The flag if event occurred during
   *   <a href="#method_shareScreen"><code>shareScreen()</code> method</a> and not
   *   <a href="#method_getUserMedia"><code>getUserMedia()</code> method</a>.
   * @param {Boolean} isAudioFallback The flag if event occurred during
   *   retrieval of audio tracks only when <a href="#method_getUserMedia"><code>getUserMedia()</code> method</a>
   *   had failed to retrieve both audio and video tracks.
   * @for Skylink
   * @since 0.6.3
   */
  mediaAccessFallback: [],

  /**
   * Event triggered when retrieval of Stream is successful.
   * @event mediaAccessSuccess
   * @param {MediaStream} stream The Stream object.
   *   <small>To attach it to an element: <code>attachMediaStream(videoElement, stream);</code>.</small>
   * @param {Boolean} isScreensharing The flag if event occurred during
   *   <a href="#method_shareScreen"><code>shareScreen()</code> method</a> and not
   *   <a href="#method_getUserMedia"><code>getUserMedia()</code> method</a>.
   * @for Skylink
   * @since 0.1.0
   */
  mediaAccessSuccess: [],

  /**
   * Event triggered when retrieval of Stream is required to complete <a href="#method_joinRoom">
   * <code>joinRoom()</code> method</a> request.
   * @event mediaAccessRequired
   * @for Skylink
   * @since 0.5.5
   */
  mediaAccessRequired: [],

  /**
   * Event triggered when Stream has stopped streaming.
   * @event mediaAccessStopped
   * @param {Boolean} isScreensharing The flag if event occurred during
   *   <a href="#method_shareScreen"><code>shareScreen()</code> method</a> and not
   *   <a href="#method_getUserMedia"><code>getUserMedia()</code> method</a>.
   * @for Skylink
   * @since 0.5.6
   */
  mediaAccessStopped: [],

  /**
   * Event triggered when a Peer joins the room.
   * @event peerJoined
   * @param {String} peerId The Peer ID.
   * @param {JSON} peerInfo The Peer session information.
   * @param {JSON|String} peerInfo.userData The Peer current custom data.
   * @param {JSON} peerInfo.settings The Peer sending Stream settings.
   * @param {Boolean|JSON} peerInfo.settings.audio The Peer Stream audio settings.
   *   <small>When defined as <code>false</code>, it means there is no audio being sent from Peer.</small>
   * @param {Boolean} [peerInfo.settings.audio.stereo] The flag if stereo band is configured
   *   when encoding audio codec is <a href="#attr_AUDIO_CODEC"><code>OPUS</code></a> for receiving audio data.
   * @param {Boolean|JSON} peerInfo.settings.video The Peer Stream video settings.
   *   <small>When defined as <code>false</code>, it means there is no video being sent from Peer.</small>
   * @param {JSON} peerInfo.settings.video.resolution The Peer Stream video resolution.
   *   [Rel: Skylink.VIDEO_RESOLUTION]
   * @param {Number} [peerInfo.settings.video.resolution.width] The Peer Stream video resolution width.
   * @param {Number} [peerInfo.settings.video.resolution.height] The Peer Stream video resolution height.
   * @param {Number} [peerInfo.settings.video.frameRate] The Peer Stream video
   *   <a href="https://en.wikipedia.org/wiki/Frame_rate">frameRate</a> per second (fps).
   * @param {Boolean} [peerInfo.settings.video.screenshare] The flag if Peer Stream is a screensharing Stream.
   * @param {JSON} [peerInfo.settings.bandwidth] The maximum streaming bandwidth sent from Peer.
   * @param {Number} [peerInfo.settings.bandwidth.audio] The maximum audio streaming bandwidth sent from Peer.
   * @param {Number} [peerInfo.settings.bandwidth.video] The maximum video streaming bandwidth sent from Peer.
   * @param {Number} [peerInfo.settings.bandwidth.data] The maximum data streaming bandwidth sent from Peer.
   * @param {JSON} peerInfo.mediaStatus The Peer Stream muted settings.
   * @param {Boolean} peerInfo.mediaStatus.audioMuted The flag if Peer Stream audio tracks is muted or not.
   *   <small>If Peer <code>peerInfo.settings.audio</code> is false, this will be defined as <code>true</code>.</small>
   * @param {Boolean} peerInfo.mediaStatus.videoMuted The flag if Peer Stream audio tracks is muted or not.
   *   <small>If Peer <code>peerInfo.settings.video</code> is false, this will be defined as <code>true</code>.</small>
   * @param {JSON} peerInfo.agent The Peer agent information.
   * @param {String} peerInfo.agent.name The Peer agent name.
   *   <small>Data may be accessing browser or non-Web SDK name.</small>
   * @param {Number} peerInfo.agent.version The Peer agent version.
   *   <small>Data may be accessing browser or non-Web SDK version.</small>
   * @param {String} [peerInfo.agent.os] The Peer platform name.
   *  <small>Data may be accessing OS platform version from Web SDK.</small>
   * @param {String} peerInfo.room The Room Peer is from.
   * @param {Boolean} isSelf The flag if Peer is User.
   * @for Skylink
   * @since 0.5.2
   */
  peerJoined: [],

  /**
   * Event triggered when a Peer connection has been refreshed.
   * @event peerRestart
   * @param {String} peerId The Peer ID.
   * @param {JSON} peerInfo The Peer session information.
   *   <small>Object signature matches the <code>peerInfo</code> parameter payload received in the
   *   <a href="#event_peerJoined"><code>peerJoined</code> event</a>.</small>
   * @param {Boolean} isSelfInitiateRestart The flag if User is initiating the Peer connection refresh.
   * @for Skylink
   * @since 0.5.5
   */
  peerRestart: [],

  /**
   * Event triggered when a Peer session information has been updated.
   * @event peerUpdated
   * @param {String} peerId The Peer ID.
   * @param {JSON} peerInfo The Peer session information.
   *   <small>Object signature matches the <code>peerInfo</code> parameter payload received in the
   *   <a href="#event_peerJoined"><code>peerJoined</code> event</a>.</small>
   * @param {Boolean} isSelf The flag if Peer is User.
   * @for Skylink
   * @since 0.5.2
   */
  peerUpdated: [],

  /**
   * Event triggered when a Peer leaves the room.
   * @event peerLeft
   * @param {String} peerId The Peer ID.
   * @param {JSON} peerInfo The Peer session information.
   *   <small>Object signature matches the <code>peerInfo</code> parameter payload received in the
   *   <a href="#event_peerJoined"><code>peerJoined</code> event</a>.</small>
   * @param {Boolean} isSelf The flag if Peer is User.
   * @for Skylink
   * @since 0.5.2
   */
  peerLeft: [],

  /**
   * Event triggered when Room session has ended abruptly due to network disconnections.
   * @event sessionDisconnect
   * @param {String} peerId The User's Room session Peer ID.
   * @param {JSON} peerInfo The User's Room session information.
   *   <small>Object signature matches the <code>peerInfo</code> parameter payload received in the
   *   <a href="#event_peerJoined"><code>peerJoined</code> event</a>.</small>
   * @for Skylink
   * @since 0.6.10
   */
  sessionDisconnect: [],

  /**
   * Event triggered when receiving Peer Stream.
   * @event incomingStream
   * @param {String} peerId The Peer ID.
   * @param {MediaStream} stream The Stream object.
   *   <small>To attach it to an element: <code>attachMediaStream(videoElement, stream);</code>.</small>
   * @param {Boolean} isSelf The flag if Peer is User.
   * @param {JSON} peerInfo The Peer session information.
   *   <small>Object signature matches the <code>peerInfo</code> parameter payload received in the
   *   <a href="#event_peerJoined"><code>peerJoined</code> event</a>.</small>
   * @for Skylink
   * @since 0.5.5
   */
  incomingStream: [],

  /**
   * Event triggered when receiving message from Peer.
   * @event incomingMessage
   * @param {JSON} message The message result.
   * @param {JSON|String} message.content The message object.
   * @param {String} message.senderPeerId The sender Peer ID.
   * @param {String|Array} [message.targetPeerId=null] The value of the <code>targetPeerId</code>
   *   defined in <a href="#method_sendP2PMessage"><code>sendP2PMessage()</code> method</a> or
   *   <a href="#method_sendMessage"><code>sendMessage()</code> method</a>.
   * @param {Boolean} message.isPrivate The flag if message is targeted or not, basing
   *   off the <code>targetPeerId</code> parameter being defined in
   *   <a href="#method_sendP2PMessage"><code>sendP2PMessage()</code> method</a> or
   *   <a href="#method_sendMessage"><code>sendMessage()</code> method</a>.
   * @param {Boolean} message.isDataChannel The flag if message is sent from
   *   <a href="#method_sendP2PMessage"><code>sendP2PMessage()</code> method</a>.
   * @param {JSON} peerInfo The Peer session information.
   *   <small>Object signature matches the <code>peerInfo</code> parameter payload received in the
   *   <a href="#event_peerJoined"><code>peerJoined</code> event</a>.</small>
   * @param {Boolean} isSelf The flag if Peer is User.
   * @for Skylink
   * @since 0.5.2
   */
  incomingMessage: [],

  /**
   * Event triggered when receiving completed data transfer from Peer.
   * @event incomingData
   * @param {Blob|String} data The data.
   * @param {String} transferId The data transfer ID.
   * @param {String} peerId The Peer ID.
   * @param {JSON} transferInfo The data transfer information.
   *   <small>Object signature matches the <code>transferInfo</code> parameter payload received in the
   *   <a href="#event_dataTransferState"><code>dataTransferState</code> event</a>.</small>
   * @param {Boolean} isSelf The flag if Peer is User.
   * @for Skylink
   * @since 0.6.1
   */
  incomingData: [],


  /**
   * Event triggered when receiving upload data transfer from Peer.
   * @event incomingDataRequest
   * @param {String} transferId The transfer ID.
   * @param {String} peerId The Peer ID.
   * @param {String} transferInfo The data transfer information.
   *   <small>Object signature matches the <code>transferInfo</code> parameter payload received in the
   *   <a href="#event_dataTransferState"><code>dataTransferState</code> event</a>.</small>
   * @param {Boolean} isSelf The flag if Peer is User.
   * @for Skylink
   * @since 0.6.1
   */
  incomingDataRequest: [],

  /**
   * Event triggered when Room locked status has changed.
   * @event roomLock
   * @param {Boolean} isLocked The flag if Room is locked.
   * @param {JSON} peerInfo The Peer session information.
   *   <small>Object signature matches the <code>peerInfo</code> parameter payload received in the
   *   <a href="#event_peerJoined"><code>peerJoined</code> event</a>.</small>
   * @param {Boolean} isSelf The flag if User changed the Room locked status.
   * @for Skylink
   * @since 0.5.2
   */
  roomLock: [],

  /**
   * Event triggered when a Datachannel connection state has changed.
   * @event dataChannelState
   * @param {String} state The current Datachannel connection state.
   *   [Rel: Skylink.DATA_CHANNEL_STATE]
   * @param {String} peerId The Peer ID.
   * @param {Error} [error] The error object.
   *   <small>Defined only when <code>state</code> payload is <code>ERROR</code>.</small>
   * @param {String} channelName The DataChannel ID.
   * @param {String} channelType The DataChannel type.
   *   [Rel: Skylink.DATA_CHANNEL_TYPE]
   * @for Skylink
   * @since 0.1.0
   */
  dataChannelState: [],

  /**
   * Event triggered when a data transfer state has changed.
   * @event dataTransferState
   * @param {String} state The current data transfer state.
   *   [Rel: Skylink.DATA_TRANSFER_STATE]
   * @param {String} transferId The data transfer ID.
   * @param {String} peerId The Peer ID.
   * @param {JSON} transferInfo The data transfer information.
   * @param {Blob|String} [transferInfo.data] The data object.
   *   <small>Defined only when <code>state</code> payload is <code>UPLOAD_STARTED</code> or
   *   <code>DOWNLOAD_COMPLETED</code>.</small>
   * @param {String} transferInfo.name The data transfer name.
   * @param {Number} transferInfo.size The data transfer data object original size.
   * @param {String} transferInfo.dataType The data transfer session type.
   *   [Rel: Skylink.DATA_TRANSFER_SESSION_TYPE]
   * @param {Number} transferInfo.timeout The flag if message is targeted or not, basing
   *   off the <code>targetPeerId</code> parameter being defined in
   *   <a href="#method_sendURLData"><code>sendURLData()</code> method</a> or
   *   <a href="#method_sendBlobData"><code>sendBlobData()</code> method</a>.
   * @param {Boolean} transferInfo.isPrivate The flag if data transfer
   * @param {JSON} [error] The error result.
   *   <small>Defined only when <code>state</code> payload is <code>ERROR</code> or <code>CANCEL</code>.</small>
   * @param {Error|String} error.message The error object.
   * @param {String} error.transferType The data transfer direction from where the error occurred.
   *   [Rel: Skylink.DATA_TRANSFER_TYPE]
   * @for Skylink
   * @since 0.4.1
   */
  dataTransferState: [],

  /**
   * Event triggered when Signaling server reaction state has changed.
   * @event systemAction
   * @param {String} action The current Signaling server reaction state.
   *   [Rel: Skylink.SYSTEM_ACTION]
   * @param {String} message The message.
   * @param {String} reason The Signaling server reaction state reason of action code.
   *   [Rel: Skylink.SYSTEM_ACTION_REASON]
   * @for Skylink
   * @since 0.5.1
   */
  systemAction: [],

  /**
   * Event triggered when a server Peer joins the room.
   * @event serverPeerJoined
   * @param {String} peerId The Peer ID.
   * @param {String} serverPeerType The server Peer type
   *   [Rel: Skylink.SERVER_PEER_TYPE]
   * @for Skylink
   * @since 0.6.1
   */
  serverPeerJoined: [],

  /**
   * Event triggered when a server Peer leaves the room.
   * @event serverPeerLeft
   * @param {String} peerId The Peer ID.
   * @param {String} serverPeerType The server Peer type
   *   [Rel: Skylink.SERVER_PEER_TYPE]
   * @for Skylink
   * @since 0.6.1
   */
  serverPeerLeft: [],

  /**
   * Event triggered when a server Peer connection has been refreshed.
   * @event serverPeerRestart
   * @param {String} peerId The Peer ID.
   * @param {String} serverPeerType The server Peer type
   *   [Rel: Skylink.SERVER_PEER_TYPE]
   * @for Skylink
   * @since 0.6.1
   */
  serverPeerRestart: [],

  /**
   * Event triggered when Peer Stream streaming has stopped.
   * @event streamEnded
   * @param {String} peerId The Peer ID.
   * @param {JSON} peerInfo The Peer session information.
   *   <small>Object signature matches the <code>peerInfo</code> parameter payload received in the
   *   <a href="#event_peerJoined"><code>peerJoined</code> event</a>.</small>
   * @param {Boolean} isSelf The flag if Peer is User.
   * @param {Boolean} isScreensharing The flag if Peer Stream is a screensharing Stream.
   * @for Skylink
   * @since 0.5.10
   */
  streamEnded: [],

  /**
   * Event triggered when Peer Stream audio or video tracks has been muted.
   * @event streamMuted
   * @param {String} peerId The Peer ID.
   * @param {JSON} peerInfo The Peer session information.
   *   <small>Object signature matches the <code>peerInfo</code> parameter payload received in the
   *   <a href="#event_peerJoined"><code>peerJoined</code> event</a>.</small>
   * @param {Boolean} isSelf The flag if Peer is User.
   * @param {Boolean} isScreensharing The flag if Peer Stream is a screensharing Stream.
   * @for Skylink
   * @since 0.6.1
   */
  streamMuted: [],

  /**
   * Event triggered when <a href="#method_getPeers"><code>getPeers()</code> method</a> retrieval state changes.
   * @event getPeersStateChange
   * @param {String} state The current <code>getPeers()</code> retrieval state.
   *   [Rel: Skylink.GET_PEERS_STATE]
   * @param {String} privilegedPeerId The User's privileged Peer ID.
   * @param {JSON} peerList The list of Peer IDs Rooms within the same App space.
   * @param {Array} peerList.#room The list of Peer IDs associated with the Room defined in <code>#room</code> property.
   * @for Skylink
   * @since 0.6.1
   */
  getPeersStateChange: [],

  /**
   * Event triggered when <a href="#method_introducePeer"><code>introducePeer()</code> method</a>
   * introduction request state changes.
   * @event introduceStateChange
   * @param {String} state The current <code>introducePeer()</code> introduction request state.
   *   [Rel: Skylink.INTRODUCE_STATE]
   * @param {String} privilegedPeerId The User's privileged Peer ID.
   * @param {String} sendingPeerId The Peer ID to be connected with <code>receivingPeerId</code>.
   * @param {String} receivingPeerId The Peer ID to be connected with <code>sendingPeerId</code>.
   * @param {String} [reason] The error object.
   *   <small>Defined only when <code>state</code> payload is <code>ERROR</code>.</small>
   * @for Skylink
   * @since 0.6.1
   */
  introduceStateChange: [],

  /**
<<<<<<< HEAD
   * Event triggered when the current state of the recording session has changed.
   * - See {{#crossLink "Skylink/startRecording:method"}}startRecording(){{/crossLink}} and
   *   {{#crossLink "Skylink/stopRecording:method"}}stopRecording(){{/crossLink}}.
   * @event recordingState
   * @param {Number} state The current recording state.
   *   [Rel: Skylink.RECORDING_STATE]
   * @param {String} recordingId The recording session ID.
   * @param {String} link The recording session URL compiled once the recording has mixing and completed.
   * @param {Object} error The error object received when there's an exception for the recording session.
   * @beta
   * @component Events
   * @for Skylink
   * @since 0.6.-
   */
  recordingState: [],

  /*
   * Event triggered when the retrieval of the Peer connection status state has changed.
=======
   * Event triggered when <a href="#method_getConnectionStatus"><code>getConnectionStatus()</code> method</a>
   * retrieval state changes.
>>>>>>> 514f5727
   * @event getConnectionStatusStateChange
   * @param {Number} state The current <code>getConnectionStatus()</code> retrieval state.
   *   [Rel: Skylink.GET_CONNECTION_STATUS_STATE]
   * @param {String} peerId The Peer ID.
   * @param {JSON} [stats] The Peer connection current stats.
   *   <small>Defined only when <code>state</code> payload is <code>RETRIEVE_SUCCESS</code>.</small>
   * @param {JSON} stats.raw The Peer connection raw stats before parsing.
   * @param {JSON} stats.audio The Peer connection audio streaming stats.
   * @param {JSON} stats.audio.sending The Peer connection sending audio streaming stats.
   * @param {Number} stats.audio.sending.bytes The Peer connection sending audio streaming bytes.
   * @param {Number} stats.audio.sending.packets The Peer connection sending audio streaming packets.
   * @param {Number} stats.audio.sending.packetsLost The Peer connection sending audio streaming packets lost.
   * @param {Number} stats.audio.sending.ssrc The Peer connection sending audio streaming RTP packets SSRC.
   * @param {Number} stats.audio.sending.rtt The Peer connection sending audio streaming RTT (Round-trip delay time).
   *   <small>Defined as <code>0</code> if it's not present in original raw stats before parsing.</small>
   * @param {JSON} stats.audio.receiving The Peer connection receiving audio streaming stats.
   * @param {Number} stats.audio.receiving.bytes The Peer connection sending audio streaming bytes.
   * @param {Number} stats.audio.receiving.packets The Peer connection receiving audio streaming packets.
   * @param {Number} stats.audio.receiving.packetsLost The Peer connection receiving audio streaming packets lost.
   * @param {Number} stats.audio.receiving.ssrc The Peer connection receiving audio streaming RTP packets SSRC.
   * @param {JSON} stats.video The Peer connection video streaming stats.
   * @param {JSON} stats.video.sending The Peer connection sending video streaming stats.
   * @param {Number} stats.video.sending.bytes The Peer connection sending video streaming bytes.
   * @param {Number} stats.video.sending.packets The Peer connection sending video streaming packets.
   * @param {Number} stats.video.sending.packetsLost The Peer connection sending video streaming packets lost.
   * @param {JSON} stats.video.sending.ssrc The Peer connection sending video streaming RTP packets SSRC.
   * @param {Number} stats.video.sending.rtt The Peer connection sending video streaming RTT (Round-trip delay time).
   *   <small>Defined as <code>0</code> if it's not present in original raw stats before parsing.</small>
   * @param {JSON} stats.video.receiving The Peer connection receiving video streaming stats.
   * @param {Number} stats.video.receiving.bytes The Peer connection receiving video streaming bytes.
   * @param {Number} stats.video.receiving.packets The Peer connection receiving video streaming packets.
   * @param {Number} stats.video.receiving.packetsLost The Peer connection receiving video streaming packets lost.
   * @param {Number} stats.video.receiving.ssrc The Peer connection receiving video streaming RTP packets SSRC.
   * @param {JSON} stats.selectedCandidate The Peer connection selected ICE candidate pair stats.
   * @param {JSON} stats.selectedCandidate.local The Peer connection selected local ICE candidate.
   * @param {String} stats.selectedCandidate.local.ipAddress The Peer connection selected
   *   local ICE candidate IP address.
   * @param {Number} stats.selectedCandidate.local.portNumber The Peer connection selected
   *   local ICE candidate port number.
   * @param {String} stats.selectedCandidate.local.transport The Peer connection selected
   *   local ICE candidate IP transport type.
   * @param {String} stats.selectedCandidate.local.candidateType The Peer connection selected
   *   local ICE candidate type.
   * @param {JSON} stats.selectedCandidate.remote The Peer connection selected remote ICE candidate.
   * @param {String} stats.selectedCandidate.remote.ipAddress The Peer connection selected
   *   remote ICE candidate IP address.
   * @param {Number} stats.selectedCandidate.remote.portNumber The Peer connection selected
   *   remote ICE candidate port number.
   * @param {String} stats.selectedCandidate.remote.transport The Peer connection selected
   *   remote ICE candidate IP transport type.
   * @param {String} stats.selectedCandidate.remote.candidateType The Peer connection selected
   *   remote ICE candidate type.
   * @param {JSON} stats.connection The Peer connection object stats.
   * @param {String} stats.connection.iceConnectionState The Peer connection ICE connection state.
   * @param {String} stats.connection.iceGatheringState The Peer connection ICE gathering state.
   * @param {String} stats.connection.signalingState The Peer connection signaling state.
   * @param {JSON} stats.connection.localDescription The Peer connection local session description.
   * @param {String} stats.connection.localDescription.type The Peer connection local session description type.
   * @param {String} stats.connection.localDescription.sdp The Peer connection local session description SDP.
   * @param {JSON} stats.connection.remoteDescription The Peer connection remote session description.
   * @param {String} stats.connection.remoteDescription.type The Peer connection remote session description type.
   * @param {String} stats.connection.remoteDescription.sdp The Peer connection remote session description sdp.
   * @param {JSON} stats.connection.candidates The Peer connection list of ICE candidates sent or received.
   * @param {JSON} stats.connection.candidates.sending The Peer connection list of local ICE candidates sent.
   * @param {Array} stats.connection.candidates.sending.host The Peer connection list of local
   *   <code>"host"</code> ICE candidates sent.
   * @param {Array} stats.connection.candidates.sending.srflx The Peer connection list of local
   *   <code>"srflx"</code> ICE candidates sent.
   * @param {Array} stats.connection.candidates.sending.relay The Peer connection list of local
   *   <code>"relay"</code> candidates sent.
   * @param {JSON} stats.connection.candidates.receiving The Peer connection list of remote ICE candidates received.
   * @param {Array} stats.connection.candidates.receiving.host The Peer connection list of remote
   *   <code>"host"</code> ICE candidates received.
   * @param {Array} stats.connection.candidates.receiving.srflx The Peer connection list of remote
   *   <code>"srflx"</code> ICE candidates received.
   * @param {Array} stats.connection.candidates.receiving.relay The Peer connection list of remote
   *   <code>"relay"</code> ICE candidates received.
   * @param {Error} error The error object received.
   *   <small>Defined only when <code>state</code> payload is <code>RETRIEVE_ERROR</code>.</small>
   * @for Skylink
   * @since 0.6.14
   */
  getConnectionStatusStateChange: []
};

/**
 * Stores the list of <code>once()</code> event handlers.
 * These events are only triggered once.
 * @attribute _onceEvents
 * @param {Array} <#event> The list of event handlers associated with the event.
 * @param {Array} <#event>.<#index> The array of event handler function and its condition function.
 * @type JSON
 * @private
 * @for Skylink
 * @since 0.5.4
 */
Skylink.prototype._onceEvents = {};

/**
 * Stores the timestamps data used for throttling.
 * @attribute _timestamp
 * @type JSON
 * @private
 * @for Skylink
 * @since 0.5.8
 */
Skylink.prototype._timestamp = {
  now: Date.now() || function() { return +new Date(); },
  screen: false
};

/**
 * Function that subscribes a listener to an event.
 * @method on
 * @param {String} eventName The event.
 * @param {Function} callback The listener.
 *   <small>This will be invoked when event is triggered.</small>
 * @example
 *   // Example 1: Subscribing to "peerJoined" event
 *   skylinkDemo.on("peerJoined", function (peerId, peerInfo, isSelf) {
 *     console.info("peerJoined event has been triggered with:", peerId, peerInfo, isSelf);
 *   });
 * @for Skylink
 * @since 0.1.0
 */
Skylink.prototype.on = function(eventName, callback) {
  if ('function' === typeof callback) {
    this._EVENTS[eventName] = this._EVENTS[eventName] || [];
    this._EVENTS[eventName].push(callback);
    log.log([null, 'Event', eventName, 'Event is subscribed']);
  } else {
    log.error([null, 'Event', eventName, 'Provided parameter is not a function']);
  }
};

/**
 * Function that subscribes a listener to an event once.
 * @method once
 * @param {String} eventName The event.
 * @param {Function} callback The listener.
 *   <small>This will be invoked once when event is triggered and conditional function is satisfied.</small>
 * @param {Function} [condition] The conditional function that will be invoked when event is triggered.
 *   <small>Return <code>true</code> when invoked to satisfy condition.</small>
 *   <small>When not provided, the conditional function will always return <code>true</code>.</small>
 * @param {Boolean} [fireAlways=false] The flag that indicates if <code>once()</code> should act like
 *   <code>on()</code> but only invoke listener only when conditional function is satisfied.
 * @example
 *   // Example 1: Subscribing to "peerJoined" event that triggers without condition
 *   skylinkDemo.once("peerJoined", function (peerId, peerInfo, isSelf) {
 *     console.info("peerJoined event has been triggered once with:", peerId, peerInfo, isSelf);
 *   });
 *
 *   // Example 2: Subscribing to "incomingStream" event that triggers with condition
 *   skylinkDemo.once("incomingStream", function (peerId, stream, isSelf, peerInfo) {
 *     console.info("incomingStream event has been triggered with User stream:", stream);
 *   }, function (peerId, peerInfo, isSelf) {
 *     return isSelf;
 *   });
 *
 *   // Example 3: Subscribing to "dataTransferState" event that triggers always only when condition is satisfied
 *   skylinkDemo.once("dataTransferState", function (state, transferId, peerId, transferInfo) {
 *     console.info("Received data transfer from Peer:", transferInfo.data);
 *   }, function (state, transferId, peerId) {
 *     if (state === skylinkDemo.DATA_TRANSFER_STATE.UPLOAD_REQUEST) {
 *       skylinkDemo.acceptDataTransfer(peerId, transferId);
 *     }
 *     return state === skylinkDemo.DATA_TRANSFER_STATE.DOWNLOAD_COMPLETED;
 *   }, true);
 * @for Skylink
 * @since 0.5.4
 */
Skylink.prototype.once = function(eventName, callback, condition, fireAlways) {
  if (typeof condition === 'boolean') {
    fireAlways = condition;
    condition = null;
  }
  fireAlways = (typeof fireAlways === 'undefined' ? false : fireAlways);
  condition = (typeof condition !== 'function') ? function () {
    return true;
  } : condition;

  if (typeof callback === 'function') {

    this._EVENTS[eventName] = this._EVENTS[eventName] || [];
    // prevent undefined error
    this._onceEvents[eventName] = this._onceEvents[eventName] || [];
    this._onceEvents[eventName].push([callback, condition, fireAlways]);
    log.log([null, 'Event', eventName, 'Event is subscribed on condition']);
  } else {
    log.error([null, 'Event', eventName, 'Provided callback is not a function']);
  }
};

/**
 * Function that unsubscribes listeners from an event.
 * @method off
 * @param {String} eventName The event.
 * @param {Function} [callback] The listener to unsubscribe.
 * - When not provided, all listeners associated to the event will be unsubscribed.
 * @example
 *   // Example 1: Unsubscribe all "peerJoined" event
 *   skylinkDemo.off("peerJoined");
 *
 *   // Example 2: Unsubscribe only one listener from "peerJoined event"
 *   var pJListener = function (peerId, peerInfo, isSelf) {
 *     console.info("peerJoined event has been triggered with:", peerId, peerInfo, isSelf);
 *   };
 *
 *   skylinkDemo.off("peerJoined", pJListener);
 * @for Skylink
 * @since 0.5.5
 */
Skylink.prototype.off = function(eventName, callback) {
  if (callback === undefined) {
    this._EVENTS[eventName] = [];
    this._onceEvents[eventName] = [];
    log.log([null, 'Event', eventName, 'All events are unsubscribed']);
    return;
  }
  var arr = this._EVENTS[eventName];
  var once = this._onceEvents[eventName];

  // unsubscribe events that is triggered always
  for (var i = 0; i < arr.length; i++) {
    if (arr[i] === callback) {
      log.log([null, 'Event', eventName, 'Event is unsubscribed']);
      arr.splice(i, 1);
      break;
    }
  }
  // unsubscribe events fired only once
  if(once !== undefined) {
    for (var j = 0; j < once.length; j++) {
      if (once[j][0] === callback) {
        log.log([null, 'Event', eventName, 'One-time Event is unsubscribed']);
        once.splice(j, 1);
        break;
      }
    }
  }
};

/**
 * Function that triggers an event.
 * The rest of the parameters after the <code>eventName</code> parameter is considered as the event parameter payloads.
 * @method _trigger
 * @private
 * @for Skylink
 * @since 0.1.0
 */
Skylink.prototype._trigger = function(eventName) {
  //convert the arguments into an array
  var args = Array.prototype.slice.call(arguments);
  var arr = this._EVENTS[eventName];
  var once = this._onceEvents[eventName] || null;
  args.shift(); //Omit the first argument since it's the event name
  if (arr) {
    // for events subscribed forever
    for (var i = 0; i < arr.length; i++) {
      try {
        log.log([null, 'Event', eventName, 'Event is fired']);
        if(arr[i].apply(this, args) === false) {
          break;
        }
      } catch(error) {
        log.error([null, 'Event', eventName, 'Exception occurred in event:'], error);
        throw error;
      }
    }
  }
  if (once){
    // for events subscribed on once
    for (var j = 0; j < once.length; j++) {
      if (once[j][1].apply(this, args) === true) {
        log.log([null, 'Event', eventName, 'Condition is met. Firing event']);
        if(once[j][0].apply(this, args) === false) {
          break;
        }
        if (!once[j][2]) {
          log.log([null, 'Event', eventName, 'Removing event after firing once']);
          once.splice(j, 1);
          //After removing current element, the next element should be element of the same index
          j--;
        }
      } else {
        log.log([null, 'Event', eventName, 'Condition is still not met. ' +
          'Holding event from being fired']);
      }
    }
  }

  log.log([null, 'Event', eventName, 'Event is triggered']);
};



/**
 * Function that checks if the current state condition is met before subscribing
 *   event handler to wait for condition to be fulfilled.
 * @method _condition
 * @private
 * @for Skylink
 * @since 0.5.5
 */
Skylink.prototype._condition = function(eventName, callback, checkFirst, condition, fireAlways) {
  if (typeof condition === 'boolean') {
    fireAlways = condition;
    condition = null;
  }
  if (typeof callback === 'function' && typeof checkFirst === 'function') {
    if (checkFirst()) {
      log.log([null, 'Event', eventName, 'First condition is met. Firing callback']);
      callback();
      return;
    }
    log.log([null, 'Event', eventName, 'First condition is not met. Subscribing to event']);
    this.once(eventName, callback, condition, fireAlways);
  } else {
    log.error([null, 'Event', eventName, 'Provided callback or checkFirst is not a function']);
  }
};

/**
 * Function that starts an interval check to wait for a condition to be resolved.
 * @method _wait
 * @private
 * @for Skylink
 * @since 0.5.5
 */
Skylink.prototype._wait = function(callback, condition, intervalTime, fireAlways) {
  fireAlways = (typeof fireAlways === 'undefined' ? false : fireAlways);
  if (typeof callback === 'function' && typeof condition === 'function') {
    if (condition()) {
      log.log([null, 'Event', null, 'Condition is met. Firing callback']);
      callback();
      return;
    }
    log.log([null, 'Event', null, 'Condition is not met. Doing a check.']);

    intervalTime = (typeof intervalTime === 'number') ? intervalTime : 50;

    var doWait = setInterval(function () {
      if (condition()) {
        log.log([null, 'Event', null, 'Condition is met after waiting. Firing callback']);
        if (!fireAlways){
          clearInterval(doWait);
        }
        callback();
      }
    }, intervalTime);
  } else {
    if (typeof callback !== 'function'){
      log.error([null, 'Event', null, 'Provided callback is not a function']);
    }
    if (typeof condition !== 'function'){
      log.error([null, 'Event', null, 'Provided condition is not a function']);
    }
  }
};

/**
 * Function that throttles a method function to prevent multiple invokes over a specified amount of time.
 * Returns a function to be invoked <code>._throttle(fn, 1000)()</code> to make throttling functionality work.
 * @method _throttle
 * @private
 * @for Skylink
 * @since 0.5.8
 */
Skylink.prototype._throttle = function(func, wait){
  var self = this;
  return function () {
      if (!self._timestamp.func){
        //First time run, need to force timestamp to skip condition
        self._timestamp.func = self._timestamp.now - wait;
      }
      var now = Date.now();
      if (now - self._timestamp.func < wait) {
          return;
      }
      func.apply(self, arguments);
      self._timestamp.func = now;
  };
};<|MERGE_RESOLUTION|>--- conflicted
+++ resolved
@@ -538,7 +538,6 @@
   introduceStateChange: [],
 
   /**
-<<<<<<< HEAD
    * Event triggered when the current state of the recording session has changed.
    * - See {{#crossLink "Skylink/startRecording:method"}}startRecording(){{/crossLink}} and
    *   {{#crossLink "Skylink/stopRecording:method"}}stopRecording(){{/crossLink}}.
@@ -556,11 +555,8 @@
   recordingState: [],
 
   /*
-   * Event triggered when the retrieval of the Peer connection status state has changed.
-=======
    * Event triggered when <a href="#method_getConnectionStatus"><code>getConnectionStatus()</code> method</a>
    * retrieval state changes.
->>>>>>> 514f5727
    * @event getConnectionStatusStateChange
    * @param {Number} state The current <code>getConnectionStatus()</code> retrieval state.
    *   [Rel: Skylink.GET_CONNECTION_STATUS_STATE]

--- conflicted
+++ resolved
@@ -904,26 +904,16 @@
   systemAction: [],
 
   /**
-<<<<<<< HEAD
    * Event triggered when a server PeerConnection peer joins the room.
    * @event serverPeerJoined
    * @param {String} peerId The PeerConnection ID of the new server peer
    *   that has joined the room.
    * @param {String} serverPeerType The server PeerConnection peer type
    *   [Rel: Skylink.SERVER_PEER_TYPE]
-=======
-   * @event privilegedStateChange
-   * @param {String} state State of the introduction process
-   * @param {String} privilegedPeerId Id of privileged peer
-   * @param {String} sendingPeerId Id of the peer who sends enter
-   * @param {String} receivingPeerId Id of the peer who receives enter
-   * @param {Object} unprivilegedPeerList List of rooms and unprivileged peers under the realm
->>>>>>> 06ebb6e4
    * @component Events
    * @for Skylink
    * @since 0.6.1
    */
-<<<<<<< HEAD
   serverPeerJoined: [],
 
   /**
@@ -1096,10 +1086,20 @@
    * @for Skylink
    * @since 0.6.1
    */
-  streamMuted: []
-=======
-  privilegedStateChange: [],
->>>>>>> 06ebb6e4
+  streamMuted: [],
+
+  /**
+   * @event privilegedStateChange
+   * @param {String} state The current state of the introduction process.
+   * @param {String} privilegedPeerId The PeerConnection ID of the privileged peer connection.
+   * @param {String} sendingPeerId The PeerConnection ID of the introducer peer.
+   * @param {String} receivingPeerId The PeerConnection ID of the connecting end peer.
+   * @param {Object} unprivilegedPeerList The list of rooms and unprivileged peers under the realm.
+   * @component Events
+   * @for Skylink
+   * @since 0.6.1
+   */
+  privilegedStateChange: []
 };
 
 /**

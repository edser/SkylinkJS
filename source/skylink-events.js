--- conflicted
+++ resolved
@@ -1319,7 +1319,6 @@
   introduceStateChange: [],
 
   /**
-<<<<<<< HEAD
    * Event triggered when the current state of the recording session has changed.
    * - See {{#crossLink "Skylink/startRecording:method"}}startRecording(){{/crossLink}} and
    *   {{#crossLink "Skylink/stopRecording:method"}}stopRecording(){{/crossLink}}.
@@ -1334,8 +1333,9 @@
    * @for Skylink
    * @since 0.6.-
    */
-  recordingState: []
-=======
+  recordingState: [],
+
+  /*
    * Event triggered when the retrieval of the Peer connection status state has changed.
    * @event getConnectionStatusStateChange
    * @param {Number} state The retrieval state of the Peer connection status.
@@ -1462,7 +1462,6 @@
    * @since 0.6.14
    */
   getConnectionStatusStateChange: []
->>>>>>> 78e393f7
 };
 
 /**

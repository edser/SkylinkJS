--- conflicted
+++ resolved
@@ -196,31 +196,6 @@
   log.log([null, 'Socket', self._selectedRoom, 'Joining room. Media options:'],
     mediaOptions || ((typeof room === 'object') ? room : {}));
 
-<<<<<<< HEAD
-  //First parameter is actually room
-  if (typeof room === 'string') {
-    self._initSelectedRoom(room, function () {
-      self._waitForOpenChannel(mediaOptions, callback);
-    });
-    return;
-  }
-  //Room is missing; First parameter is actually mediaOptions 
-  if (typeof room === 'object') {
-    callback = mediaOptions;
-    mediaOptions = room;
-  }
-  //Room and mediaOptions are missing; Only callback is supplied
-  else if (typeof room === 'function'){
-    callback = room;
-    mediaOptions = {};
-  }
-  //No parameter is supplied
-  else{
-    callback = null;
-    mediaOptions = {};
-  }
-  self._waitForOpenChannel(mediaOptions, callback);
-=======
   self._wait(function () {
     if (typeof room === 'string') {
       self._initSelectedRoom(room, function () {
@@ -235,7 +210,6 @@
       self._channelOpen === false &&
       self._readyState === self.READY_STATE_CHANGE.COMPLETED);
   });
->>>>>>> 38d5f269
 };
 
 /**

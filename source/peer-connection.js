--- conflicted
+++ resolved
@@ -783,27 +783,6 @@
     });
   });
 
-<<<<<<< HEAD
-  var iceConnStateFn = function () {
-    if (typeof callback === 'function') {
-      if (Object.keys(listOfPeerRestartErrors).length > 0) {
-        callback({
-          refreshErrors: listOfPeerRestartErrors,
-          listOfPeers: listOfPeers
-        }, null);
-      } else {
-        callback(null, {
-          listOfPeers: listOfPeerRestarts
-        });
-      }
-    }
-  };
-
-  self.once('iceConnectionState', iceConnStateFn, function (state, peerId) {
-    return state === self.ICE_CONNECTION_STATE.COMPLETED && peerId === 'MCU';
-  });
-
-=======
   var peerJoinedFn = function (peerId, peerInfo, isSelf) {
     if (isSelf) {
       self.off('peerJoined', peerJoinedFn);
@@ -844,7 +823,6 @@
     }
   };
 
->>>>>>> f5595c1d
   self._closeChannel();
   self.on('peerJoined', peerJoinedFn);
 };
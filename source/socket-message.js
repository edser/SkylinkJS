/**
 * <blockquote class="info">
 *   Note that this is used only for SDK developer purposes.<br>
 *   Current version: <code>0.1.1</code>
 * </blockquote>
 * The value of the current version of the Signaling socket message protocol.
 * @attribute SM_PROTOCOL_VERSION
 * @type String
 * @for Skylink
 * @since 0.6.0
 */
Skylink.prototype.SM_PROTOCOL_VERSION = '0.1.2';

/**
 * Stores the list of socket messaging protocol types.
 * See confluence docs for the list based on the current <code>SM_PROTOCOL_VERSION</code>.
 * @attribute _SIG_MESSAGE_TYPE
 * @type JSON
 * @readOnly
 * @private
 * @for Skylink
 * @since 0.5.6
 */
Skylink.prototype._SIG_MESSAGE_TYPE = {
  JOIN_ROOM: 'joinRoom',
  IN_ROOM: 'inRoom',
  ENTER: 'enter',
  WELCOME: 'welcome',
  RESTART: 'restart',
  OFFER: 'offer',
  ANSWER: 'answer',
  CANDIDATE: 'candidate',
  BYE: 'bye',
  REDIRECT: 'redirect',
  UPDATE_USER: 'updateUserEvent',
  ROOM_LOCK: 'roomLockEvent',
  MUTE_VIDEO: 'muteVideoEvent',
  MUTE_AUDIO: 'muteAudioEvent',
  PUBLIC_MESSAGE: 'public',
  PRIVATE_MESSAGE: 'private',
  STREAM: 'stream',
  GROUP: 'group',
  GET_PEERS: 'getPeers',
  PEER_LIST: 'peerList',
  INTRODUCE: 'introduce',
  INTRODUCE_ERROR: 'introduceError',
  APPROACH: 'approach',
  START_RECORDING: 'startRecordingRoom',
  STOP_RECORDING: 'stopRecordingRoom',
  RECORDING: 'recordingEvent'
};

/**
 * Stores the list of socket messaging protocol types to queue when sent less than a second interval.
 * @attribute _groupMessageList
 * @type Array
 * @private
 * @for Skylink
 * @since 0.5.10
 */
Skylink.prototype._groupMessageList = [
  Skylink.prototype._SIG_MESSAGE_TYPE.STREAM,
  Skylink.prototype._SIG_MESSAGE_TYPE.UPDATE_USER,
  Skylink.prototype._SIG_MESSAGE_TYPE.MUTE_AUDIO,
  Skylink.prototype._SIG_MESSAGE_TYPE.MUTE_VIDEO,
  Skylink.prototype._SIG_MESSAGE_TYPE.PUBLIC_MESSAGE
];

/**
 * <blockquote class="info">
 *   Note that broadcasted events from <a href="#method_muteStream"><code>muteStream()</code> method</a>,
 *   <a href="#method_stopStream"><code>stopStream()</code> method</a>,
 *   <a href="#method_stopScreen"><code>stopScreen()</code> method</a>,
 *   <a href="#method_sendMessage"><code>sendMessage()</code> method</a>,
 *   <a href="#method_unlockRoom"><code>unlockRoom()</code> method</a> and
 *   <a href="#method_lockRoom"><code>lockRoom()</code> method</a> may be queued when
 *   sent within less than an interval.
 * </blockquote>
 * Function that sends a message to Peers via the Signaling socket connection.
 * @method sendMessage
 * @param {String|JSON} message The message.
 * @param {String|Array} [targetPeerId] The target Peer ID to send message to.
 * - When provided as an Array, it will send the message to only Peers which IDs are in the list.
 * - When not provided, it will broadcast the message to all connected Peers in the Room.
 * @example
 *   // Example 1: Broadcasting to all Peers
 *   skylinkDemo.sendMessage("Hi all!");
 *
 *   // Example 2: Sending to specific Peers
 *   var peersInExclusiveParty = [];
 *
 *   skylinkDemo.on("peerJoined", function (peerId, peerInfo, isSelf) {
 *     if (isSelf) return;
 *     if (peerInfo.userData.exclusive) {
 *       peersInExclusiveParty.push(peerId);
 *     }
 *   });
 *
 *   function updateExclusivePartyStatus (message) {
 *     skylinkDemo.sendMessage(message, peersInExclusiveParty);
 *   }
 * @trigger <ol class="desc-seq">
 *   <li>Sends socket connection message to all targeted Peers via Signaling server. <ol>
 *   <li><a href="#event_incomingMessage"><code>incomingMessage</code> event</a> triggers parameter payload
 *   <code>message.isDataChannel</code> value as <code>false</code>.</li></ol></li></ol>
 * @for Skylink
 * @since 0.4.0
 */
Skylink.prototype.sendMessage = function(message, targetPeerId) {
  var listOfPeers = Object.keys(this._peerInformations);
  var isPrivate = false;

  if (Array.isArray(targetPeerId)) {
    listOfPeers = targetPeerId;
    isPrivate = true;
  } else if (targetPeerId && typeof targetPeerId === 'string') {
    listOfPeers = [targetPeerId];
    isPrivate = true;
  }

  if (!this._inRoom || !this._socket || !this._user) {
    log.error('Unable to send message as User is not in Room. ->', message);
    return;
  }

  // Loop out unwanted Peers
  for (var i = 0; i < listOfPeers.length; i++) {
    var peerId = listOfPeers[i];

    if (!this._peerInformations[peerId]) {
      log.error([peerId, 'Socket', null, 'Dropping of sending message to Peer as ' +
        'Peer session does not exists']);
      listOfPeers.splice(i, 1);
      i--;
    } else if (peerId === 'MCU') {
      listOfPeers.splice(i, 1);
      i--;
    } else if (isPrivate) {
      log.debug([peerId, 'Socket', null, 'Sending private message to Peer']);

      this._sendChannelMessage({
        cid: this._key,
        data: message,
        mid: this._user.sid,
        rid: this._room.id,
        target: peerId,
        type: this._SIG_MESSAGE_TYPE.PRIVATE_MESSAGE
      });
    }
  }

  if (listOfPeers.length === 0) {
    log.warn('Currently there are no Peers to send message to (unless the message is queued and ' +
      'there are Peer connected by then).');
  }

  if (!isPrivate) {
    log.debug([null, 'Socket', null, 'Broadcasting message to Peers']);

    this._sendChannelMessage({
      cid: this._key,
      data: message,
      mid: this._user.sid,
      rid: this._room.id,
      type: this._SIG_MESSAGE_TYPE.PUBLIC_MESSAGE
    });
  } else {
    this._trigger('incomingMessage', {
      content: message,
      isPrivate: isPrivate,
      targetPeerId: targetPeerId || null,
      listOfPeers: listOfPeers,
      isDataChannel: false,
      senderPeerId: this._user.sid
    }, this._user.sid, this.getPeerInfo(), true);
  }
};

/**
 * <blockquote class="info">
 *   Note that this feature requires <code>"mcu"</code> value to be <code>"ON"</code> and recording
 *   to be enabled for the App Key provided in the <a href="#method_init"><code>init()</code> method</a>.
 *   To enable recording for the App Key, please <a href="http://support.temasys.com.sg">contact us
 *   on our support portal</a>.
 * </blockquote>
 * Starts a recording session.
 * @method startRecording
 * @param {Function} [callback] The callback function fired when request has completed.
 *   <small>Function parameters signature is <code>function (error, success)</code></small>
 *   <small>Function request completion is determined by the <a href="#event_recordingState">
 *   <code>recordingState</code> event</a> triggering <code>state</code> parameter payload as <code>START</code>.</small>
 * @param {Error|String} callback.error The error result in request.
 *   <small>Defined as <code>null</code> when there are no errors in request</small>
 *   <small>Object signature is the <code>startRecording()</code> error when starting a new recording session.</small>
 * @param {String|JSON} callback.success The success result in request.
 *   <small>Defined as <code>null</code> when there are errors in request</small>
 *   <small>Object signature is the <a href="#event_recordingState">
 *   <code>recordingState</code> event</a> triggered <code>recordingId</code> parameter payload.</small>
 * @example
 *   // Example 1: Start recording session
 *   skylinkDemo.startRecording(function (error, success) {
 *     if (error) return;
 *     console.info("Recording session has started. ID ->", success);
 *   });
 * @trigger <ol class="desc-seq">
 *   <li>If MCU is not connected: <ol><li><b>ABORT</b> and return error.</li></ol></li>
 *   <li>If there is an existing recording session currently going on: <ol>
 *   <li><b>ABORT</b> and return error.</li></ol></li>
 *   <li>Sends to MCU via Signaling server to start recording session. <ol>
 *   <li>If recording session has been started successfully: <ol>
 *   <li><a href="#event_recordingState"><code>recordingState</code> event</a> triggers
 *   parameter payload <code>state</code> as <code>START</code>.</li></ol></li></ol></li></ol>
 * @beta
 * @for Skylink
 * @since 0.6.x
 */
Skylink.prototype.startRecording = function (callback) {
  var self = this;

  if (!self._hasMCU) {
    var noMCUError = 'Unable to start recording as MCU is not connected';
    log.error(noMCUError);
    if (typeof callback === 'function') {
      callback(new Error(noMCUError), null);
    }
    return;
  }

  if (self._currentRecordingId) {
    var hasRecordingSessionError = 'Unable to start recording as there is an existing recording in-progress';
    log.error(hasRecordingSessionError);
    if (typeof callback === 'function') {
      callback(new Error(hasRecordingSessionError), null);
    }
    return;
  }

  if (typeof callback === 'function') {
    self.once('recordingState', function (state, recordingId) {
      callback(null, recordingId);
    }, function (state) {
      return state === self.RECORDING_STATE.START;
    });
  }

  self._sendChannelMessage({
    type: self._SIG_MESSAGE_TYPE.START_RECORDING,
    rid: self._room.id,
    target: 'MCU'
  });

  log.debug(['MCU', 'Recording', null, 'Starting recording']);
};

/**
 * <blockquote class="info">
 *   Note that this feature requires <code>"mcu"</code> value to be <code>"ON"</code> and recording
 *   to be enabled for the App Key provided in the <a href="#method_init"><code>init()</code> method</a>.
 *   To enable recording for the App Key, please <a href="http://support.temasys.com.sg">contact us
 *   on our support portal</a>.
 * </blockquote>
 * Stops a recording session.
 * @param {Function} [callback] The callback function fired when request has completed.
 *   <small>Function parameters signature is <code>function (error, success)</code></small>
 *   <small>Function request completion is determined by the <a href="#event_recordingState">
 *   <code>recordingState</code> event</a> triggering <code>state</code> parameter payload as <code>STOP</code>
 *   or as <code>LINK</code> when the value of <code>callbackSuccessWhenLink</code> is <code>true</code>.</small>
 * @param {Error|String} callback.error The error result in request.
 *   <small>Defined as <code>null</code> when there are no errors in request</small>
 *   <small>Object signature is the <code>stopRecording()</code> error when stopping current recording session.</small>
 * @param {String|JSON} callback.success The success result in request.
 * - When <code>callbackSuccessWhenLink</code> value is <code>false</code>, it is defined as string as
 *   the recording session ID.
 * - when <code>callbackSuccessWhenLink</code> value is <code>true</code>, it is defined as an object as
 *   the recording session information.
 *   <small>Defined as <code>null</code> when there are errors in request</small>
 * @param {JSON} callback.success.recordingId The recording session ID.
 * @param {JSON} callback.success.link The recording session mixin videos link in
 *   <a href="https://en.wikipedia.org/wiki/MPEG-4_Part_14">MP4</a> format.
 *   <small>Object signature matches the <code>link</code> parameter payload received in the
 *   <a href="#event_recordingState"><code>recordingState</code> event</a>.</small>
 * @param {Boolean} [callbackSuccessWhenLink=false] The flag if <code>callback</code> function provided
 *   should result in success only when <a href="#event_recordingState"><code>recordingState</code> event</a>
 *   triggering <code>state</code> parameter payload as <code>LINK</code>.
 * @method stopRecording
 * @example
 *   // Example 1: Stop recording session
 *   skylinkDemo.stopRecording(function (error, success) {
 *     if (error) return;
 *     console.info("Recording session has stopped. ID ->", success);
 *   });
 *
 *   // Example 2: Stop recording session with mixin videos link
 *   skylinkDemo.stopRecording(function (error, success) {
 *     if (error) return;
 *     console.info("Recording session has compiled with links ->", success.link);
 *   }, true);
 * @trigger <ol class="desc-seq">
 *   <li>If MCU is not connected: <ol><li><b>ABORT</b> and return error.</li></ol></li>
 *   <li>If there is no existing recording session currently going on: <ol>
 *   <li><b>ABORT</b> and return error.</li></ol></li>
 *   <li>If existing recording session recording time has not elapsed more than 4 seconds:
 *   <small>4 seconds is mandatory for recording session to ensure better recording
 *   experience and stability.</small> <ol><li><b>ABORT</b> and return error.</li></ol></li>
 *   <li>Sends to MCU via Signaling server to stop recording session: <ol>
 *   <li>If recording session has been stopped successfully: <ol>
 *   <li><a href="#event_recordingState"><code>recordingState</code> event</a>
 *   triggers parameter payload <code>state</code> as <code>START</code>.
 *   <li>MCU starts mixin recorded session videos: <ol>
 *   <li>If recording session has been mixin successfully with links: <ol>
 *   <li><a href="#event_recordingState"><code>recordingState</code> event</a> triggers
 *   parameter payload <code>state</code> as <code>LINK</code>.<li>Else: <ol>
 *   <li><a href="#event_recordingState"><code>recordingState</code> event</a> triggers
 *   parameter payload <code>state</code> as <code>ERROR</code>.<li><b>ABORT</b> and return error.</ol></li>
 *   </ol></li></ol></li><li>Else: <ol>
 *   <li><a href="#event_recordingState"><code>recordingState</code> event</a>
 *   triggers parameter payload <code>state</code> as <code>ERROR</code>.</li><li><b>ABORT</b> and return error.</li>
 *   </ol></li></ol></li></ol>
 * @beta
 * @for Skylink
 * @since 0.6.x
 */
Skylink.prototype.stopRecording = function (callback, callbackSuccessWhenLink) {
  var self = this;

  if (!self._hasMCU) {
    var noMCUError = 'Unable to stop recording as MCU is not connected';
    log.error(noMCUError);
    if (typeof callback === 'function') {
      callback(new Error(noMCUError), null);
    }
    return;
  }

  if (!self._currentRecordingId) {
    var noRecordingSessionError = 'Unable to stop recording as there is no recording in-progress';
    log.error(noRecordingSessionError);
    if (typeof callback === 'function') {
      callback(new Error(noRecordingSessionError), null);
    }
    return;
  }

  if (self._recordingStartInterval) {
    var recordingSecsRequiredError = 'Unable to stop recording as 4 seconds has not been recorded yet';
    log.error(recordingSecsRequiredError);
    if (typeof callback === 'function') {
      callback(new Error(recordingSecsRequiredError), null);
    }
    return;
  }

  if (typeof callback === 'function') {
    var expectedRecordingId = self._currentRecordingId;

    self.once('recordingState', function (state, recordingId, link, error) {
      if (callbackSuccessWhenLink) {
        if (error) {
          callback(error, null);
          return;
        }

        callback(null, {
          link: link,
          recordingId: recordingId
        });
        return;
      }

      callback(null, recordingId);

    }, function (state, recordingId) {
      if (expectedRecordingId === recordingId) {
        if (callbackSuccessWhenLink) {
          return [self.RECORDING_STATE.LINK, self.RECORDING_STATE.ERROR].indexOf(state) > -1;
        }
        return state === self.RECORDING_STATE.STOP;
      }
    });
  }

  self._sendChannelMessage({
    type: self._SIG_MESSAGE_TYPE.STOP_RECORDING,
    rid: self._room.id,
    target: 'MCU'
  });

  log.debug(['MCU', 'Recording', null, 'Stopping recording']);
};

/**
 * Function that process and parses the socket message string received from the Signaling.
 * @method _processSigMessage
 * @private
 * @for Skylink
 * @since 0.1.0
 */
Skylink.prototype._processSigMessage = function(messageString) {
  var message = JSON.parse(messageString);
  if (message.type === this._SIG_MESSAGE_TYPE.GROUP) {
    log.debug('Bundle of ' + message.lists.length + ' messages');
    for (var i = 0; i < message.lists.length; i++) {
      this._processSingleMessage(JSON.parse(message.lists[i]));
    }
  } else {
    this._processSingleMessage(message);
  }
};

/**
 * Function that handles and processes the socket message received.
 * @method _processingSingleMessage
 * @private
 * @for Skylink
 * @since 0.1.0
 */
Skylink.prototype._processSingleMessage = function(message) {
  this._trigger('channelMessage', message);
  var origin = message.mid;
  if (!origin || origin === this._user.sid) {
    origin = 'Server';
  }
  log.debug([origin, null, null, 'Received from peer ->'], message.type);
  if (message.mid === this._user.sid &&
    message.type !== this._SIG_MESSAGE_TYPE.REDIRECT &&
    message.type !== this._SIG_MESSAGE_TYPE.IN_ROOM) {
    log.debug([origin, null, null, 'Ignoring message ->'], message.type);
    return;
  }
  switch (message.type) {
  //--- BASIC API Messages ----
  case this._SIG_MESSAGE_TYPE.PUBLIC_MESSAGE:
    this._publicMessageHandler(message);
    break;
  case this._SIG_MESSAGE_TYPE.PRIVATE_MESSAGE:
    this._privateMessageHandler(message);
    break;
  case this._SIG_MESSAGE_TYPE.IN_ROOM:
    this._inRoomHandler(message);
    break;
  case this._SIG_MESSAGE_TYPE.ENTER:
    this._enterHandler(message);
    break;
  case this._SIG_MESSAGE_TYPE.WELCOME:
    this._welcomeHandler(message);
    break;
  case this._SIG_MESSAGE_TYPE.RESTART:
    this._restartHandler(message);
    break;
  case this._SIG_MESSAGE_TYPE.OFFER:
    this._offerHandler(message);
    break;
  case this._SIG_MESSAGE_TYPE.ANSWER:
    this._answerHandler(message);
    break;
  case this._SIG_MESSAGE_TYPE.CANDIDATE:
    this._candidateHandler(message);
    break;
  case this._SIG_MESSAGE_TYPE.BYE:
    this._byeHandler(message);
    break;
  case this._SIG_MESSAGE_TYPE.REDIRECT:
    this._redirectHandler(message);
    break;
    //--- ADVANCED API Messages ----
  case this._SIG_MESSAGE_TYPE.UPDATE_USER:
    this._updateUserEventHandler(message);
    break;
  case this._SIG_MESSAGE_TYPE.MUTE_VIDEO:
    this._muteVideoEventHandler(message);
    break;
  case this._SIG_MESSAGE_TYPE.MUTE_AUDIO:
    this._muteAudioEventHandler(message);
    break;
  case this._SIG_MESSAGE_TYPE.STREAM:
    this._streamEventHandler(message);
    break;
  case this._SIG_MESSAGE_TYPE.ROOM_LOCK:
    this._roomLockEventHandler(message);
    break;
  case this._SIG_MESSAGE_TYPE.PEER_LIST:
    this._peerListEventHandler(message);
    break;
  case this._SIG_MESSAGE_TYPE.INTRODUCE_ERROR:
    this._introduceErrorEventHandler(message);
    break;
  case this._SIG_MESSAGE_TYPE.APPROACH:
    this._approachEventHandler(message);
    break;
  case this._SIG_MESSAGE_TYPE.RECORDING:
    this._recordingEventHandler(message);
    break;
  default:
    log.error([message.mid, null, null, 'Unsupported message ->'], message.type);
    break;
  }
};

/**
 * Function that handles the "peerList" socket message received.
 * See confluence docs for the "peerList" expected properties to be received
 *   based on the current <code>SM_PROTOCOL_VERSION</code>.
 * @method _peerListEventHandler
 * @private
 * @for Skylink
 * @since 0.6.1
 */
Skylink.prototype._peerListEventHandler = function(message){
  var self = this;
  self._peerList = message.result;
  log.log(['Server', null, message.type, 'Received list of peers'], self._peerList);
  self._trigger('getPeersStateChange',self.GET_PEERS_STATE.RECEIVED, self._user.sid, self._peerList);
};

/**
 * Function that handles the "introduceError" socket message received.
 * See confluence docs for the "introduceError" expected properties to be received
 *   based on the current <code>SM_PROTOCOL_VERSION</code>.
 * @method _introduceErrorEventHandler
 * @private
 * @for Skylink
 * @since 0.6.1
 */
Skylink.prototype._introduceErrorEventHandler = function(message){
  var self = this;
  log.log(['Server', null, message.type, 'Introduce failed. Reason: '+message.reason]);
  self._trigger('introduceStateChange',self.INTRODUCE_STATE.ERROR, self._user.sid,
    message.sendingPeerId, message.receivingPeerId, message.reason);
};

/**
 * Function that handles the "approach" socket message received.
 * See confluence docs for the "approach" expected properties to be received
 *   based on the current <code>SM_PROTOCOL_VERSION</code>.
 * @method _approachEventHandler
 * @private
 * @for Skylink
 * @since 0.6.1
 */
Skylink.prototype._approachEventHandler = function(message){
  var self = this;
  log.log(['Server', null, message.type, 'Approaching peer'], message.target);
  // self._room.connection.peerConfig = self._setIceServers(message.pc_config);
  // self._inRoom = true;
  self._trigger('handshakeProgress', self.HANDSHAKE_PROGRESS.ENTER, self._user.sid);
  self._sendChannelMessage({
    type: self._SIG_MESSAGE_TYPE.ENTER,
    mid: self._user.sid,
    rid: self._room.id,
    agent: window.webrtcDetectedBrowser,
    version: (window.webrtcDetectedVersion || 0).toString(),
    os: window.navigator.platform,
    userInfo: self._getUserInfo(),
    receiveOnly: self._receiveOnly,
    target: message.target,
    weight: self._peerPriorityWeight,
    temasysPluginVersion: AdapterJS.WebRTCPlugin.plugin ? AdapterJS.WebRTCPlugin.plugin.VERSION : null,
    enableIceTrickle: self._enableIceTrickle,
    enableDataChannel: self._enableDataChannel,
    enableIceRestart: self._enableIceRestart,
    SMProtocolVersion: self.SM_PROTOCOL_VERSION,
    DTProtocolVersion: self.DT_PROTOCOL_VERSION
  });
};

/**
 * Function that handles the "redirect" socket message received.
 * See confluence docs for the "redirect" expected properties to be received
 *   based on the current <code>SM_PROTOCOL_VERSION</code>.
 * @method _redirectHandler
 * @private
 * @for Skylink
 * @since 0.5.1
 */
Skylink.prototype._redirectHandler = function(message) {
  log.log(['Server', null, message.type, 'System action warning:'], {
    message: message.info,
    reason: message.reason,
    action: message.action
  });

  if (message.action === this.SYSTEM_ACTION.REJECT) {
  	for (var key in this._peerConnections) {
  		if (this._peerConnections.hasOwnProperty(key)) {
  			this._removePeer(key);
  		}
  	}
  }

  // Handle the differences provided in Signaling server
  if (message.reason === 'toClose') {
    message.reason = 'toclose';
  }

  this._trigger('systemAction', message.action, message.info, message.reason);
};

/**
 * Function that handles the "updateUserEvent" socket message received.
 * See confluence docs for the "updateUserEvent" expected properties to be received
 *   based on the current <code>SM_PROTOCOL_VERSION</code>.
 * @method _updateUserEventHandler
 * @private
 * @for Skylink
 * @since 0.2.0
 */
Skylink.prototype._updateUserEventHandler = function(message) {
  var targetMid = message.mid;
  log.log([targetMid, null, message.type, 'Peer updated userData:'], message.userData);
  if (this._peerInformations[targetMid]) {
    if (this._peerMessagesStamps[targetMid] && typeof message.stamp === 'number') {
      if (message.stamp < this._peerMessagesStamps[targetMid].userData) {
        log.warn([targetMid, null, message.type, 'Dropping outdated status ->'], message);
        return;
      }
      this._peerMessagesStamps[targetMid].userData = message.stamp;
    }
    this._peerInformations[targetMid].userData = message.userData || {};
    this._trigger('peerUpdated', targetMid,
      this.getPeerInfo(targetMid), false);
  } else {
    log.log([targetMid, null, message.type, 'Peer does not have any user information']);
  }
};

/**
 * Function that handles the "roomLockEvent" socket message received.
 * See confluence docs for the "roomLockEvent" expected properties to be received
 *   based on the current <code>SM_PROTOCOL_VERSION</code>.
 * @method _roomLockEventHandler
 * @private
 * @for Skylink
 * @since 0.2.0
 */
Skylink.prototype._roomLockEventHandler = function(message) {
  var targetMid = message.mid;
  log.log([targetMid, message.type, 'Room lock status:'], message.lock);
  this._trigger('roomLock', message.lock, targetMid,
    this.getPeerInfo(targetMid), false);
};

/**
 * Function that handles the "muteAudioEvent" socket message received.
 * See confluence docs for the "muteAudioEvent" expected properties to be received
 *   based on the current <code>SM_PROTOCOL_VERSION</code>.
 * @method _muteAudioEventHandler
 * @private
 * @for Skylink
 * @since 0.2.0
 */
Skylink.prototype._muteAudioEventHandler = function(message) {
  var targetMid = message.mid;
  log.log([targetMid, null, message.type, 'Peer\'s audio muted:'], message.muted);
  if (this._peerInformations[targetMid]) {
    if (this._peerMessagesStamps[targetMid] && typeof message.stamp === 'number') {
      if (message.stamp < this._peerMessagesStamps[targetMid].audioMuted) {
        log.warn([targetMid, null, message.type, 'Dropping outdated status ->'], message);
        return;
      }
      this._peerMessagesStamps[targetMid].audioMuted = message.stamp;
    }
    this._peerInformations[targetMid].mediaStatus.audioMuted = message.muted;
    this._trigger('streamMuted', targetMid, this.getPeerInfo(targetMid), false,
      this._peerInformations[targetMid].settings.video &&
      this._peerInformations[targetMid].settings.video.screenshare);
    this._trigger('peerUpdated', targetMid, this.getPeerInfo(targetMid), false);
  } else {
    log.log([targetMid, message.type, 'Peer does not have any user information']);
  }
};

/**
 * Function that handles the "muteVideoEvent" socket message received.
 * See confluence docs for the "muteVideoEvent" expected properties to be received
 *   based on the current <code>SM_PROTOCOL_VERSION</code>.
 * @method _muteVideoEventHandler
 * @private
 * @for Skylink
 * @since 0.2.0
 */
Skylink.prototype._muteVideoEventHandler = function(message) {
  var targetMid = message.mid;
  log.log([targetMid, null, message.type, 'Peer\'s video muted:'], message.muted);
  if (this._peerInformations[targetMid]) {
    if (this._peerMessagesStamps[targetMid] && typeof message.stamp === 'number') {
      if (message.stamp < this._peerMessagesStamps[targetMid].videoMuted) {
        log.warn([targetMid, null, message.type, 'Dropping outdated status ->'], message);
        return;
      }
      this._peerMessagesStamps[targetMid].videoMuted = message.stamp;
    }
    this._peerInformations[targetMid].mediaStatus.videoMuted = message.muted;
    this._trigger('streamMuted', targetMid, this.getPeerInfo(targetMid), false,
      this._peerInformations[targetMid].settings.video &&
      this._peerInformations[targetMid].settings.video.screenshare);
    this._trigger('peerUpdated', targetMid,
      this.getPeerInfo(targetMid), false);
  } else {
    log.log([targetMid, null, message.type, 'Peer does not have any user information']);
  }
};

/**
 * Function that handles the "stream" socket message received.
 * See confluence docs for the "stream" expected properties to be received
 *   based on the current <code>SM_PROTOCOL_VERSION</code>.
 * @method _streamEventHandler
 * @private
 * @for Skylink
 * @since 0.2.0
 */
Skylink.prototype._streamEventHandler = function(message) {
  var targetMid = message.mid;
  log.log([targetMid, null, message.type, 'Peer\'s stream status:'], message.status);

  if (this._peerInformations[targetMid]) {
    var currentPeerInfo = clone(this.getPeerInfo(targetMid));
    var hasScreenshare = false;

    if (message.settings && typeof message.settings === 'object') {
      currentPeerInfo.settings.audio = message.settings.audio;
      currentPeerInfo.settings.video = message.settings.video;
      hasScreenshare = currentPeerInfo.settings.video && typeof currentPeerInfo.settings.video === 'object' &&
        !!currentPeerInfo.settings.video.screenshare;
    }

  	if (message.status === 'ended') {
  		this._trigger('streamEnded', targetMid, currentPeerInfo, hasScreenshare, message.streamId);
      this._trigger('peerUpdated', targetMid, this.getPeerInfo(targetMid), false);

      if (this._peerConnections[targetMid]) {
        this._peerConnections[targetMid].hasStream = false;
        if (hasScreenshare) {
          this._peerConnections[targetMid].hasScreen = false;
        }
      } else {
        log.log([targetMid, null, message.type, 'Peer connection not found']);
      }
<<<<<<< HEAD
  	} else if (message.status === 'check') {
      if (!message.streamId || this._hasMCU) {
        return;
      }

      // Prevent restarts unless its stable
      if (this._peerConnections[targetMid] && this._peerConnections[targetMid].signalingState ===
        this.PEER_CONNECTION_STATE.STABLE) {
        var streams = this._peerConnections[targetMid].getRemoteStreams();
        if (streams.length > 0 && message.streamId !== (streams[0].id || streams[0].label)) {
          this._sendChannelMessage({
            type: this._SIG_MESSAGE_TYPE.RESTART,
            mid: this._user.sid,
            rid: this._room.id,
            agent: window.webrtcDetectedBrowser,
            version: window.webrtcDetectedVersion,
            os: window.navigator.platform,
            userInfo: this._getUserInfo(),
            target: targetMid,
            weight: this._peerPriorityWeight,
            enableIceTrickle: this._enableIceTrickle,
            enableDataChannel: this._enableDataChannel,
            receiveOnly: this._peerConnections[targetMid] && this._peerConnections[targetMid].receiveOnly,
            sessionType: !!this._streams.screenshare ? 'screensharing' : 'stream',
            // SkylinkJS parameters (copy the parameters from received message parameters)
            isConnectionRestart: !!message.isConnectionRestart,
            lastRestart: message.lastRestart,
            explicit: !!message.explicit,
            temasysPluginVersion: AdapterJS.WebRTCPlugin.plugin ? AdapterJS.WebRTCPlugin.plugin.VERSION : null
          });
        }
      }
    }
=======
  	}
>>>>>>> 6b41651a

  } else {
    log.log([targetMid, null, message.type, 'Peer does not have any user information']);
  }
};

/**
 * Function that handles the "bye" socket message received.
 * See confluence docs for the "bye" expected properties to be received
 *   based on the current <code>SM_PROTOCOL_VERSION</code>.
 * @method _byeHandler
 * @private
 * @for Skylink
 * @since 0.1.0
 */
Skylink.prototype._byeHandler = function(message) {
  var targetMid = message.mid;
  var selfId = (this._user || {}).sid;

  if (selfId !== targetMid){
    log.log([targetMid, null, message.type, 'Peer has left the room']);
    this._removePeer(targetMid);
  } else {
    log.log([targetMid, null, message.type, 'Self has left the room']);
  }
};

/**
 * Function that handles the "private" socket message received.
 * See confluence docs for the "private" expected properties to be received
 *   based on the current <code>SM_PROTOCOL_VERSION</code>.
 * @method _privateMessageHandler
 * @private
 * @for Skylink
 * @since 0.4.0
 */
Skylink.prototype._privateMessageHandler = function(message) {
  var targetMid = message.mid;
  log.log([targetMid, null, message.type,
    'Received private message from peer:'], message.data);
  this._trigger('incomingMessage', {
    content: message.data,
    isPrivate: true,
    targetPeerId: message.target, // is not null if there's user
    isDataChannel: false,
    senderPeerId: targetMid
  }, targetMid, this.getPeerInfo(targetMid), false);
};

/**
 * Function that handles the "public" socket message received.
 * See confluence docs for the "public" expected properties to be received
 *   based on the current <code>SM_PROTOCOL_VERSION</code>.
 * @method _publicMessageHandler
 * @private
 * @for Skylink
 * @since 0.4.0
 */
Skylink.prototype._publicMessageHandler = function(message) {
  var targetMid = message.mid;
  log.log([targetMid, null, message.type,
    'Received public message from peer:'], message.data);
  this._trigger('incomingMessage', {
    content: message.data,
    isPrivate: false,
    targetPeerId: null, // is not null if there's user
    isDataChannel: false,
    senderPeerId: targetMid
  }, targetMid, this.getPeerInfo(targetMid), false);
};

/**
 * Handles the RECORDING Protocol message event received from the platform signaling.
 * @method _recordingEventHandler
 * @param {JSON} message The message object received from platform signaling.
 *    This should contain the <code>RECORDING</code> payload.
 * @param {String} message.url The recording URL if mixing has completed.
 * @param {String} message.action The recording action received.
 * @param {String} message.error The recording error exception received.
 * @private
 * @beta
 * @for Skylink
 * @since 0.6.-
 */
Skylink.prototype._recordingEventHandler = function (message) {
  var self = this;

  log.debug(['MCU', 'Recording', null, 'Received recording message ->'], message);

  if (message.action === 'on') {
    if (!self._recordings[message.recordingId]) {
      log.debug(['MCU', 'Recording', message.recordingId, 'Started recording']);

      self._currentRecordingId = message.recordingId;
      self._recordings[message.recordingId] = {
        isOn: true,
        url: null,
        error: null
      };
      self._recordingStartInterval = setTimeout(function () {
        log.log(['MCU', 'Recording', message.recordingId, '4 seconds has been recorded. Recording can be stopped now']);
        self._recordingStartInterval = null;
      }, 4000);
      self._trigger('recordingState', self.RECORDING_STATE.START, message.recordingId, null, null);
    }

  } else if (message.action === 'off') {
    if (!self._recordings[message.recordingId]) {
      log.error(['MCU', 'Recording', message.recordingId, 'Received request of "off" but the session is empty']);
      return;
    }

    self._currentRecordingId = null;

    if (self._recordingStartInterval) {
      clearTimeout(self._recordingStartInterval);
      log.warn(['MCU', 'Recording', message.recordingId, 'Recording stopped abruptly before 4 seconds']);
      self._recordingStartInterval = null;
    }

    log.debug(['MCU', 'Recording', message.recordingId, 'Stopped recording']);

    self._recordings[message.recordingId].isOn = false;
    self._trigger('recordingState', self.RECORDING_STATE.STOP, message.recordingId, null, null);

  } else if (message.action === 'url') {
    if (!self._recordings[message.recordingId]) {
      log.error(['MCU', 'Recording', message.recordingId, 'Received URL but the session is empty']);
      return;
    }

    self._recordings[message.recordingId].url = message.url;
    var links = message.url && typeof message.url === 'object' ? message.url : { mixin: message.url };

    self._trigger('recordingState', self.RECORDING_STATE.LINK, message.recordingId, links, null);

  } else {
    var recordingError = new Error(message.error || 'Unknown error');
    if (!self._recordings[message.recordingId]) {
      log.error(['MCU', 'Recording', message.recordingId, 'Received error but the session is empty ->'], recordingError);
      return;
    }

    log.error(['MCU', 'Recording', message.recordingId, 'Recording failure ->'], recordingError);

    self._recordings[message.recordingId].error = recordingError;
    self._trigger('recordingState', self.RECORDING_STATE.ERROR, message.recordingId, null, recordingError);

    if (self._recordings[message.recordingId].isOn) {
      log.debug(['MCU', 'Recording', message.recordingId, 'Stopped recording abruptly']);

      self._recordings[message.recordingId].isOn = false;
      self._trigger('recordingState', self.RECORDING_STATE.STOP, message.recordingId, null, recordingError);
    }
  }
};

/**
 * Function that handles the "inRoom" socket message received.
 * See confluence docs for the "inRoom" expected properties to be received
 *   based on the current <code>SM_PROTOCOL_VERSION</code>.
 * @method _inRoomHandler
 * @private
 * @for Skylink
 * @since 0.1.0
 */
Skylink.prototype._inRoomHandler = function(message) {
  var self = this;
  log.log(['Server', null, message.type, 'User is now in the room and ' +
    'functionalities are now available. Config received:'], message.pc_config);
  self._room.connection.peerConfig = self._setIceServers(message.pc_config);
  self._inRoom = true;
  self._user.sid = message.sid;
  self._peerPriorityWeight = message.tieBreaker;

  self._trigger('peerJoined', self._user.sid, self.getPeerInfo(), true);
  self._trigger('handshakeProgress', self.HANDSHAKE_PROGRESS.ENTER, self._user.sid);

  if (self._streams.screenshare && self._streams.screenshare.stream) {
    self._trigger('incomingStream', self._user.sid, self._streams.screenshare.stream, true, self.getPeerInfo());
  } else if (self._streams.userMedia && self._streams.userMedia.stream) {
    self._trigger('incomingStream', self._user.sid, self._streams.userMedia.stream, true, self.getPeerInfo());
  }
  // NOTE ALEX: should we wait for local streams?
  // or just go with what we have (if no stream, then one way?)
  // do we hardcode the logic here, or give the flexibility?
  // It would be better to separate, do we could choose with whom
  // we want to communicate, instead of connecting automatically to all.
  self._sendChannelMessage({
    type: self._SIG_MESSAGE_TYPE.ENTER,
    mid: self._user.sid,
    rid: self._room.id,
    agent: window.webrtcDetectedBrowser,
    version: (window.webrtcDetectedVersion || 0).toString(),
    os: window.navigator.platform,
    userInfo: self._getUserInfo(),
    receiveOnly: self._receiveOnly,
    weight: self._peerPriorityWeight,
    temasysPluginVersion: AdapterJS.WebRTCPlugin.plugin ? AdapterJS.WebRTCPlugin.plugin.VERSION : null,
    enableIceTrickle: self._enableIceTrickle,
    enableDataChannel: self._enableDataChannel,
    enableIceRestart: self._enableIceRestart,
    SMProtocolVersion: self.SM_PROTOCOL_VERSION,
    DTProtocolVersion: self.DT_PROTOCOL_VERSION
  });
};

/**
 * Function that handles the "enter" socket message received.
 * See confluence docs for the "enter" expected properties to be received
 *   based on the current <code>SM_PROTOCOL_VERSION</code>.
 * @method _enterHandler
 * @private
 * @for Skylink
 * @since 0.5.1
 */
Skylink.prototype._enterHandler = function(message) {
  var self = this;
  var targetMid = message.mid;
  var isNewPeer = false;
  var userInfo = message.userInfo || {};
  userInfo.settings = userInfo.settings || {};
  userInfo.mediaStatus = userInfo.mediaStatus || {};
  userInfo.config = {
    enableIceTrickle: typeof message.enableIceTrickle === 'boolean' ? message.enableIceTrickle : true,
    enableIceRestart: typeof message.enableIceRestart === 'boolean' ? message.enableIceRestart : false,
    enableDataChannel: typeof message.enableDataChannel === 'boolean' ? message.enableDataChannel : true,
    priorityWeight: typeof message.weight === 'number' ? message.weight : 0
  };
  userInfo.agent = {
    name: typeof message.agent === 'string' && message.agent ? message.agent : 'other',
    version: (function () {
      if (!(message.version && typeof message.version === 'string')) {
        return 0;
      }
      // E.g. 0.9.6, replace minor "." with 0
      if (message.version.indexOf('.') > -1) {
        var parts = message.version.split('.');
        if (parts.length > 2) {
          var majorVer = parts[0] || '0';
          parts.splice(0, 1);
          return parseFloat(majorVer + '.' + parts.join('0'), 10);
        }
        return parseFloat(message.version || '0', 10);
      }
      return parseInt(message.version || '0', 10);
    })(),
    os: typeof message.os === 'string' && message.os ? message.os : '',
    pluginVersion: typeof message.temasysPluginVersion === 'string' && message.temasysPluginVersion ?
      message.temasysPluginVersion : null,
    SMProtocolVersion: message.SMProtocolVersion && typeof message.SMProtocolVersion === 'string' ?
      message.SMProtocolVersion : '0.1.1',
    DTProtocolVersion: message.DTProtocolVersion && typeof message.DTProtocolVersion === 'string' ?
      message.DTProtocolVersion : '0.1.0'
  };

  log.log([targetMid, 'RTCPeerConnection', null, 'Peer "enter" received ->'], message);

  if (!self._peerInformations[targetMid]) {
    isNewPeer = true;

    self._peerInformations[targetMid] = userInfo;
    self._peerMessagesStamps[targetMid] = self._peerMessagesStamps[targetMid] || {
      userData: 0,
      audioMuted: 0,
      videoMuted: 0
    };

    var hasScreenshare = userInfo.settings.video && typeof userInfo.settings.video === 'object' &&
      !!userInfo.settings.video.screenshare;

    self._addPeer(targetMid, {
      agent: userInfo.agent.name,
      version: userInfo.agent.version,
      os: userInfo.agent.os
    }, false, false, message.receiveOnly, hasScreenshare);

    if (targetMid === 'MCU') {
      log.info([targetMid, 'RTCPeerConnection', null, 'MCU feature has been enabled']);

      self._hasMCU = true;
      self._trigger('serverPeerJoined', targetMid, self.SERVER_PEER_TYPE.MCU);

    } else {
      self._trigger('peerJoined', targetMid, self.getPeerInfo(targetMid), false);
    }

    self._trigger('handshakeProgress', self.HANDSHAKE_PROGRESS.ENTER, targetMid);
  }

  self._sendChannelMessage({
    type: self._SIG_MESSAGE_TYPE.WELCOME,
    mid: self._user.sid,
    rid: self._room.id,
    receiveOnly: self._peerConnections[targetMid] ? !!self._peerConnections[targetMid].receiveOnly : false,
    enableIceTrickle: self._enableIceTrickle,
    enableDataChannel: self._enableDataChannel,
    enableIceRestart: self._enableIceRestart,
    agent: window.webrtcDetectedBrowser,
    version: (window.webrtcDetectedVersion || 0).toString(),
    os: window.navigator.platform,
    userInfo: self._getUserInfo(),
    target: targetMid,
    weight: self._peerPriorityWeight,
    temasysPluginVersion: AdapterJS.WebRTCPlugin.plugin ? AdapterJS.WebRTCPlugin.plugin.VERSION : null,
    SMProtocolVersion: self.SM_PROTOCOL_VERSION,
    DTProtocolVersion: self.DT_PROTOCOL_VERSION
  });

  if (isNewPeer) {
    self._trigger('handshakeProgress', self.HANDSHAKE_PROGRESS.WELCOME, targetMid);
  }
};

/**
 * Function that handles the "restart" socket message received.
 * See confluence docs for the "restart" expected properties to be received
 *   based on the current <code>SM_PROTOCOL_VERSION</code>.
 * @method _restartHandler
 * @private
 * @for Skylink
 * @since 0.5.6
 */
Skylink.prototype._restartHandler = function(message){
  var self = this;
  var targetMid = message.mid;
  var userInfo = message.userInfo || {};
  userInfo.settings = userInfo.settings || {};
  userInfo.mediaStatus = userInfo.mediaStatus || {};
  userInfo.config = {
    enableIceTrickle: typeof message.enableIceTrickle === 'boolean' ? message.enableIceTrickle : true,
    enableIceRestart: typeof message.enableIceRestart === 'boolean' ? message.enableIceRestart : false,
    enableDataChannel: typeof message.enableDataChannel === 'boolean' ? message.enableDataChannel : true,
    priorityWeight: typeof message.weight === 'number' ? message.weight : 0
  };
  userInfo.agent = {
    name: typeof message.agent === 'string' && message.agent ? message.agent : 'other',
    version: (function () {
      if (!(message.version && typeof message.version === 'string')) {
        return 0;
      }
      // E.g. 0.9.6, replace minor "." with 0
      if (message.version.indexOf('.') > -1) {
        var parts = message.version.split('.');
        if (parts.length > 2) {
          var majorVer = parts[0] || '0';
          parts.splice(0, 1);
          return parseFloat(majorVer + '.' + parts.join('0'), 10);
        }
        return parseFloat(message.version || '0', 10);
      }
      return parseInt(message.version || '0', 10);
    })(),
    os: typeof message.os === 'string' && message.os ? message.os : '',
    pluginVersion: typeof message.temasysPluginVersion === 'string' && message.temasysPluginVersion ?
      message.temasysPluginVersion : null,
    SMProtocolVersion: message.SMProtocolVersion && typeof message.SMProtocolVersion === 'string' ?
      message.SMProtocolVersion : '0.1.1',
    DTProtocolVersion: message.DTProtocolVersion && typeof message.DTProtocolVersion === 'string' ?
      message.DTProtocolVersion : '0.1.0'
  };

  log.log([targetMid, 'RTCPeerConnection', null, 'Peer "restart" received ->'], message);

  if (!self._peerInformations[targetMid]) {
    log.error([targetMid, 'RTCPeerConnection', null, 'Peer does not have an existing session. Ignoring restart process.']);
    return;
  }

  if (self._hasMCU) {
    log.warn([targetMid, 'RTCPeerConnection', null, 'Dropping restart request as MCU does not support re-negotiation. ' +
      'Restart workaround is to re-join Room for Peer.']);
    self._trigger('peerRestart', targetMid, self.getPeerInfo(targetMid), false, false);
    return;
  }

  self._peerInformations[targetMid] = userInfo;
  self._peerMessagesStamps[targetMid] = self._peerMessagesStamps[targetMid] || {
    userData: 0,
    audioMuted: 0,
    videoMuted: 0
  };

  // Make peer with highest weight do the offer
  if (self._peerPriorityWeight > message.weight) {
    log.debug([targetMid, 'RTCPeerConnection', null, 'Re-negotiating new offer/answer.']);

    self._doOffer(targetMid, message.doIceRestart === true, {
      agent: userInfo.agent.name,
      version: userInfo.agent.version,
      os: userInfo.agent.os
    }, true);

  } else {
    log.debug([targetMid, 'RTCPeerConnection', null, 'Waiting for peer to start re-negotiation.']);

    self._sendChannelMessage({
      type: self._SIG_MESSAGE_TYPE.RESTART,
      mid: self._user.sid,
      rid: self._room.id,
      agent: window.webrtcDetectedBrowser,
      version: (window.webrtcDetectedVersion || 0).toString(),
      os: window.navigator.platform,
      userInfo: self._getUserInfo(),
      target: targetMid,
      weight: self._peerPriorityWeight,
      enableIceTrickle: self._enableIceTrickle,
      enableDataChannel: self._enableDataChannel,
      enableIceRestart: self._enableIceRestart,
      doIceRestart: message.doIceRestart === true,
      receiveOnly: self._peerConnections[targetMid] && self._peerConnections[targetMid].receiveOnly,
      temasysPluginVersion: AdapterJS.WebRTCPlugin.plugin ? AdapterJS.WebRTCPlugin.plugin.VERSION : null,
      SMProtocolVersion: self.SM_PROTOCOL_VERSION,
      DTProtocolVersion: self.DT_PROTOCOL_VERSION
    });
  }

  self._trigger('peerRestart', targetMid, self.getPeerInfo(targetMid), false, message.doIceRestart === true);
};

/**
 * Function that handles the "welcome" socket message received.
 * See confluence docs for the "welcome" expected properties to be received
 *   based on the current <code>SM_PROTOCOL_VERSION</code>.
 * @method _welcomeHandler
 * @private
 * @for Skylink
 * @since 0.5.4
 */
Skylink.prototype._welcomeHandler = function(message) {
  var self = this;
  var targetMid = message.mid;
  var isNewPeer = false;
  var userInfo = message.userInfo || {};
  userInfo.settings = userInfo.settings || {};
  userInfo.mediaStatus = userInfo.mediaStatus || {};
  userInfo.config = {
    enableIceTrickle: typeof message.enableIceTrickle === 'boolean' ? message.enableIceTrickle : true,
    enableIceRestart: typeof message.enableIceRestart === 'boolean' ? message.enableIceRestart : false,
    enableDataChannel: typeof message.enableDataChannel === 'boolean' ? message.enableDataChannel : true,
    priorityWeight: typeof message.weight === 'number' ? message.weight : 0
  };
  userInfo.agent = {
    name: typeof message.agent === 'string' && message.agent ? message.agent : 'other',
    version: (function () {
      if (!(message.version && typeof message.version === 'string')) {
        return 0;
      }
      // E.g. 0.9.6, replace minor "." with 0
      if (message.version.indexOf('.') > -1) {
        var parts = message.version.split('.');
        if (parts.length > 2) {
          var majorVer = parts[0] || '0';
          parts.splice(0, 1);
          return parseFloat(majorVer + '.' + parts.join('0'), 10);
        }
        return parseFloat(message.version || '0', 10);
      }
      return parseInt(message.version || '0', 10);
    })(),
    os: typeof message.os === 'string' && message.os ? message.os : '',
    pluginVersion: typeof message.temasysPluginVersion === 'string' && message.temasysPluginVersion ?
      message.temasysPluginVersion : null,
    SMProtocolVersion: message.SMProtocolVersion && typeof message.SMProtocolVersion === 'string' ?
      message.SMProtocolVersion : '0.1.1',
    DTProtocolVersion: message.DTProtocolVersion && typeof message.DTProtocolVersion === 'string' ?
      message.DTProtocolVersion : '0.1.0'
  };

  log.log([targetMid, 'RTCPeerConnection', null, 'Peer "welcome" received ->'], message);

  if (!self._peerInformations[targetMid]) {
    isNewPeer = true;

    self._peerInformations[targetMid] = userInfo;
    self._peerMessagesStamps[targetMid] = self._peerMessagesStamps[targetMid] || {
      userData: 0,
      audioMuted: 0,
      videoMuted: 0
    };

    var hasScreenshare = userInfo.settings.video && typeof userInfo.settings.video === 'object' &&
      !!userInfo.settings.video.screenshare;

    self._addPeer(targetMid, {
      agent: userInfo.agent.name,
      version: userInfo.agent.version,
      os: userInfo.agent.os
    }, false, false, message.receiveOnly, hasScreenshare);

    if (targetMid === 'MCU') {
      log.info([targetMid, 'RTCPeerConnection', null, 'MCU feature has been enabled']);

      self._hasMCU = true;
      self._trigger('serverPeerJoined', targetMid, self.SERVER_PEER_TYPE.MCU);

    } else {
      self._trigger('peerJoined', targetMid, self.getPeerInfo(targetMid), false);
    }

    self._trigger('handshakeProgress', self.HANDSHAKE_PROGRESS.ENTER, targetMid);
    self._trigger('handshakeProgress', self.HANDSHAKE_PROGRESS.WELCOME, targetMid);
  }

  if (self._hasMCU || self._peerPriorityWeight > message.weight) {
    log.debug([targetMid, 'RTCPeerConnection', null, 'Starting negotiation']);

    self._doOffer(targetMid, false, {
      agent: userInfo.agent.name,
      version: userInfo.agent.version,
      os: userInfo.agent.os
    }, true);

  } else {
    log.debug([targetMid, 'RTCPeerConnection', null, 'Waiting for peer to start negotiation.']);

    self._sendChannelMessage({
      type: self._SIG_MESSAGE_TYPE.WELCOME,
      mid: self._user.sid,
      rid: self._room.id,
      agent: window.webrtcDetectedBrowser,
      version: (window.webrtcDetectedVersion || 0).toString(),
      enableIceRestart: self._enableIceRestart,
      enableDataChannel: self._enableDataChannel,
      enableIceTrickle: self._enableIceTrickle,
      os: window.navigator.platform,
      userInfo: self._getUserInfo(),
      target: targetMid,
      weight: self._peerPriorityWeight,
      temasysPluginVersion: AdapterJS.WebRTCPlugin.plugin ? AdapterJS.WebRTCPlugin.plugin.VERSION : null,
      SMProtocolVersion: self.SM_PROTOCOL_VERSION,
      DTProtocolVersion: self.DT_PROTOCOL_VERSION
    });
  }
};

/**
 * Function that handles the "offer" socket message received.
 * See confluence docs for the "offer" expected properties to be received
 *   based on the current <code>SM_PROTOCOL_VERSION</code>.
 * @method _offerHandler
 * @private
 * @for Skylink
 * @since 0.5.1
 */
Skylink.prototype._offerHandler = function(message) {
  var self = this;
  var targetMid = message.mid;
  var pc = self._peerConnections[targetMid];

  if (!pc) {
    log.error([targetMid, null, message.type, 'Peer connection object ' +
      'not found. Unable to setRemoteDescription for offer']);
    return;
  }

  /*if (pc.localDescription ? !!pc.localDescription.sdp : false) {
    log.warn([targetMid, null, message.type, 'Peer has an existing connection'],
      pc.localDescription);
    return;
  }*/

  // Add-on by Web SDK fixes
  if (message.userInfo && typeof message.userInfo === 'object') {
    var userInfo = message.userInfo || {};

    self._peerInformations[targetMid].settings = userInfo.settings || {};
    self._peerInformations[targetMid].mediaStatus = userInfo.mediaStatus || {};
    self._peerInformations[targetMid].userData = userInfo.userData;
  }

  log.log([targetMid, null, message.type, 'Received offer from peer. ' +
    'Session description:'], message.sdp);
  var offer = new RTCSessionDescription({
    type: message.type,
    sdp: self._hasMCU ? message.sdp.split('\n').join('\r\n') : message.sdp
  });
  log.log([targetMid, 'RTCSessionDescription', message.type,
    'Session description object created'], offer);

  offer.sdp = self._handleSDPMCUConnectionCase(targetMid, offer, false);
  offer.sdp = self._removeSDPFilteredCandidates(targetMid, offer);
  offer.sdp = self._setSDPBitrate(targetMid, offer);
  offer.sdp = self._setSDPOpusConfig(targetMid, offer);
  offer.sdp = self._removeSDPCodecs(targetMid, offer);
  offer.sdp = self._removeSDPREMBPackets(targetMid, offer);

  // This is always the initial state. or even after negotiation is successful
  if (pc.signalingState !== self.PEER_CONNECTION_STATE.STABLE) {
    log.warn([targetMid, null, message.type, 'Peer connection state is not in ' +
      '"stable" state for re-negotiation. Dropping message.'], {
        signalingState: pc.signalingState,
        isRestart: !!message.resend
      });
    return;
  }

  // Added checks if there is a current remote sessionDescription being processing before processing this one
  if (pc.processingRemoteSDP) {
    log.warn([targetMid, 'RTCSessionDescription', 'offer',
      'Dropping of setting local offer as there is another ' +
      'sessionDescription being processed ->'], offer);
    return;
  }

  pc.processingRemoteSDP = true;

  pc.setRemoteDescription(offer, function() {
    log.debug([targetMid, 'RTCSessionDescription', message.type, 'Remote description set']);
    pc.setOffer = 'remote';
    pc.processingRemoteSDP = false;
    self._trigger('handshakeProgress', self.HANDSHAKE_PROGRESS.OFFER, targetMid);
    self._addIceCandidateFromQueue(targetMid);
    self._doAnswer(targetMid);
  }, function(error) {
    self._trigger('handshakeProgress', self.HANDSHAKE_PROGRESS.ERROR, targetMid, error);

    pc.processingRemoteSDP = false;

    log.error([targetMid, null, message.type, 'Failed setting remote description:'], error);
  });
};


/**
 * Function that handles the "candidate" socket message received.
 * See confluence docs for the "candidate" expected properties to be received
 *   based on the current <code>SM_PROTOCOL_VERSION</code>.
 * @method _candidateHandler
 * @private
 * @for Skylink
 * @since 0.5.1
 */
Skylink.prototype._candidateHandler = function(message) {
  var targetMid = message.mid;

  if (!message.candidate && !message.id) {
    log.warn([targetMid, 'RTCIceCandidate', null, 'Received invalid ICE candidate message ->'], message);
    return;
  }

  var canId = 'can-' + (new Date()).getTime();
  var candidateType = message.candidate.split(' ')[7] || '';
  var candidate = new RTCIceCandidate({
    sdpMLineIndex: message.label,
    candidate: message.candidate,
    sdpMid: message.id
  });

  log.debug([targetMid, 'RTCIceCandidate', canId + ':' + candidateType, 'Received ICE candidate ->'], candidate);

  this._trigger('candidateProcessingState', this.CANDIDATE_PROCESSING_STATE.RECEIVED,
    targetMid, canId, candidateType, {
    candidate: candidate.candidate,
    sdpMid: candidate.sdpMid,
    sdpMLineIndex: candidate.sdpMLineIndex
  }, null);

  if (!(this._peerConnections[targetMid] &&
    this._peerConnections[targetMid].signalingState !== this.PEER_CONNECTION_STATE.CLOSED)) {
    log.warn([targetMid, 'RTCIceCandidate', canId + ':' + candidateType, 'Dropping ICE candidate ' +
      'as Peer connection does not exists or is closed'], this._peerConnections[targetMid].signalingState);
    this._trigger('candidateProcessingState', this.CANDIDATE_PROCESSING_STATE.DROPPED,
      targetMid, canId, candidateType, {
      candidate: candidate.candidate,
      sdpMid: candidate.sdpMid,
      sdpMLineIndex: candidate.sdpMLineIndex
    }, new Error('Failed processing ICE candidate as Peer connection does not exists or is closed.'));
    return;
  }

  if (this._filterCandidatesType[candidateType]) {
    if (!(this._hasMCU && this._forceTURN)) {
      log.warn([targetMid, 'RTCIceCandidate', canId + ':' + candidateType, 'Dropping received ICE candidate as ' +
        'it matches ICE candidate filtering flag ->'], candidate);
      this._trigger('candidateProcessingState', this.CANDIDATE_PROCESSING_STATE.DROPPED,
        targetMid, canId, candidateType, {
        candidate: candidate.candidate,
        sdpMid: candidate.sdpMid,
        sdpMLineIndex: candidate.sdpMLineIndex
      }, new Error('Dropping of processing ICE candidate as it matches ICE candidate filtering flag.'));
      return;
    }

    log.warn([targetMid, 'RTCIceCandidate', canId + ':' + candidateType, 'Not dropping received ICE candidate as ' +
      'TURN connections are enforced as MCU is present (and act as a TURN itself) so filtering of ICE candidate ' +
      'flags are not honoured ->'], candidate);
  }

  if (this._peerConnections[targetMid].remoteDescription && this._peerConnections[targetMid].remoteDescription.sdp &&
    this._peerConnections[targetMid].localDescription && this._peerConnections[targetMid].localDescription.sdp) {
    this._addIceCandidate(targetMid, canId, candidate);
  } else {
    this._addIceCandidateToQueue(targetMid, canId, candidate);
  }

  if (!this._gatheredCandidates[targetMid]) {
    this._gatheredCandidates[targetMid] = {
      sending: { host: [], srflx: [], relay: [] },
      receiving: { host: [], srflx: [], relay: [] }
    };
  }

  this._gatheredCandidates[targetMid].receiving[candidateType].push({
    sdpMid: candidate.sdpMid,
    sdpMLineIndex: candidate.sdpMLineIndex,
    candidate: candidate.candidate
  });
};

/**
 * Function that handles the "answer" socket message received.
 * See confluence docs for the "answer" expected properties to be received
 *   based on the current <code>SM_PROTOCOL_VERSION</code>.
 * @method _answerHandler
 * @private
 * @for Skylink
 * @since 0.5.1
 */
Skylink.prototype._answerHandler = function(message) {
  var self = this;
  var targetMid = message.mid;

  log.log([targetMid, null, message.type,
    'Received answer from peer. Session description:'], message.sdp);

  var pc = self._peerConnections[targetMid];

  if (!pc) {
    log.error([targetMid, null, message.type, 'Peer connection object ' +
      'not found. Unable to setRemoteDescription for answer']);
    return;
  }

  // Add-on by Web SDK fixes
  if (message.userInfo && typeof message.userInfo === 'object') {
    var userInfo = message.userInfo || {};

    self._peerInformations[targetMid].settings = userInfo.settings || {};
    self._peerInformations[targetMid].mediaStatus = userInfo.mediaStatus || {};
    self._peerInformations[targetMid].userData = userInfo.userData;
  }

  var answer = new RTCSessionDescription({
    type: message.type,
    sdp: self._hasMCU ? message.sdp.split('\n').join('\r\n') : message.sdp
  });

  log.log([targetMid, 'RTCSessionDescription', message.type,
    'Session description object created'], answer);

  /*if (pc.remoteDescription ? !!pc.remoteDescription.sdp : false) {
    log.warn([targetMid, null, message.type, 'Peer has an existing connection'],
      pc.remoteDescription);
    return;
  }

  if (pc.signalingState === self.PEER_CONNECTION_STATE.STABLE) {
    log.error([targetMid, null, message.type, 'Unable to set peer connection ' +
      'at signalingState "stable". Ignoring remote answer'], pc.signalingState);
    return;
  }*/

  answer.sdp = self._handleSDPMCUConnectionCase(targetMid, answer, false);
  answer.sdp = self._removeSDPFilteredCandidates(targetMid, answer);
  answer.sdp = self._setSDPBitrate(targetMid, answer);
  answer.sdp = self._setSDPOpusConfig(targetMid, answer);
  answer.sdp = self._removeSDPCodecs(targetMid, answer);
  answer.sdp = self._removeSDPREMBPackets(targetMid, answer);

  // This should be the state after offer is received. or even after negotiation is successful
  if (pc.signalingState !== self.PEER_CONNECTION_STATE.HAVE_LOCAL_OFFER) {
    log.warn([targetMid, null, message.type, 'Peer connection state is not in ' +
      '"have-local-offer" state for re-negotiation. Dropping message.'], {
        signalingState: pc.signalingState,
        isRestart: !!message.restart
      });
    return;
  }

  // Added checks if there is a current remote sessionDescription being processing before processing this one
  if (pc.processingRemoteSDP) {
    log.warn([targetMid, 'RTCSessionDescription', 'answer',
      'Dropping of setting local answer as there is another ' +
      'sessionDescription being processed ->'], answer);
    return;
  }

  pc.processingRemoteSDP = true;

  pc.setRemoteDescription(answer, function() {
    log.debug([targetMid, null, message.type, 'Remote description set']);
    pc.setAnswer = 'remote';
    pc.processingRemoteSDP = false;
    self._trigger('handshakeProgress', self.HANDSHAKE_PROGRESS.ANSWER, targetMid);
    self._addIceCandidateFromQueue(targetMid);

  }, function(error) {
    self._trigger('handshakeProgress', self.HANDSHAKE_PROGRESS.ERROR, targetMid, error);

    pc.processingRemoteSDP = false;

    log.error([targetMid, null, message.type, 'Failed setting remote description:'], {
      error: error,
      state: pc.signalingState
    });
  });
};<|MERGE_RESOLUTION|>--- conflicted
+++ resolved
@@ -736,43 +736,7 @@
       } else {
         log.log([targetMid, null, message.type, 'Peer connection not found']);
       }
-<<<<<<< HEAD
-  	} else if (message.status === 'check') {
-      if (!message.streamId || this._hasMCU) {
-        return;
-      }
-
-      // Prevent restarts unless its stable
-      if (this._peerConnections[targetMid] && this._peerConnections[targetMid].signalingState ===
-        this.PEER_CONNECTION_STATE.STABLE) {
-        var streams = this._peerConnections[targetMid].getRemoteStreams();
-        if (streams.length > 0 && message.streamId !== (streams[0].id || streams[0].label)) {
-          this._sendChannelMessage({
-            type: this._SIG_MESSAGE_TYPE.RESTART,
-            mid: this._user.sid,
-            rid: this._room.id,
-            agent: window.webrtcDetectedBrowser,
-            version: window.webrtcDetectedVersion,
-            os: window.navigator.platform,
-            userInfo: this._getUserInfo(),
-            target: targetMid,
-            weight: this._peerPriorityWeight,
-            enableIceTrickle: this._enableIceTrickle,
-            enableDataChannel: this._enableDataChannel,
-            receiveOnly: this._peerConnections[targetMid] && this._peerConnections[targetMid].receiveOnly,
-            sessionType: !!this._streams.screenshare ? 'screensharing' : 'stream',
-            // SkylinkJS parameters (copy the parameters from received message parameters)
-            isConnectionRestart: !!message.isConnectionRestart,
-            lastRestart: message.lastRestart,
-            explicit: !!message.explicit,
-            temasysPluginVersion: AdapterJS.WebRTCPlugin.plugin ? AdapterJS.WebRTCPlugin.plugin.VERSION : null
-          });
-        }
-      }
-    }
-=======
   	}
->>>>>>> 6b41651a
 
   } else {
     log.log([targetMid, null, message.type, 'Peer does not have any user information']);

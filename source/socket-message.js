--- conflicted
+++ resolved
@@ -746,15 +746,13 @@
   var self = this;
   var targetMid = message.mid;
 
-<<<<<<< HEAD
-  self.lastRestart = message.lastRestart;
-=======
   if (self._hasMCU) {
     log.warn([peerId, 'PeerConnection', null, 'Restart functionality for peer\'s connection ' +
       'for MCU is not yet supported']);
     return;
   }
->>>>>>> 9512fd94
+
+  self.lastRestart = message.lastRestart;
 
   if (!self._peerConnections[targetMid]) {
     log.error([targetMid, null, null, 'Peer does not have an existing ' +

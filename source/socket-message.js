/**
 * The current version of SM (Signaling Message) Protocol
 *   that the SDK is using.
 * @attribute SM_PROTOCOL_VERSION
 * @type String
 * @required
 * @component Socket
 * @for Skylink
 * @since 0.6.0
 */
Skylink.prototype.SM_PROTOCOL_VERSION = '0.1.1';

/**
 * The list of Protocol types that is used for messaging using
 *   the platform signaling socket connection.
 * @attribute _SIG_MESSAGE_TYPE
 * @type JSON
<<<<<<< HEAD
 * @param {String} JOIN_ROOM Protocol sent from Skylink to platform signaling to let
 *    self join the room. Join room Step 1.
 * @param {String} IN_ROOM Protocol received from platform signaling to inform
 *    Skylink that self has joined the room. Join room Step 2 (Completed).
 * @param {String} ENTER Protocol Skylink sends to all PeerConnection peers
 *    in the room to start handshake connection. Handshake connection Step 1.
 * @param {String} WELCOME Protocol received to PeerConnection peer as a response
 *    to self <code>ENTER</code> message. This is sent as a response to
 *    PeerConnection peer <code>ENTER</code> message. Handshake connection Step 2.
 * @param {String} OFFER Protocol sent to PeerConnection peer as a response
 *    to the <code>WELCOME</code> message received after generating the offer session description with
 *    <code>RTCPeerConnection.createOffer()</code>. This is received as a response from
 *    PeerConnection peer after sending <code>WELCOME</code> message and requires
 *    setting into the PeerConnection connection before sending the
 *    <code>ANSWER</code> response. Handshake connection Step 3.
 * @param {String} ANSWER Protocol received from PeerConnection peer as a response
 *    to self <code>OFFER</code> message offer session description and requires setting
 *    into the PeerConnection connection. This is sent to PeerConnection peer as a response
 *    to the <code>OFFER</code> message received after setting the received <code>OFFER</code>
 *    message and generating the answer session description with <code>RTCPeerConnection.createAnswer()</code>.
 *    Handshake connection Step 4 (Completed).
 * @param {String} CANDIDATE Protocol received from PeerConnection peer when connection
 *    ICE candidate has been generated and requires self to add to the PeerConnection connection.
 * @param {String} BYE Protocol received from platform signaling when a PeerConnection peer has left
 *    the room.
 * @param {String} REDIRECT Protocol received from platform signaling when self is kicked out from
 *    the currently joined room.
 * @param {String} UPDATE_USER Protocol received when a PeerConnection peer information has been
 *    updated. The message object should contain the updated peer information.
 *    This is broadcasted by self when self peer information is updated.
 * @param {String} ROOM_LOCK Protocol received when the current joined room lock status have
 *    been updated. The message object should contain the updated room lock status.
 *    This is broadcasted by self when self updates the room lock status.
 * @param {String} MUTE_VIDEO Protocol received when a PeerConnection Stream video media streaming
 *    muted status have been updated. The message object should contain the updated Stream video media
 *    streaming muted status. This is broadcasted by self when self Stream video media streaming
 *    muted status have been updated.
 * @param {String} MUTE_AUDIO Protocol received when a PeerConnection connection Stream audio media streaming
 *    muted status have been updated. The message object should contain the updated Stream audio media
 *    streaming muted status. This is broadcasted by self when self Stream audio media streaming
 *    muted status have been updated.
 * @param {String} PUBLIC_MESSAGE Protocol received when a PeerConnection peer broadcasts a message
 *    object to all PeerConnection peers via the platform signaling socket connection.
 *    This is broadcasted by self when self sends the message object.
 * @param {String} PRIVATE_MESSAGE Protocol received when a PeerConnection peer sends a message
 *    object targeted to several PeerConnection peers via the platform signaling socket connection.
 *    This is sent by self when self sends the message object.
 * @param {String} RESTART Protocol received when a PeerConnection connection requires a reconnection.
 *    At this point, the PeerConnection connection have to recreate the <code>RTCPeerConnection</code>
 *    object again. This is sent by self when self initiates the reconnection.
 * @param {String} STREAM Protocol received when a PeerConnection connection Stream status have
 *    changed.
 * @param {String} GET_UNPRIVILEGED Protocol received for privileged user to get the
 *    list of unprivileged peers under the same parent. Privileged feature.
 * @param {String} UNPRIVILEGED_LIST Protocol received to get the
 *    list of unprivileged peers under the same parent. Privileged feature.
 * @param {String}
 * @param {String} GROUP Protocol received that bundles messages together when socket messages are
 *    sent less than 1 second interval apart from the previous sent socket message. This would
 *    prevent receiving <code>REDIRECT</code> from the platform signaling.
=======
 * @param {String} JOIN_ROOM Send to initiate the connection to the Room.
 * @param {String} ENTER Broadcasts to any Peers connected to the room to
 *    intiate a Peer connection.
 * @param {String} WELCOME Send as a response to Peer's enter received. User starts creating
 *    offer to the Peer.
 * @param {String} OFFER Send when <code>createOffer</code> is completed and generated.
 * @param {String} ANSWER Send as a response to Peer's offer Message after <code>createAnswer</code>
 *   is called.
 * @param {String} CANDIDATE Send when an ICE Candidate is generated.
 * @param {String} BYE Received as a response from server that a Peer has left the Room.
 * @param {String} REDIRECT Received as a warning from server when User is rejected or
 *   is jamming the server.
 * @param {String} UPDATE_USER Broadcast when a User's information is updated to reflect the
 *   the changes on Peer's end.
 * @param {String} ROOM_LOCK Broadcast to change the Room lock status.
 * @param {String} MUTE_VIDEO Broadcast when User's video stream is muted or unmuted.
 * @param {String} MUTE_AUDIO Broadcast when User's audio stream is muted or unmuted.
 * @param {String} PUBLIC_MESSAGE Broadcasts a Message object to all Peers in the Room.
 * @param {String} PRIVATE_MESSAGE Sends a Message object to a Peer in the Room.
 * @param {String} RESTART Sends when a Peer connection is restarted.
 * @param {String} STREAM Broadcast when a Stream has ended. This is temporal.
 * @param {String} GROUP Messages are bundled together when messages are sent too fast to
 *   prevent server redirects over sending less than 1 second interval.
 * @param {String} SIP_CALL Starts a SIP call to the SIP server through MCU.
 * @param {String} SIP_CANCEL_CALL Cancels a SIP call to the SIP server through MCU.
 * @param {String} SIP_CANCEL_ALL_CALL Cancels all concurrent SIP call with the SIP server through MCU.
 * @param {String} SIP_CALLER_LIST The updated list of caller list.
 * @param {String} SIP_EVENT The SIP event.
>>>>>>> f5595c1d
 * @readOnly
 * @private
 * @component Message
 * @for Skylink
 * @since 0.5.6
 */
Skylink.prototype._SIG_MESSAGE_TYPE = {
  JOIN_ROOM: 'joinRoom',
  IN_ROOM: 'inRoom',
  ENTER: 'enter',
  WELCOME: 'welcome',
  RESTART: 'restart',
  OFFER: 'offer',
  ANSWER: 'answer',
  CANDIDATE: 'candidate',
  BYE: 'bye',
  REDIRECT: 'redirect',
  UPDATE_USER: 'updateUserEvent',
  ROOM_LOCK: 'roomLockEvent',
  MUTE_VIDEO: 'muteVideoEvent',
  MUTE_AUDIO: 'muteAudioEvent',
  PUBLIC_MESSAGE: 'public',
  PRIVATE_MESSAGE: 'private',
  STREAM: 'stream',
  GROUP: 'group',
<<<<<<< HEAD
  GET_UNPRIVILEGED: 'getUnprivileged',
  UNPRIVILEGED_LIST: 'unprivilegedList',
  INTRODUCE: 'introduce',
  INTRODUCE_ERROR: 'introduceError',
  APPROACH: 'approach'
=======
  SIP_CALL: 'call', // For SIP
  SIP_CANCEL_CALL: 'cancelcall', // For SIP
  SIP_CANCEL_ALL_CALL: 'cancelAllCall', // For SIP
  SIP_CALLER_LIST: 'callerList', // For SIP
  SIP_EVENT: 'handleBridgeInfo' // For SIP
>>>>>>> f5595c1d
};

/**
 * The flag that indicates if MCU is enabled.
 * @attribute _hasMCU
 * @type Boolean
 * @development true
 * @private
 * @component MCU
 * @for Skylink
 * @since 0.5.4
 */
Skylink.prototype._hasMCU = false;

/**
 * Stores the ID of the SIP bridging peer.
 * @attribute _SIPBridgePeerId
 * @type String
 * @development true
 * @private
 * @component MCU
 * @for Skylink
 * @since 0.6.1
 */
Skylink.prototype._SIPBridgePeerId = null;

/**
 * Stores the SIP URL when
 * {{#crossLink "Skylink/startSIPConnection:method"}}startSIPConnection{{/crossLink}}
 *   is called.
 * @attribute _SIPURL
 * @type String
 * @development true
 * @private
 * @component MCU
 * @for Skylink
 * @since 0.6.1
 */
Skylink.prototype._SIPURL = null;

/**
 * Stores the list of SIP members in the SIP call.
 * @attribute _SIPMembersList
 * @type JSON
 * @development true
 * @private
 * @component MCU
 * @for Skylink
 * @since 0.6.1
 */
Skylink.prototype._SIPMembersList = {};

/**
 * Stores the list of types of socket messages that requires to be queued or bundled
 *    before sending to the server to prevent platform signaling from dropping of socket messages.
 * @attribute _groupMessageList
 * @type Array
 * @private
 * @required
 * @component Message
 * @for Skylink
 * @since 0.5.10
 */
Skylink.prototype._groupMessageList = [
  Skylink.prototype._SIG_MESSAGE_TYPE.STREAM,
  Skylink.prototype._SIG_MESSAGE_TYPE.UPDATE_USER,
  Skylink.prototype._SIG_MESSAGE_TYPE.ROOM_LOCK,
  Skylink.prototype._SIG_MESSAGE_TYPE.MUTE_AUDIO,
  Skylink.prototype._SIG_MESSAGE_TYPE.MUTE_VIDEO,
  Skylink.prototype._SIG_MESSAGE_TYPE.PUBLIC_MESSAGE
];

/**
<<<<<<< HEAD
 * The flag that indicates if MCU is in the room and is enabled.
 * @attribute _hasMCU
 * @type Boolean
 * @development true
 * @default false
 * @private
 * @component Message
 * @for Skylink
 * @since 0.5.4
 */
Skylink.prototype._hasMCU = false;


/**
 * The flag that indicates that the current self connection
 *   should only receive streaming Stream objects from other PeerConnection connection
 *   and not send streaming Stream objects to other PeerConnection connection.
=======
 * Indicates whether the other peers should only receive stream
 * 	from the current peer and not sending out any stream.
 *	Suitable for use cases such as streaming lecture/concert.
>>>>>>> f5595c1d
 * @attribute _receiveOnly
 * @type Boolean
 * @default false
 * @private
 * @required
 * @component Message
 * @for Skylink
 * @since 0.5.10
 */
 Skylink.prototype._receiveOnly = false;


/**
 * Parses any <code>GROUP</code> type of message received and split them up to
 *   send them to {{#crossLink "Skylink/_processSingleMessage:method"}}_processSingleMessage(){{/crossLink}}
 *   to handle the individual message object received.
 * If the message is not <code>GROUP</code> type of message received, it will send
 *   it directly to {{#crossLink "Skylink/_processSingleMessage:method"}}_processSingleMessage(){{/crossLink}}
 * @method _processSigMessage
 * @param {String} messageString The message object in JSON string.
 * @private
 * @component Message
 * @for Skylink
 * @since 0.1.0
 */
Skylink.prototype._processSigMessage = function(messageString) {
  var message = JSON.parse(messageString);
  if (message.type === this._SIG_MESSAGE_TYPE.GROUP) {
    log.debug('Bundle of ' + message.lists.length + ' messages');
    for (var i = 0; i < message.lists.length; i++) {
      this._processSingleMessage(JSON.parse(message.lists[i]));
    }
  } else {
    this._processSingleMessage(message);
  }
};

/**
 * Routes the data received to the relevant Protocol handler based on the socket message received.
 * @method _processingSingleMessage
 * @param {JSON} message The message object received.
 * @private
 * @component Message
 * @for Skylink
 * @since 0.1.0
 */
Skylink.prototype._processSingleMessage = function(message) {
  this._trigger('channelMessage', message);
  var origin = message.mid;
  if (!origin || origin === this._user.sid) {
    origin = 'Server';
  }
  log.debug([origin, null, null, 'Received from peer ->'], message.type);
  if (message.mid === this._user.sid &&
    message.type !== this._SIG_MESSAGE_TYPE.REDIRECT &&
    message.type !== this._SIG_MESSAGE_TYPE.IN_ROOM) {
    log.debug([origin, null, null, 'Ignoring message ->'], message.type);
    return;
  }
  switch (message.type) {
  //--- BASIC API Messages ----
  case this._SIG_MESSAGE_TYPE.PUBLIC_MESSAGE:
    this._publicMessageHandler(message);
    break;
  case this._SIG_MESSAGE_TYPE.PRIVATE_MESSAGE:
    this._privateMessageHandler(message);
    break;
  case this._SIG_MESSAGE_TYPE.IN_ROOM:
    this._inRoomHandler(message);
    break;
  case this._SIG_MESSAGE_TYPE.ENTER:
    this._enterHandler(message);
    break;
  case this._SIG_MESSAGE_TYPE.WELCOME:
    this._welcomeHandler(message);
    break;
  case this._SIG_MESSAGE_TYPE.RESTART:
    this._restartHandler(message);
    break;
  case this._SIG_MESSAGE_TYPE.OFFER:
    this._offerHandler(message);
    break;
  case this._SIG_MESSAGE_TYPE.ANSWER:
    this._answerHandler(message);
    break;
  case this._SIG_MESSAGE_TYPE.CANDIDATE:
    this._candidateHandler(message);
    break;
  case this._SIG_MESSAGE_TYPE.BYE:
    this._byeHandler(message);
    break;
  case this._SIG_MESSAGE_TYPE.REDIRECT:
    this._redirectHandler(message);
    break;
    //--- ADVANCED API Messages ----
  case this._SIG_MESSAGE_TYPE.UPDATE_USER:
    this._updateUserEventHandler(message);
    break;
  case this._SIG_MESSAGE_TYPE.MUTE_VIDEO:
    this._muteVideoEventHandler(message);
    break;
  case this._SIG_MESSAGE_TYPE.MUTE_AUDIO:
    this._muteAudioEventHandler(message);
    break;
  case this._SIG_MESSAGE_TYPE.STREAM:
    this._streamEventHandler(message);
    break;
  case this._SIG_MESSAGE_TYPE.ROOM_LOCK:
    this._roomLockEventHandler(message);
    break;
<<<<<<< HEAD
  case this._SIG_MESSAGE_TYPE.UNPRIVILEGED_LIST:
    this._unprivilegedListEventHandler(message);
    break;
  case this._SIG_MESSAGE_TYPE.INTRODUCE_ERROR:
    this._introduceErrorEventHandler(message);
    break;
  case this._SIG_MESSAGE_TYPE.APPROACH:
    this._approachEventHandler(message);
=======
  case this._SIG_MESSAGE_TYPE.SIP_CALLER_LIST:
    this._SIPCallerListHandler(message);
    break;
  case this._SIG_MESSAGE_TYPE.SIP_EVENT:
    this._SIPEventHandler(message);
>>>>>>> f5595c1d
    break;
  default:
    log.error([message.mid, null, null, 'Unsupported message ->'], message.type);
    break;
  }
};

/**
 * Handles the REDIRECT Protocol message event received from the platform signaling.
 * Handles the UNPRIVILEGED_LIST message event received from the platform signaling.
 * @method _unprivilegedListEventHandler
 * @param {JSON} message The message object received from platform signaling.
 * @param {String} message.type Protocol step: <code>"unprivilegedList"</code>.
 * @param {Object} message.result Resulting object {room1: [peer1, peer2], room2: ...}
 * @private
 * @component Message
 * @for Skylink
 * @since 0.6.1
 */
Skylink.prototype._unprivilegedListEventHandler = function(message){
  var self = this;
  self._unprivilegedPeerList = message.result;
  log.log(['Server', null, message.type, 'Received list of unprivileged peers'], self._unprivilegedPeerList);
  self._trigger('privilegedStateChange',self.PRIVILEGED_STATE.RECEIVED, self._user.sid, null, null, self._unprivilegedPeerList);
};

/**
 * Handles the INTRODUCE_ERROR message event received from the platform signaling.
 * @method _introduceErrorEventHandler
 * @param {JSON} message The message object received from platform signaling.
 * @param {String} message.type Protocol step <code>"introduceError"</code>.
 * @param {Object} message.reason The short explanation of the error cause
 * @param {Object} message.peerId Id of the peer whose error happened
 * @private
 * @component Message
 * @for Skylink
 * @since 0.6.1
 */
Skylink.prototype._introduceErrorEventHandler = function(message){
  var self = this;
  log.log(['Server', null, message.type, 'Introduce failed. Reason: '+message.reason], message.peerId);
  if (message.reason.indexOf('sending')>-1){
    self._trigger('privilegedStateChange',self.PRIVILEGED_STATE.ERROR, self._user.sid, message.peerId, null, self._unprivilegedPeerList);
  }
  else{
    self._trigger('privilegedStateChange',self.PRIVILEGED_STATE.ERROR, self._user.sid, null, message.peerId, self._unprivilegedPeerList);
  }
};

/**
 * Handles the APPROACH message event received from the platform signaling.
 * @method _approachEventHandler
 * @param {JSON} message The message object received from platform signaling.
 * @param {String} message.type Protocol step <code>"introduceError"</code>.
 * @param {Object} message.target The peer to initiate the handshake to
 * @private
 * @component Message
 * @for Skylink
 * @since 0.6.1
 */
Skylink.prototype._approachEventHandler = function(message){
  var self = this;
  log.log(['Server', null, message.type, 'Approaching peer'], message.target);
  // self._room.connection.peerConfig = self._setIceServers(message.pc_config);
  // self._inRoom = true;
  self._trigger('handshakeProgress', self.HANDSHAKE_PROGRESS.ENTER, self._user.sid);
  self._sendChannelMessage({
    type: self._SIG_MESSAGE_TYPE.ENTER,
    mid: self._user.sid,
    rid: self._room.id,
    agent: window.webrtcDetectedBrowser,
    version: window.webrtcDetectedVersion,
    os: window.navigator.platform,
    userInfo: self.getPeerInfo(),
    receiveOnly: self._receiveOnly,
    sessionType: !!self._mediaScreen ? 'screensharing' : 'stream',
    target: message.target
  });
};

/**
 * Handles the REDIRECT message event received from the platform signaling.
 * @method _redirectHandler
 * @param {JSON} message The message object received from platform signaling.
 *    This should contain the <code>REDIRECT</code> payload.
 * @param {String} message.rid The room ID for identification to the platform signaling connection.
 * @param {String} message.info The message received from the platform signaling when
 *   the system action and reason is given.
 * @param {String} message.action The system action that is received from the platform signaling.
 *   [Rel: Skylink.SYSTEM_ACTION]
 * @param {String} message.reason The reason received from the platform signaling behind the
 *   system action given. [Rel: Skylink.SYSTEM_ACTION_REASON]
 * @param {String} message.type Protocol step <code>"redirect"</code>.
 * @trigger systemAction
 * @private
 * @component Message
 * @for Skylink
 * @since 0.5.1
 */
Skylink.prototype._redirectHandler = function(message) {
  log.log(['Server', null, message.type, 'System action warning:'], {
    message: message.info,
    reason: message.reason,
    action: message.action
  });

  if (message.action === this.SYSTEM_ACTION.REJECT) {
  	for (var key in this._peerConnections) {
  		if (this._peerConnections.hasOwnProperty(key)) {
  			this._removePeer(key);
  		}
  	}
  }
  this._trigger('systemAction', message.action, message.info, message.reason);
};

/**
 * Handles the UPDATE_USER Protocol message event received from the platform signaling.
 * @method _updateUserEventHandler
 * @param {JSON} message The message object received from platform signaling.
 *    This should contain the <code>UPDATE_USER</code> payload.
 * @param {String} message.rid The room ID for identification to the platform signaling connection.
 * @param {String} message.mid The PeerConnection ID associated with this message.
 * @param {JSON|String} message.userData The updated PeerConnection peer information
 *    custom user data.
 * @param {String} message.type Protocol step <code>"updateUserEvent"</code>.
 * @trigger peerUpdated
 * @private
 * @component Message
 * @for Skylink
 * @since 0.2.0
 */
Skylink.prototype._updateUserEventHandler = function(message) {
  var targetMid = message.mid;
  log.log([targetMid, null, message.type, 'Peer updated userData:'], message.userData);
  if (this._peerInformations[targetMid]) {
    this._peerInformations[targetMid].userData = message.userData || {};
    this._trigger('peerUpdated', targetMid,
      this.getPeerInfo(targetMid), false);
  } else {
    log.log([targetMid, null, message.type, 'Peer does not have any user information']);
  }
};

/**
 * Handles the ROOM_LOCK Protocol message event received from the platform signaling.
 * @method _roomLockEventHandler
 * @param {JSON} message The message object received from platform signaling.
 *    This should contain the <code>ROOM_LOCK</code> payload.
 * @param {String} message.rid The room ID for identification to the platform signaling connection.
 * @param {String} message.mid The PeerConnection ID associated with this message.
 * @param {String} message.lock The flag that indicates if the currently joined room is locked.
 * @param {String} message.type Protocol step <code>"roomLockEvent"</code>.
 * @trigger roomLock
 * @private
 * @component Message
 * @for Skylink
 * @since 0.2.0
 */
Skylink.prototype._roomLockEventHandler = function(message) {
  var targetMid = message.mid;
  log.log([targetMid, message.type, 'Room lock status:'], message.lock);
  this._trigger('roomLock', message.lock, targetMid,
    this.getPeerInfo(targetMid), false);
};

/**
 * Handles the MUTE_AUDIO Protocol message event received from the platform signaling.
 * @method _muteAudioEventHandler
 * @param {JSON} message The message object received from platform signaling.
 *    This should contain the <code>MUTE_AUDIO</code> payload.
 * @param {String} message.rid The room ID for identification to the platform signaling connection.
 * @param {String} message.mid The PeerConnection ID associated with this message.
 * @param {Boolean} message.muted The flag that
 *   indicates if the remote Stream object audio streaming is muted.
 * @param {String} message.type Protocol step <code>"muteAudioEvent"</code>.
 * @trigger peerUpdated
 * @private
 * @component Message
 * @for Skylink
 * @since 0.2.0
 */
Skylink.prototype._muteAudioEventHandler = function(message) {
  var targetMid = message.mid;
  log.log([targetMid, null, message.type, 'Peer\'s audio muted:'], message.muted);
  if (this._peerInformations[targetMid]) {
    this._peerInformations[targetMid].mediaStatus.audioMuted = message.muted;
    this._trigger('peerUpdated', targetMid,
      this.getPeerInfo(targetMid), false);
  } else {
    log.log([targetMid, message.type, 'Peer does not have any user information']);
  }
};

/**
 * Handles the MUTE_VIDEO Protocol message event received from the platform signaling.
 * @method _muteVideoEventHandler
 * @param {JSON} message The message object received from platform signaling.
 *    This should contain the <code>MUTE_VIDEO</code> payload.
 * @param {String} message.rid The room ID for identification to the platform signaling connection.
 * @param {String} message.mid The PeerConnection ID associated with this message.
 * @param {String} message.muted The flag that
 *   indicates if the remote Stream object video streaming is muted.
 * @param {String} message.type Protocol step <code>"muteVideoEvent"</code>.
 * @trigger peerUpdated
 * @private
 * @component Message
 * @for Skylink
 * @since 0.2.0
 */
Skylink.prototype._muteVideoEventHandler = function(message) {
  var targetMid = message.mid;
  log.log([targetMid, null, message.type, 'Peer\'s video muted:'], message.muted);
  if (this._peerInformations[targetMid]) {
    this._peerInformations[targetMid].mediaStatus.videoMuted = message.muted;
    this._trigger('peerUpdated', targetMid,
      this.getPeerInfo(targetMid), false);
  } else {
    log.log([targetMid, null, message.type, 'Peer does not have any user information']);
  }
};

/**
 * Handles the STREAM Protocol message event received from the platform signaling.
 * @method _streamEventHandler
 * @param {JSON} message The message object received from platform signaling.
 *    This should contain the <code>STREAM</code> payload.
 * @param {String} message.rid The room ID for identification to the platform signaling connection.
 * @param {String} message.mid The PeerConnection ID associated with this message.
 * @param {String} message.status The PeerConnection connection remote Stream streaming current status.
 * <ul>
 * <li><code>ended</code>: The PeerConnection connection remote Stream streaming has ended</li>
 * </ul>
 * @param {String} message.cid The Skylink server connection key for the selected room.
 * @param {String} message.sessionType The PeerConnection connection remote Stream streaming
 *   session type. If value is <code>"stream"</code>, the Stream streaming session
 *   is normal user media streaming, else if it is <code>"screensharing"</code>, the
 *   Stream streaming session is screensharing session.
 * @param {String} message.type Protocol step <code>"stream"</code>.
 * @trigger streamEnded
 * @private
 * @component Message
 * @for Skylink
 * @since 0.2.0
 */
Skylink.prototype._streamEventHandler = function(message) {
  var targetMid = message.mid;
  log.log([targetMid, null, message.type, 'Peer\'s stream status:'], message.status);

  if (this._peerInformations[targetMid]) {

  	if (message.status === 'ended') {
  		this._trigger('streamEnded', targetMid, this.getPeerInfo(targetMid),
        false, message.sessionType === 'screensharing');

      if (this._peerConnections[targetMid]) {
        this._peerConnections[targetMid].hasStream = false;
        if (message.sessionType === 'screensharing') {
          this._peerConnections[targetMid].hasScreen = false;
        }
      } else {
        log.log([targetMid, null, message.type, 'Peer connection not found']);
      }
  	}

  } else {
    log.log([targetMid, null, message.type, 'Peer does not have any user information']);
  }
};

/**
 * Handles the BYE Protocol message event received from the platform signaling.
 * @method _byeHandler
 * @param {JSON} message The message object received from platform signaling.
 *    This should contain the <code>BYE</code> payload.
 * @param {String} message.rid The room ID for identification to the platform signaling connection.
 * @param {String} message.mid The PeerConnection ID associated with this message.
 * @param {String} message.type Protocol step <code>"bye"</code>.
 * @trigger peerLeft
 * @private
 * @component Message
 * @for Skylink
 * @since 0.1.0
 */
Skylink.prototype._byeHandler = function(message) {
  var targetMid = message.mid;
  log.log([targetMid, null, message.type, 'Peer has left the room']);
  this._removePeer(targetMid);
};

/**
 * Handles the PRIVATE_MESSAGE Protocol message event received from the platform signaling.
 * @method _privateMessageHandler
 * @param {JSON} message The message object received from platform signaling.
 *    This should contain the <code>PRIVATE_MESSAGE</code> payload.
 * @param {JSON|String} message.data The Message object.
 * @param {String} message.rid The room ID for identification to the platform signaling connection.
 * @param {String} message.cid The Skylink server connection key for the selected room.
 * @param {String} message.mid The PeerConnection ID associated with this message.
 * @param {String} message.target The targeted PeerConnection ID to receive the message object.
 * @param {String} message.type Protocol step: <code>"private"</code>.
 * @trigger incomingMessage
 * @private
 * @component Message
 * @for Skylink
 * @since 0.4.0
 */
Skylink.prototype._privateMessageHandler = function(message) {
  var targetMid = message.mid;
  log.log([targetMid, null, message.type,
    'Received private message from peer:'], message.data);
  this._trigger('incomingMessage', {
    content: message.data,
    isPrivate: true,
    targetPeerId: message.target, // is not null if there's user
    isDataChannel: false,
    senderPeerId: targetMid
  }, targetMid, this.getPeerInfo(targetMid), false);
};

/**
 * Handles the PUBLIC_MESSAGE Protocol message event received from the platform signaling.
 * @method _publicMessageHandler
 * @param {JSON} message The message object received from platform signaling.
 *    This should contain the <code>PUBLIC_MESSAGE</code> payload.
 * @param {String} message.rid The room ID for identification to the platform signaling connection.
 * @param {String} message.mid The PeerConnection ID associated with this message.
 * @param {String} message.cid The Skylink server connection key for the selected room.
 * @param {String} message.muted The flag to indicate if the User's audio
 *    stream is muted or not.
 * @param {String} message.type Protocol step: <code>"public"</code>.
 * @trigger incomingMessage
 * @private
 * @component Message
 * @for Skylink
 * @since 0.4.0
 */
Skylink.prototype._publicMessageHandler = function(message) {
  var targetMid = message.mid;
  log.log([targetMid, null, message.type,
    'Received public message from peer:'], message.data);
  this._trigger('incomingMessage', {
    content: message.data,
    isPrivate: false,
    targetPeerId: null, // is not null if there's user
    isDataChannel: false,
    senderPeerId: targetMid
  }, targetMid, this.getPeerInfo(targetMid), false);
};

/**
 * Handles the IN_ROOM Protocol message event received from the platform signaling.
 * @method _inRoomHandler
 * @param {JSON} message The message object received from platform signaling.
 *    This should contain the <code>IN_ROOM</code> payload.
 * @param {JSON} message Expected IN_ROOM data object format.
 * @param {String} message.rid The room ID for identification to the platform signaling connection.
 * @param {String} message.sid The self session socket connection ID. This
 *   is used by the signalling socket connection as ID to target
 *   self and the peers PeerConnection ID.
 * @param {JSON} message.pc_config The Peer connection iceServers configuration.
 * @param {String} message.type Protocol step: <code>"inRoom"</code>.
 * @trigger peerJoined
 * @private
 * @component Message
 * @for Skylink
 * @since 0.1.0
 */
Skylink.prototype._inRoomHandler = function(message) {
  var self = this;
  log.log(['Server', null, message.type, 'User is now in the room and ' +
    'functionalities are now available. Config received:'], message.pc_config);
  self._room.connection.peerConfig = self._setIceServers(message.pc_config);
  self._inRoom = true;
  self._user.sid = message.sid;

  self._trigger('peerJoined', self._user.sid, self.getPeerInfo(), true);
  self._trigger('handshakeProgress', self.HANDSHAKE_PROGRESS.ENTER, self._user.sid);
  // NOTE ALEX: should we wait for local streams?
  // or just go with what we have (if no stream, then one way?)
  // do we hardcode the logic here, or give the flexibility?
  // It would be better to separate, do we could choose with whom
  // we want to communicate, instead of connecting automatically to all.
  self._sendChannelMessage({
    type: self._SIG_MESSAGE_TYPE.ENTER,
    mid: self._user.sid,
    rid: self._room.id,
    agent: window.webrtcDetectedBrowser,
    version: window.webrtcDetectedVersion,
    os: window.navigator.platform,
    userInfo: self.getPeerInfo(),
    receiveOnly: self._receiveOnly,
    sessionType: !!self._mediaScreen ? 'screensharing' : 'stream'
  });
};

/**
 * Handles the ENTER Protocol message event received from the platform signaling.
 * @method _enterHandler
 * @param {JSON} message The message object received from platform signaling.
 *    This should contain the <code>ENTER</code> payload.
 * @param {String} message.rid The room ID for identification to the platform signaling connection.
 * @param {String} message.mid The PeerConnection ID associated with this message.
 * @param {Boolean} [message.receiveOnly=false] The flag that indicates if the PeerConnection
 *   connection would send Stream or not (receive only).
 * @param {JSON} message.userInfo The peer information associated
 *   with the Peer Connection.
 * @param {String|JSON} message.userInfo.userData The custom user data
 *   information set by developer. This custom user data can also
 *   be set in <a href="#method_setUserData">setUserData()</a>.
 * @param {JSON} message.userInfo.settings The PeerConnection Stream
 *   streaming settings information. If both audio and video
 *   option is <code>false</code>, there should be no
 *   receiving remote Stream object from this associated PeerConnection.
 * @param {Boolean|JSON} [message.userInfo.settings.audio=false] The
 *   PeerConnection Stream streaming audio settings. If
 *   <code>false</code>, it means that audio streaming is disabled in
 *   the remote Stream of the PeerConnection.
 * @param {Boolean} [message.userInfo.settings.audio.stereo] The flag that indicates if
 *   stereo should be enabled in the PeerConnection connection Stream
 *   audio streaming.
 * @param {Boolean|JSON} [message.userInfo.settings.video=false] The PeerConnection
 *   Stream streaming video settings. If <code>false</code>, it means that
 *   video streaming is disabled in the remote Stream of the PeerConnection.
 * @param {JSON} [message.userInfo.settings.video.resolution] The PeerConnection
 *   Stream streaming video resolution settings. Setting the resolution may
 *   not force set the resolution provided as it depends on the how the
 *   browser handles the resolution. [Rel: Skylink.VIDEO_RESOLUTION]
 * @param {Number} [message.userInfo.settings.video.resolution.width] The PeerConnection
 *   Stream streaming video resolution width.
 * @param {Number} [message.userInfo.settings.video.resolution.height] The PeerConnection
 *   Stream streaming video resolution height.
 * @param {Number} [message.userInfo.settings.video.frameRate] The PeerConnection
 *   Stream streaming video maximum frameRate.
 * @param {Boolean} [message.userInfo.settings.video.screenshare=false] The flag
 *   that indicates if the PeerConnection connection Stream object sent
 *   is a screensharing stream or not.
 * @param {String} [message.userInfo.settings.bandwidth] The PeerConnection
 *   streaming bandwidth settings. Setting the bandwidth flags may not
 *   force set the bandwidth for each connection stream channels as it depends
 *   on how the browser handles the bandwidth bitrate. Values are configured
 *   in <var>kb/s</var>.
 * @param {String} [message.userInfo.settings.bandwidth.audio] The configured
 *   audio stream channel for the remote Stream object bandwidth
 *   that audio streaming should use in <var>kb/s</var>.
 * @param {String} [message.userInfo.settings.bandwidth.video] The configured
 *   video stream channel for the remote Stream object bandwidth
 *   that video streaming should use in <var>kb/s</var>.
 * @param {String} [message.userInfo.settings.bandwidth.data] The configured
 *   datachannel channel for the DataChannel connection bandwidth
 *   that datachannel connection per packet should be able use in <var>kb/s</var>.
 * @param {JSON} message.userInfo.mediaStatus The PeerConnection Stream mute
 *   settings for both audio and video streamings.
 * @param {Boolean} [message.userInfo.mediaStatus.audioMuted=true] The flag that
 *   indicates if the remote Stream object audio streaming is muted. If
 *   there is no audio streaming enabled for the PeerConnection, by default,
 *   it is set to <code>true</code>.
 * @param {Boolean} [message.userInfo.mediaStatus.videoMuted=true] The flag that
 *   indicates if the remote Stream object video streaming is muted. If
 *   there is no video streaming enabled for the PeerConnection, by default,
 *   it is set to <code>true</code>.
 * @param {String} message.agent.name The PeerConnection platform browser or agent name.
 * @param {Number} message.version The PeerConnection platform browser or agent version.
 * @param {Number} message.os The PeerConnection platform name.
 * @param {String} message.sessionType The PeerConnection connection remote Stream streaming
 *   session type. If value is <code>"stream"</code>, the Stream streaming session
 *   is normal user media streaming, else if it is <code>"screensharing"</code>, the
 *   Stream streaming session is screensharing session.
 * @param {String} message.type Protocol step <code>"enter"</code>.
 * @trigger handshakeProgress, peerJoined
 * @private
 * @component Message
 * @for Skylink
 * @since 0.5.1
 */
Skylink.prototype._enterHandler = function(message) {
  var self = this;
  var targetMid = message.mid;
  log.log([targetMid, null, message.type, 'Incoming peer have initiated ' +
    'handshake. Peer\'s information:'], message.userInfo);
  // need to check entered user is new or not.
  // peerInformations because it takes a sequence before creating the
  // peerconnection object. peerInformations are stored at the start of the
  // handshake, so user knows if there is a peer already.
  if (self._peerInformations[targetMid]) {
    // NOTE ALEX: and if we already have a connection when the peer enter,
    // what should we do? what are the possible use case?
    log.log([targetMid, null, message.type, 'Ignoring message as peer is already added']);
    return;
  }
  // add peer
  self._addPeer(targetMid, {
    agent: message.agent,
    version: message.version,
    os: message.os
  }, false, false, message.receiveOnly, message.sessionType === 'screensharing');
  self._peerInformations[targetMid] = message.userInfo || {};
  self._peerInformations[targetMid].agent = {
    name: message.agent,
    version: message.version
  };
  if (targetMid !== 'MCU') {
    self._trigger('peerJoined', targetMid, message.userInfo, false);

  } else {
    log.info([targetMid, 'RTCPeerConnection', 'MCU', 'MCU feature has been enabled'], message);
    log.log([targetMid, null, message.type, 'MCU has joined'], message.userInfo);
    this._hasMCU = true;
    this._trigger('serverPeerJoined', targetMid, this.SERVER_PEER_TYPE.MCU);
  }

  self._trigger('handshakeProgress', self.HANDSHAKE_PROGRESS.ENTER, targetMid);

  var weight = (new Date()).valueOf();
  self._peerHSPriorities[targetMid] = weight;
  self._sendChannelMessage({
    type: self._SIG_MESSAGE_TYPE.WELCOME,
    mid: self._user.sid,
    rid: self._room.id,
    receiveOnly: self._peerConnections[targetMid] ?
    	!!self._peerConnections[targetMid].receiveOnly : false,
    enableIceTrickle: self._enableIceTrickle,
    enableDataChannel: self._enableDataChannel,
    agent: window.webrtcDetectedBrowser,
    version: window.webrtcDetectedVersion,
    os: window.navigator.platform,
    userInfo: self.getPeerInfo(),
    target: targetMid,
    weight: weight,
    sessionType: !!self._mediaScreen ? 'screensharing' : 'stream'
  });

  self._trigger('handshakeProgress', self.HANDSHAKE_PROGRESS.WELCOME, targetMid);
};

/**
 * Handles the RESTART Protocol message event received from the platform signaling.
 * @method _restartHandler
 * @param {JSON} message The message object received from platform signaling.
 *    This should contain the <code>RESTART</code> payload.
 * @param {String} message.rid The room ID for identification to the platform signaling connection.
 * @param {String} message.mid The PeerConnection ID associated with this message.
 * @param {Boolean} [message.receiveOnly=false] The flag that indicates if the PeerConnection
 *   connection would send Stream or not (receive only).
 * @param {Boolean} [message.enableIceTrickle=false] The flag that indicates
 *    if PeerConnections should enable trickling of ICE to connect the ICE connection.
 * @param {Boolean} [message.enableDataChannel=false] The flag that indicates if
 *   PeerConnection connection should have any DataChannel connections.
 * @param {JSON} message.userInfo The peer information associated
 *   with the Peer Connection.
 * @param {String|JSON} message.userInfo.userData The custom user data
 *   information set by developer. This custom user data can also
 *   be set in <a href="#method_setUserData">setUserData()</a>.
 * @param {JSON} message.userInfo.settings The PeerConnection Stream
 *   streaming settings information. If both audio and video
 *   option is <code>false</code>, there should be no
 *   receiving remote Stream object from this associated PeerConnection.
 * @param {Boolean|JSON} [message.userInfo.settings.audio=false] The
 *   PeerConnection Stream streaming audio settings. If
 *   <code>false</code>, it means that audio streaming is disabled in
 *   the remote Stream of the PeerConnection.
 * @param {Boolean} [message.userInfo.settings.audio.stereo] The flag that indicates if
 *   stereo should be enabled in the PeerConnection connection Stream
 *   audio streaming.
 * @param {Boolean|JSON} [message.userInfo.settings.video=false] The PeerConnection
 *   Stream streaming video settings. If <code>false</code>, it means that
 *   video streaming is disabled in the remote Stream of the PeerConnection.
 * @param {JSON} [message.userInfo.settings.video.resolution] The PeerConnection
 *   Stream streaming video resolution settings. Setting the resolution may
 *   not force set the resolution provided as it depends on the how the
 *   browser handles the resolution. [Rel: Skylink.VIDEO_RESOLUTION]
 * @param {Number} [message.userInfo.settings.video.resolution.width] The PeerConnection
 *   Stream streaming video resolution width.
 * @param {Number} [message.userInfo.settings.video.resolution.height] The PeerConnection
 *   Stream streaming video resolution height.
 * @param {Number} [message.userInfo.settings.video.frameRate] The PeerConnection
 *   Stream streaming video maximum frameRate.
 * @param {Boolean} [message.userInfo.settings.video.screenshare=false] The flag
 *   that indicates if the PeerConnection connection Stream object sent
 *   is a screensharing stream or not.
 * @param {String} [message.userInfo.settings.bandwidth] The PeerConnection
 *   streaming bandwidth settings. Setting the bandwidth flags may not
 *   force set the bandwidth for each connection stream channels as it depends
 *   on how the browser handles the bandwidth bitrate. Values are configured
 *   in <var>kb/s</var>.
 * @param {String} [message.userInfo.settings.bandwidth.audio] The configured
 *   audio stream channel for the remote Stream object bandwidth
 *   that audio streaming should use in <var>kb/s</var>.
 * @param {String} [message.userInfo.settings.bandwidth.video] The configured
 *   video stream channel for the remote Stream object bandwidth
 *   that video streaming should use in <var>kb/s</var>.
 * @param {String} [message.userInfo.settings.bandwidth.data] The configured
 *   datachannel channel for the DataChannel connection bandwidth
 *   that datachannel connection per packet should be able use in <var>kb/s</var>.
 * @param {JSON} message.userInfo.mediaStatus The PeerConnection Stream mute
 *   settings for both audio and video streamings.
 * @param {Boolean} [message.userInfo.mediaStatus.audioMuted=true] The flag that
 *   indicates if the remote Stream object audio streaming is muted. If
 *   there is no audio streaming enabled for the PeerConnection, by default,
 *   it is set to <code>true</code>.
 * @param {Boolean} [message.userInfo.mediaStatus.videoMuted=true] The flag that
 *   indicates if the remote Stream object video streaming is muted. If
 *   there is no video streaming enabled for the PeerConnection, by default,
 *   it is set to <code>true</code>.
 * @param {String} message.agent.name The PeerConnection platform browser or agent name.
 * @param {Number} message.version The PeerConnection platform browser or agent version.
 * @param {Number} message.os The PeerConnection platform name.
 * @param {String} message.target The targeted PeerConnection ID to receive the message object.
 * @param {Number} message.weight The generated handshake reconnection
 *   weight for associated PeerConnection peer.
 * @param {Number} message.lastRestart The datetime stamp generated using
 *   [Date.now()](https://developer.mozilla.org/en-US/docs/Web/JavaScript/Reference/Global_Objects/Date/now)
 *   (in ms) used to throttle the PeerConnection reconnection functionality
 *   to prevent less PeerConnection reconnection handshaking errors.
 * @param {Boolean} message.isConnectionRestart The flag that indicates whether the restarting action
 *   is caused by ICE connection or handshake connection failure. Currently, this feature works the same as
 *   <code>message.explict</code> parameter.
 * @param {Boolean} message.explict The flag that indicates whether the restart functionality
 *   is invoked by the application or by Skylink when the ICE connection fails to establish
 *   a "healthy" connection state. Currently, this feature works the same as
 *   <code>message.isConnectionRestart</code> parameter.
 * @param {String} message.sessionType The PeerConnection connection remote Stream streaming
 *   session type. If value is <code>"stream"</code>, the Stream streaming session
 *   is normal user media streaming, else if it is <code>"screensharing"</code>, the
 *   Stream streaming session is screensharing session.
 * @param {String} message.type Protocol step <code>"restart"</code>.
 * @trigger handshakeProgress, peerRestart
 * @private
 * @component Message
 * @for Skylink
 * @since 0.5.6
 */
Skylink.prototype._restartHandler = function(message){
  var self = this;
  var targetMid = message.mid;

  if (self._hasMCU) {
    self._restartMCUConnection();
    return;
  }

  self.lastRestart = message.lastRestart || Date.now() || function() { return +new Date(); };

  if (!self._peerConnections[targetMid]) {
    log.error([targetMid, null, null, 'Peer does not have an existing ' +
      'connection. Unable to restart']);
    return;
  }

  //Only consider peer's restart weight if self also sent a restart which cause a potential conflict
  //Otherwise go ahead with peer's restart
  if (self._peerRestartPriorities.hasOwnProperty(targetMid)){
    //Peer's restart message was older --> ignore
    if (self._peerRestartPriorities[targetMid] > message.weight){
      log.log([targetMid, null, message.type, 'Peer\'s generated restart weight ' +
          'is lesser than user\'s. Ignoring message'
          ], this._peerRestartPriorities[targetMid] + ' > ' + message.weight);
      return;
    }
  }

  // re-add information
  self._peerInformations[targetMid] = message.userInfo || {};
  self._peerInformations[targetMid].agent = {
    name: message.agent,
    version: message.version
  };

  // mcu has joined
  if (targetMid === 'MCU') {
    log.log([targetMid, null, message.type, 'MCU has restarted its connection']);
    self._hasMCU = true;
  }

  self._trigger('handshakeProgress', self.HANDSHAKE_PROGRESS.WELCOME, targetMid);

  message.agent = (!message.agent) ? 'chrome' : message.agent;
  self._enableIceTrickle = (typeof message.enableIceTrickle === 'boolean') ?
    message.enableIceTrickle : self._enableIceTrickle;
  self._enableDataChannel = (typeof message.enableDataChannel === 'boolean') ?
    message.enableDataChannel : self._enableDataChannel;

  var peerConnectionStateStable = false;

  self._restartPeerConnection(targetMid, false, false, function () {
    log.info('Received message', message);
  	self._addPeer(targetMid, {
	    agent: message.agent,
	    version: message.version,
	    os: message.os || window.navigator.platform
	  }, true, true, message.receiveOnly, message.sessionType === 'screensharing');

    self._trigger('peerRestart', targetMid, self.getPeerInfo(targetMid), false);

	// do a peer connection health check
  	self._startPeerConnectionHealthCheck(targetMid);
  }, message.explicit);
};

/**
 * Handles the WELCOME Protocol message event received from the platform signaling.
 * @method _welcomeHandler
 * @param {JSON} message The message object received from platform signaling.
 *    This should contain the <code>WELCOME</code> payload.
 * @param {String} message.rid The room ID for identification to the platform signaling connection.
 * @param {String} message.mid The PeerConnection ID associated with this message.
 * @param {Boolean} [message.receiveOnly=false] The flag that indicates if the PeerConnection
 *   connection would send Stream or not (receive only).
 * @param {Boolean} [message.enableIceTrickle=false] The flag that indicates
 *    if PeerConnections should enable trickling of ICE to connect the ICE connection.
 * @param {Boolean} [message.enableDataChannel=false] The flag that indicates if
 *   PeerConnection connection should have any DataChannel connections.
 * @param {String|JSON} message.userInfo.userData The custom user data
 *   information set by developer. This custom user data can also
 *   be set in <a href="#method_setUserData">setUserData()</a>.
 * @param {JSON} message.userInfo.settings The PeerConnection Stream
 *   streaming settings information. If both audio and video
 *   option is <code>false</code>, there should be no
 *   receiving remote Stream object from this associated PeerConnection.
 * @param {Boolean|JSON} [message.userInfo.settings.audio=false] The
 *   PeerConnection Stream streaming audio settings. If
 *   <code>false</code>, it means that audio streaming is disabled in
 *   the remote Stream of the PeerConnection.
 * @param {Boolean} [message.userInfo.settings.audio.stereo] The flag that indicates if
 *   stereo should be enabled in the PeerConnection connection Stream
 *   audio streaming.
 * @param {Boolean|JSON} [message.userInfo.settings.video=false] The PeerConnection
 *   Stream streaming video settings. If <code>false</code>, it means that
 *   video streaming is disabled in the remote Stream of the PeerConnection.
 * @param {JSON} [message.userInfo.settings.video.resolution] The PeerConnection
 *   Stream streaming video resolution settings. Setting the resolution may
 *   not force set the resolution provided as it depends on the how the
 *   browser handles the resolution. [Rel: Skylink.VIDEO_RESOLUTION]
 * @param {Number} [message.userInfo.settings.video.resolution.width] The PeerConnection
 *   Stream streaming video resolution width.
 * @param {Number} [message.userInfo.settings.video.resolution.height] The PeerConnection
 *   Stream streaming video resolution height.
 * @param {Number} [message.userInfo.settings.video.frameRate] The PeerConnection
 *   Stream streaming video maximum frameRate.
 * @param {Boolean} [message.userInfo.settings.video.screenshare=false] The flag
 *   that indicates if the PeerConnection connection Stream object sent
 *   is a screensharing stream or not.
 * @param {String} [message.userInfo.settings.bandwidth] The PeerConnection
 *   streaming bandwidth settings. Setting the bandwidth flags may not
 *   force set the bandwidth for each connection stream channels as it depends
 *   on how the browser handles the bandwidth bitrate. Values are configured
 *   in <var>kb/s</var>.
 * @param {String} [message.userInfo.settings.bandwidth.audio] The configured
 *   audio stream channel for the remote Stream object bandwidth
 *   that audio streaming should use in <var>kb/s</var>.
 * @param {String} [message.userInfo.settings.bandwidth.video] The configured
 *   video stream channel for the remote Stream object bandwidth
 *   that video streaming should use in <var>kb/s</var>.
 * @param {String} [message.userInfo.settings.bandwidth.data] The configured
 *   datachannel channel for the DataChannel connection bandwidth
 *   that datachannel connection per packet should be able use in <var>kb/s</var>.
 * @param {JSON} message.userInfo.mediaStatus The PeerConnection Stream mute
 *   settings for both audio and video streamings.
 * @param {Boolean} [message.userInfo.mediaStatus.audioMuted=true] The flag that
 *   indicates if the remote Stream object audio streaming is muted. If
 *   there is no audio streaming enabled for the PeerConnection, by default,
 *   it is set to <code>true</code>.
 * @param {Boolean} [message.userInfo.mediaStatus.videoMuted=true] The flag that
 *   indicates if the remote Stream object video streaming is muted. If
 *   there is no video streaming enabled for the PeerConnection, by default,
 *   it is set to <code>true</code>.
 * @param {String} message.agent.name The PeerConnection platform browser or agent name.
 * @param {Number} message.version The PeerConnection platform browser or agent version.
 * @param {Number} message.os The PeerConnection platform name.
 * @param {String} message.type Protocol step <code>"enter"</code>.
 * @param {String} message.target The targeted PeerConnection ID to receive the message object.
 * @param {Number} message.weight The generated handshake connection
 *   weight for associated PeerConnection peer.
 * @param {String} message.sessionType The PeerConnection connection remote Stream streaming
 *   session type. If value is <code>"stream"</code>, the Stream streaming session
 *   is normal user media streaming, else if it is <code>"screensharing"</code>, the
 *   Stream streaming session is screensharing session.
 * @param {String} message.type Protocol step <code>"welcome"</code>.
 * @trigger handshakeProgress, peerJoined
 * @private
 * @component Message
 * @for Skylink
 * @since 0.5.4
 */
Skylink.prototype._welcomeHandler = function(message) {
  var targetMid = message.mid;
  var restartConn = false;

  log.log([targetMid, null, message.type, 'Received peer\'s response ' +
    'to handshake initiation. Peer\'s information:'], message.userInfo);

  if (this._peerConnections[targetMid]) {
    if (!this._peerConnections[targetMid].setOffer || message.weight < 0) {
      if (message.weight < 0) {
        log.log([targetMid, null, message.type, 'Peer\'s weight is lower ' +
          'than 0. Proceeding with offer'], message.weight);
        restartConn = true;

        // -2: hard restart of connection
        if (message.weight === -2) {
          this._restartHandler(message);
          return;
        }

      } else if (this._peerHSPriorities[targetMid] > message.weight) {
        log.log([targetMid, null, message.type, 'Peer\'s generated weight ' +
          'is lesser than user\'s. Ignoring message'
          ], this._peerHSPriorities[targetMid] + ' > ' + message.weight);
        return;

      } else {
        log.log([targetMid, null, message.type, 'Peer\'s generated weight ' +
          'is higher than user\'s. Proceeding with offer'
          ], this._peerHSPriorities[targetMid] + ' < ' + message.weight);
        restartConn = true;
      }
    } else {
      log.warn([targetMid, null, message.type,
        'Ignoring message as peer is already added']);
      return;
    }
  }
  message.agent = (!message.agent) ? 'chrome' : message.agent;
  this._enableIceTrickle = (typeof message.enableIceTrickle === 'boolean') ?
    message.enableIceTrickle : this._enableIceTrickle;
  this._enableDataChannel = (typeof message.enableDataChannel === 'boolean') ?
    message.enableDataChannel : this._enableDataChannel;

  // mcu has joined
  if (targetMid === 'MCU') {
    log.info([targetMid, 'RTCPeerConnection', 'MCU', 'MCU feature is currently enabled'],
      message);
    log.log([targetMid, null, message.type, 'MCU has ' +
      ((message.weight > -1) ? 'joined and ' : '') + ' responded']);
    this._hasMCU = true;
    this._trigger('serverPeerJoined', targetMid, this.SERVER_PEER_TYPE.MCU);
  }
  if (!this._peerInformations[targetMid]) {
    this._peerInformations[targetMid] = message.userInfo || {};
    this._peerInformations[targetMid].agent = {
      name: message.agent,
      version: message.version
    };
    // disable mcu for incoming peer sent by MCU
    /*if (message.agent === 'MCU') {
    	this._enableDataChannel = false;

    }*/
    // user is not mcu
    if (targetMid !== 'MCU') {
<<<<<<< HEAD
      this._trigger('peerJoined', targetMid, message.userInfo, false);
=======
      // Check if it's SIP
      if (targetMid === 'bridge-' + this._room.id) {
        // If no MCU enabled, something's wrong
        if (this._hasMCU) {
          this._SIPBridgePeerId = targetMid;
          log.info([targetMid, 'RTCPeerConnection', 'SIP', 'SIP feature is currently enabled'],
            this._SIPBridgePeerId);

        } else {
          log.error([targetMid, 'RTCPeerConnection', 'SIP', 'Failed initializing SIP as MCU ' +
            'is not yet enabled'], this._hasMCU);
        }
      } else {
        this._trigger('peerJoined', targetMid, message.userInfo, false);
        this._trigger('handshakeProgress', this.HANDSHAKE_PROGRESS.WELCOME, targetMid);
      }
>>>>>>> f5595c1d
    }

    this._trigger('handshakeProgress', this.HANDSHAKE_PROGRESS.WELCOME, targetMid);
  }

  this._addPeer(targetMid, {
    agent: message.agent,
		version: message.version,
		os: message.os
  }, true, restartConn, message.receiveOnly, message.sessionType === 'screensharing');
};

/**
 * Handles the OFFER Protocol message event received from the platform signaling.
 * @method _offerHandler
 * @param {JSON} message The message object received from platform signaling.
 *    This should contain the <code>OFFER</code> payload.
 * @param {String} message.rid The room ID for identification to the platform signaling connection.
 * @param {String} message.mid The PeerConnection ID associated with this message.
 * @param {String} message.sdp The generated offer session description.
 * @param {String} message.target The targeted PeerConnection ID to receive the message object.
 * @param {String} message.type Protocol step <code>"offer"</code>.
 * @trigger handshakeProgress
 * @private
 * @component Message
 * @for Skylink
 * @since 0.5.1
 */
Skylink.prototype._offerHandler = function(message) {
  var self = this;
  var targetMid = message.mid;
  var pc = self._peerConnections[targetMid];

  if (!pc) {
    log.error([targetMid, null, message.type, 'Peer connection object ' +
      'not found. Unable to setRemoteDescription for offer']);
    return;
  }

  if (pc.localDescription ? !!pc.localDescription.sdp : false) {
  	log.warn([targetMid, null, message.type, 'Peer has an existing connection'],
  		pc.localDescription);
    return;
  }

  log.log([targetMid, null, message.type, 'Received offer from peer. ' +
    'Session description:'], message.sdp);
  self._trigger('handshakeProgress', self.HANDSHAKE_PROGRESS.OFFER, targetMid);
  var offer = new window.RTCSessionDescription(message);
  log.log([targetMid, 'RTCSessionDescription', message.type,
    'Session description object created'], offer);

  pc.setRemoteDescription(new window.RTCSessionDescription(offer), function() {
    log.debug([targetMid, 'RTCSessionDescription', message.type, 'Remote description set']);
    pc.setOffer = 'remote';
    self._addIceCandidateFromQueue(targetMid);
    self._doAnswer(targetMid);
  }, function(error) {
    self._trigger('handshakeProgress', self.HANDSHAKE_PROGRESS.ERROR, targetMid, error);
    log.error([targetMid, null, message.type, 'Failed setting remote description:'], error);
  });
};

/**
 * Handles the CANDIDATE Protocol message event received from the platform signaling.
 * @method _candidateHandler
 * @param {JSON} message The message object received from platform signaling.
 *    This should contain the <code>CANDIDATE</code> payload.
 * @param {String} message.rid The room ID for identification to the platform signaling connection.
 * @param {String} message.mid The PeerConnection ID associated with this message.
 * @param {String} message.id The ICE candidate identifier of the "media stream identification"
 *    for the m-line this candidate is associated with if present.
 *    The value is retrieved from <code>RTCIceCandidate.sdpMid</code>.
 * @param {String} message.label The ICE candidate index (starting at zero) of the m-line
 *    in the SDP this candidate is associated with.
 *    The value is retrieved from <code>RTCIceCandidate.sdpMLineIndex</code>.
 * @param {String} message.candidate The ICE candidate candidate-attribute.
 *    The value is retrieved from <code>RTCIceCandidate.candidate</code>.
 * @param {String} message.target The targeted PeerConnection ID to receive the message object.
 * @param {String} message.type Protocol step: <code>"candidate"</code>.
 * @private
 * @component Message
 * @for Skylink
 * @since 0.5.1
 */
Skylink.prototype._candidateHandler = function(message) {
  var targetMid = message.mid;
  var pc = this._peerConnections[targetMid];
  log.log([targetMid, null, message.type, 'Received candidate from peer. Candidate config:'], {
    sdp: message.sdp,
    target: message.target,
    candidate: message.candidate,
    label: message.label
  });
  // create ice candidate object
  var messageCan = message.candidate.split(' ');
  var canType = messageCan[7];
  log.log([targetMid, null, message.type, 'Candidate type:'], canType);
  // if (canType !== 'relay' && canType !== 'srflx') {
  // trace('Skipping non relay and non srflx candidates.');
  var index = message.label;
  var candidate = new window.RTCIceCandidate({
    sdpMLineIndex: index,
    candidate: message.candidate,
    //id: message.id,
    sdpMid: message.id
    //label: index
  });
  if (pc) {
  	if (pc.signalingState === this.PEER_CONNECTION_STATE.CLOSED) {
  		log.warn([targetMid, null, message.type, 'Peer connection state ' +
  			'is closed. Not adding candidate']);
	    return;
  	}
    /*if (pc.iceConnectionState === this.ICE_CONNECTION_STATE.CONNECTED) {
      log.debug([targetMid, null, null,
        'Received but not adding Candidate as we are already connected to this peer']);
      return;
    }*/
    // set queue before ice candidate cannot be added before setRemoteDescription.
    // this will cause a black screen of media stream
    if ((pc.setOffer === 'local' && pc.setAnswer === 'remote') ||
      (pc.setAnswer === 'local' && pc.setOffer === 'remote')) {
      pc.addIceCandidate(candidate, this._onAddIceCandidateSuccess, this._onAddIceCandidateFailure);
      // NOTE ALEX: not implemented in chrome yet, need to wait
      // function () { trace('ICE  -  addIceCandidate Succesfull. '); },
      // function (error) { trace('ICE  - AddIceCandidate Failed: ' + error); }
      //);
      log.debug([targetMid, 'RTCIceCandidate', message.type,
        'Added candidate'], candidate);
    } else {
      this._addIceCandidateToQueue(targetMid, candidate);
    }
  } else {
    // Added ice candidate to queue because it may be received before sending the offer
    log.debug([targetMid, 'RTCIceCandidate', message.type,
      'Not adding candidate as peer connection not present']);
    // NOTE ALEX: if the offer was slow, this can happen
    // we might keep a buffer of candidates to replay after receiving an offer.
    this._addIceCandidateToQueue(targetMid, candidate);
  }
};

/**
 * Handles the ANSWER Protocol message event received from the platform signaling.
 * @method _answerHandler
 * @param {JSON} message The message object received from platform signaling.
 *    This should contain the <code>ANSWER</code> payload.
 * @param {String} message.rid The room ID for identification to the platform signaling connection.
 * @param {String} message.sdp The generated answer session description.
 * @param {String} message.mid The PeerConnection ID associated with this message.
 * @param {String} message.target The targeted PeerConnection ID to receive the message object.
 * @param {String} message.type Protocol step <code>"answer"</code>.
 * @trigger handshakeProgress
 * @private
 * @component Message
 * @for Skylink
 * @since 0.5.1
 */
Skylink.prototype._answerHandler = function(message) {
  var self = this;
  var targetMid = message.mid;

  log.log([targetMid, null, message.type,
    'Received answer from peer. Session description:'], message.sdp);

  self._trigger('handshakeProgress', self.HANDSHAKE_PROGRESS.ANSWER, targetMid);
  var answer = new window.RTCSessionDescription(message);

  log.log([targetMid, 'RTCSessionDescription', message.type,
    'Session description object created'], answer);

  var pc = self._peerConnections[targetMid];

  if (!pc) {
    log.error([targetMid, null, message.type, 'Peer connection object ' +
      'not found. Unable to setRemoteDescription for offer']);
    return;
  }

  if (pc.remoteDescription ? !!pc.remoteDescription.sdp : false) {
  	log.warn([targetMid, null, message.type, 'Peer has an existing connection'],
  		pc.remoteDescription);
    return;
  }

  if (pc.signalingState === self.PEER_CONNECTION_STATE.STABLE) {
    log.error([targetMid, null, message.type, 'Unable to set peer connection ' +
      'at signalingState "stable". Ignoring remote answer'], pc.signalingState);
    return;
  }

  // if firefox and peer is mcu, replace the sdp to suit mcu needs
  if (window.webrtcDetectedType === 'moz' && targetMid === 'MCU') {
    message.sdp = message.sdp.replace(/ generation 0/g, '');
    message.sdp = message.sdp.replace(/ udp /g, ' UDP ');
  }
  pc.setRemoteDescription(new window.RTCSessionDescription(answer), function() {
    log.debug([targetMid, null, message.type, 'Remote description set']);
    pc.setAnswer = 'remote';
    self._addIceCandidateFromQueue(targetMid);
  }, function(error) {
    self._trigger('handshakeProgress', self.HANDSHAKE_PROGRESS.ERROR, targetMid, error);
    log.error([targetMid, null, message.type, 'Failed setting remote description:'], error);
  });
};

/**
<<<<<<< HEAD
 * Send a message object or string using the platform signaling socket connection
 *   to the list of targeted PeerConnections.
 * To send message objects with DataChannel connections, see
=======
 * Handles the SIP_CALLER_LIST Message event.
 * @method _SIPCallerListHandler
 * @param {JSON} message The Message object received.
 * @param {JSON} message.SipMember The list of SIP calls.
 * @param {JSON} message.SipMember.(#memberId) The SIP call.
 * @param {String} message.SipMember.(#memberId).uuid The call IP of the caller.
 * @param {String} message.SipMember.(#memberId).uri The URL of the caller.
 * @param {String} message.SipMember.(#memberId).callerNumber The name (pseudo) of the caller.
 * @param {String} message.type Protocol step: <code>"callerList"</code>.
 * @trigger systemAction
 * @private
 * @component Message
 * @for Skylink
 * @since 0.5.1
 */
Skylink.prototype._SIPCallerListHandler = function(message) {
  log.log([this._SIPBridgePeerId, 'SIP', null, 'Updated SIP caller list:'], message);
};

/**
 * Handles the SIP_EVENT Message event.
 * @method _SIPEventHandler
 * @param {JSON} message The Message object received.
 * @param {String} message.action The action of the SIP caller status.
 *  <code>"add"</code> when it has just joined. <code>"del"</code> when it has just left.
 * @param {String} message.memberID The call IP of the caller.
 * @param {String} message.callerURL The URL of the caller.
 * @param {String} message.callerNumber The name (pseudo) of the caller.
 * @param {String} message.type Protocol step: <code>"handleBridgeInfo"</code>.
 * @trigger systemAction
 * @private
 * @component Message
 * @for Skylink
 * @since 0.5.1
 */
Skylink.prototype._SIPEventHandler = function(message) {
  var memberId = message.memberID;

  log.log([this._SIPBridgePeerId, 'SIP', memberId,
    'SIP caller action:'], message.action);

  // new call
  if (message.action === 'add') {
    this._SIPMembersList[memberId] = {
      url: message.callerURL,
      number: message.callerNumber
    };

    log.debug([this._SIPBridgePeerId, 'SIP', memberId,
      'SIP member has joined'], message);

    this._trigger('incomingCall', memberId, message.callerURL, message.callerNumber);

  // closed call
  } else if (message.action === 'del') {
    var data = this._SIPMembersList[memberId];

    if (data) {
      delete this._SIPMembersList[memberId];

      this._trigger('callEnded', memberId, data.url, data.number);

      log.debug([this._SIPBridgePeerId, 'SIP', memberId,
        'SIP member has left'], message);

    } else {
      log.error([this._SIPBridgePeerId, 'SIP', memberId,
        'SIP member does not exists'], message);
    }

  // not anything
  } else {
    log.error([this._SIPBridgePeerId, 'SIP', memberId, 'Invalid action "' +
      message.action + '" received'], message);
  }
};

/**
 * Sends Message object to either a targeted Peer or Broadcasts to all Peers connected in the Room.
 * - Message is sent using the socket connection to the signaling server and relayed to
 *   the recipient(s). For direct messaging to a recipient refer to
>>>>>>> f5595c1d
 *   {{#crossLink "Skylink/sendP2PMessage:method"}}sendP2PMessage(){{/crossLink}}.
 * @method sendMessage
 * @param {String|JSON} message The message object.
 * @param {String|Array} [targetPeerId] The array of targeted PeerConnections to
 *   transfer the message object to. Alternatively, you may provide this parameter
 *   as a string to a specific targeted PeerConnection to transfer the message object.
 * @example
 *   // Example 1: Send to all peers
 *   SkylinkDemo.sendMessage("Hi there!"");
 *
 *   // Example 2: Send to a targeted peer
 *   SkylinkDemo.sendMessage("Hi there peer!", targetPeerId);
 * @trigger incomingMessage
 * @component Message
 * @for Skylink
 * @since 0.4.0
 */
Skylink.prototype.sendMessage = function(message, targetPeerId) {
  var params = {
    cid: this._key,
    data: message,
    mid: this._user.sid,
    rid: this._room.id,
    type: this._SIG_MESSAGE_TYPE.PUBLIC_MESSAGE
  };

  var listOfPeers = Object.keys(this._peerConnections);
  var isPrivate = false;
  var i;

  if(Array.isArray(targetPeerId)) {
    listOfPeers = targetPeerId;
    isPrivate = true;

  } else if (typeof targetPeerId === 'string') {
    listOfPeers = [targetPeerId];
    isPrivate = true;
  }

  if (!isPrivate) {
    log.log([null, 'Socket', null, 'Broadcasting message to peers']);

    this._sendChannelMessage({
      cid: this._key,
      data: message,
      mid: this._user.sid,
      rid: this._room.id,
      type: this._SIG_MESSAGE_TYPE.PUBLIC_MESSAGE
    });
  }

  for (i = 0; i < listOfPeers.length; i++) {
    var peerId = listOfPeers[i];

    // Ignore MCU peer
    if (peerId === 'MCU') {
      continue;
    }

    if (isPrivate) {
      log.log([peerId, 'Socket', null, 'Sending message to peer']);

      this._sendChannelMessage({
        cid: this._key,
        data: message,
        mid: this._user.sid,
        rid: this._room.id,
        target: peerId,
        type: this._SIG_MESSAGE_TYPE.PRIVATE_MESSAGE
      });
    }
  }

  this._trigger('incomingMessage', {
    content: message,
    isPrivate: isPrivate,
    targetPeerId: targetPeerId,
    isDataChannel: false,
    senderPeerId: this._user.sid
  }, this._user.sid, this.getPeerInfo(), true);
};<|MERGE_RESOLUTION|>--- conflicted
+++ resolved
@@ -15,7 +15,6 @@
  *   the platform signaling socket connection.
  * @attribute _SIG_MESSAGE_TYPE
  * @type JSON
-<<<<<<< HEAD
  * @param {String} JOIN_ROOM Protocol sent from Skylink to platform signaling to let
  *    self join the room. Join room Step 1.
  * @param {String} IN_ROOM Protocol received from platform signaling to inform
@@ -76,36 +75,6 @@
  * @param {String} GROUP Protocol received that bundles messages together when socket messages are
  *    sent less than 1 second interval apart from the previous sent socket message. This would
  *    prevent receiving <code>REDIRECT</code> from the platform signaling.
-=======
- * @param {String} JOIN_ROOM Send to initiate the connection to the Room.
- * @param {String} ENTER Broadcasts to any Peers connected to the room to
- *    intiate a Peer connection.
- * @param {String} WELCOME Send as a response to Peer's enter received. User starts creating
- *    offer to the Peer.
- * @param {String} OFFER Send when <code>createOffer</code> is completed and generated.
- * @param {String} ANSWER Send as a response to Peer's offer Message after <code>createAnswer</code>
- *   is called.
- * @param {String} CANDIDATE Send when an ICE Candidate is generated.
- * @param {String} BYE Received as a response from server that a Peer has left the Room.
- * @param {String} REDIRECT Received as a warning from server when User is rejected or
- *   is jamming the server.
- * @param {String} UPDATE_USER Broadcast when a User's information is updated to reflect the
- *   the changes on Peer's end.
- * @param {String} ROOM_LOCK Broadcast to change the Room lock status.
- * @param {String} MUTE_VIDEO Broadcast when User's video stream is muted or unmuted.
- * @param {String} MUTE_AUDIO Broadcast when User's audio stream is muted or unmuted.
- * @param {String} PUBLIC_MESSAGE Broadcasts a Message object to all Peers in the Room.
- * @param {String} PRIVATE_MESSAGE Sends a Message object to a Peer in the Room.
- * @param {String} RESTART Sends when a Peer connection is restarted.
- * @param {String} STREAM Broadcast when a Stream has ended. This is temporal.
- * @param {String} GROUP Messages are bundled together when messages are sent too fast to
- *   prevent server redirects over sending less than 1 second interval.
- * @param {String} SIP_CALL Starts a SIP call to the SIP server through MCU.
- * @param {String} SIP_CANCEL_CALL Cancels a SIP call to the SIP server through MCU.
- * @param {String} SIP_CANCEL_ALL_CALL Cancels all concurrent SIP call with the SIP server through MCU.
- * @param {String} SIP_CALLER_LIST The updated list of caller list.
- * @param {String} SIP_EVENT The SIP event.
->>>>>>> f5595c1d
  * @readOnly
  * @private
  * @component Message
@@ -131,19 +100,11 @@
   PRIVATE_MESSAGE: 'private',
   STREAM: 'stream',
   GROUP: 'group',
-<<<<<<< HEAD
   GET_UNPRIVILEGED: 'getUnprivileged',
   UNPRIVILEGED_LIST: 'unprivilegedList',
   INTRODUCE: 'introduce',
   INTRODUCE_ERROR: 'introduceError',
   APPROACH: 'approach'
-=======
-  SIP_CALL: 'call', // For SIP
-  SIP_CANCEL_CALL: 'cancelcall', // For SIP
-  SIP_CANCEL_ALL_CALL: 'cancelAllCall', // For SIP
-  SIP_CALLER_LIST: 'callerList', // For SIP
-  SIP_EVENT: 'handleBridgeInfo' // For SIP
->>>>>>> f5595c1d
 };
 
 /**
@@ -217,7 +178,6 @@
 ];
 
 /**
-<<<<<<< HEAD
  * The flag that indicates if MCU is in the room and is enabled.
  * @attribute _hasMCU
  * @type Boolean
@@ -235,11 +195,6 @@
  * The flag that indicates that the current self connection
  *   should only receive streaming Stream objects from other PeerConnection connection
  *   and not send streaming Stream objects to other PeerConnection connection.
-=======
- * Indicates whether the other peers should only receive stream
- * 	from the current peer and not sending out any stream.
- *	Suitable for use cases such as streaming lecture/concert.
->>>>>>> f5595c1d
  * @attribute _receiveOnly
  * @type Boolean
  * @default false
@@ -350,7 +305,6 @@
   case this._SIG_MESSAGE_TYPE.ROOM_LOCK:
     this._roomLockEventHandler(message);
     break;
-<<<<<<< HEAD
   case this._SIG_MESSAGE_TYPE.UNPRIVILEGED_LIST:
     this._unprivilegedListEventHandler(message);
     break;
@@ -359,13 +313,6 @@
     break;
   case this._SIG_MESSAGE_TYPE.APPROACH:
     this._approachEventHandler(message);
-=======
-  case this._SIG_MESSAGE_TYPE.SIP_CALLER_LIST:
-    this._SIPCallerListHandler(message);
-    break;
-  case this._SIG_MESSAGE_TYPE.SIP_EVENT:
-    this._SIPEventHandler(message);
->>>>>>> f5595c1d
     break;
   default:
     log.error([message.mid, null, null, 'Unsupported message ->'], message.type);
@@ -1216,26 +1163,7 @@
     }*/
     // user is not mcu
     if (targetMid !== 'MCU') {
-<<<<<<< HEAD
       this._trigger('peerJoined', targetMid, message.userInfo, false);
-=======
-      // Check if it's SIP
-      if (targetMid === 'bridge-' + this._room.id) {
-        // If no MCU enabled, something's wrong
-        if (this._hasMCU) {
-          this._SIPBridgePeerId = targetMid;
-          log.info([targetMid, 'RTCPeerConnection', 'SIP', 'SIP feature is currently enabled'],
-            this._SIPBridgePeerId);
-
-        } else {
-          log.error([targetMid, 'RTCPeerConnection', 'SIP', 'Failed initializing SIP as MCU ' +
-            'is not yet enabled'], this._hasMCU);
-        }
-      } else {
-        this._trigger('peerJoined', targetMid, message.userInfo, false);
-        this._trigger('handshakeProgress', this.HANDSHAKE_PROGRESS.WELCOME, targetMid);
-      }
->>>>>>> f5595c1d
     }
 
     this._trigger('handshakeProgress', this.HANDSHAKE_PROGRESS.WELCOME, targetMid);
@@ -1444,93 +1372,9 @@
 };
 
 /**
-<<<<<<< HEAD
  * Send a message object or string using the platform signaling socket connection
  *   to the list of targeted PeerConnections.
  * To send message objects with DataChannel connections, see
-=======
- * Handles the SIP_CALLER_LIST Message event.
- * @method _SIPCallerListHandler
- * @param {JSON} message The Message object received.
- * @param {JSON} message.SipMember The list of SIP calls.
- * @param {JSON} message.SipMember.(#memberId) The SIP call.
- * @param {String} message.SipMember.(#memberId).uuid The call IP of the caller.
- * @param {String} message.SipMember.(#memberId).uri The URL of the caller.
- * @param {String} message.SipMember.(#memberId).callerNumber The name (pseudo) of the caller.
- * @param {String} message.type Protocol step: <code>"callerList"</code>.
- * @trigger systemAction
- * @private
- * @component Message
- * @for Skylink
- * @since 0.5.1
- */
-Skylink.prototype._SIPCallerListHandler = function(message) {
-  log.log([this._SIPBridgePeerId, 'SIP', null, 'Updated SIP caller list:'], message);
-};
-
-/**
- * Handles the SIP_EVENT Message event.
- * @method _SIPEventHandler
- * @param {JSON} message The Message object received.
- * @param {String} message.action The action of the SIP caller status.
- *  <code>"add"</code> when it has just joined. <code>"del"</code> when it has just left.
- * @param {String} message.memberID The call IP of the caller.
- * @param {String} message.callerURL The URL of the caller.
- * @param {String} message.callerNumber The name (pseudo) of the caller.
- * @param {String} message.type Protocol step: <code>"handleBridgeInfo"</code>.
- * @trigger systemAction
- * @private
- * @component Message
- * @for Skylink
- * @since 0.5.1
- */
-Skylink.prototype._SIPEventHandler = function(message) {
-  var memberId = message.memberID;
-
-  log.log([this._SIPBridgePeerId, 'SIP', memberId,
-    'SIP caller action:'], message.action);
-
-  // new call
-  if (message.action === 'add') {
-    this._SIPMembersList[memberId] = {
-      url: message.callerURL,
-      number: message.callerNumber
-    };
-
-    log.debug([this._SIPBridgePeerId, 'SIP', memberId,
-      'SIP member has joined'], message);
-
-    this._trigger('incomingCall', memberId, message.callerURL, message.callerNumber);
-
-  // closed call
-  } else if (message.action === 'del') {
-    var data = this._SIPMembersList[memberId];
-
-    if (data) {
-      delete this._SIPMembersList[memberId];
-
-      this._trigger('callEnded', memberId, data.url, data.number);
-
-      log.debug([this._SIPBridgePeerId, 'SIP', memberId,
-        'SIP member has left'], message);
-
-    } else {
-      log.error([this._SIPBridgePeerId, 'SIP', memberId,
-        'SIP member does not exists'], message);
-    }
-
-  // not anything
-  } else {
-    log.error([this._SIPBridgePeerId, 'SIP', memberId, 'Invalid action "' +
-      message.action + '" received'], message);
-  }
-};
-
-/**
- * Sends Message object to either a targeted Peer or Broadcasts to all Peers connected in the Room.
- * - Message is sent using the socket connection to the signaling server and relayed to
- *   the recipient(s). For direct messaging to a recipient refer to
->>>>>>> f5595c1d
  *   {{#crossLink "Skylink/sendP2PMessage:method"}}sendP2PMessage(){{/crossLink}}.
  * @method sendMessage
  * @param {String|JSON} message The message object.

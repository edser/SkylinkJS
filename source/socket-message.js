--- conflicted
+++ resolved
@@ -309,19 +309,11 @@
 /**
  * Handles the INTRODUCE_ERROR message event received from the platform signaling.
  * @method _introduceErrorEventHandler
-<<<<<<< HEAD
  * @param {JSON} message The message object received from platform signaling.
  * @param {String} message.type Protocol step <code>"introduceError"</code>.
  * @param {Object} message.reason The error message.
- * @param {Object} message.peerId The targeted PeerConnection ID associated
- *    with the introduction error.
-=======
- * @param {JSON} message The Message object received.
- * @param {String} message.type Protocol step: <code>"introduceError"</code>.
- * @param {Object} message.reason The short explanation of the error cause
  * @param {Object} message.sendingPeerId Id of the peer initiating the handshake
  * @param {Object} message.receivingPeerId Id of the peer receiving the handshake
->>>>>>> 872e7d31
  * @private
  * @component Message
  * @for Skylink
@@ -329,18 +321,9 @@
  */
 Skylink.prototype._introduceErrorEventHandler = function(message){
   var self = this;
-<<<<<<< HEAD
-  log.log(['Server', null, message.type, 'Introduce failed. Reason: '+message.reason], message.peerId);
-  if (message.reason.indexOf('sending')>-1){
-    self._trigger('privilegedStateChange',self.PRIVILEGED_STATE.ERROR, self._user.sid, message.peerId, null, self._peerList);
-  }
-  else{
-    self._trigger('privilegedStateChange',self.PRIVILEGED_STATE.ERROR, self._user.sid, null, message.peerId, self._peerList);
-  }
-=======
   log.log(['Server', null, message.type, 'Introduce failed. Reason: '+message.reason]);
-  self._trigger('introduceStateChange',self.INTRODUCE_STATE.ERROR, self._user.sid, message.sendingPeerId, message.receivingPeerId, message.reason);
->>>>>>> 872e7d31
+  self._trigger('introduceStateChange',self.INTRODUCE_STATE.ERROR, self._user.sid,
+    message.sendingPeerId, message.receivingPeerId, message.reason);
 };
 
 /**

--- conflicted
+++ resolved
@@ -1,119 +1,5 @@
 grunt karma #generate configs
 
-<<<<<<< HEAD
-#Detect the type of test to run
-function get_test () {
-  echo "$1"
-  echo "$type"
-  echo "$param"
-  case "$type" in
-    test)
-      echo "Running test '$param'..";
-      case "$param" in
-        event)
-          browserify tests/event-test.js | testling -x "$1";
-          ;;
-        socket)
-          browserify tests/socket-test.js | testling -x "$1";
-          ;;
-        api)
-          browserify tests/api-test.js | testling -x "$1";
-          ;;
-        webrtc)
-          browserify tests/webrtc-test.js | testling -x "$1";
-          ;;
-        peer)
-          browserify tests/peer-test.js | testling -x "$1";
-          ;;
-        message)
-          browserify tests/message-test.js | testling -x "$1";
-          ;;
-        transfer)
-          browserify tests/transfer-test.js | testling -x "$1";
-          ;;
-        async)
-          browserify tests/async-test.js | testling -x "$1";
-          ;;
-        debug)
-          browserify tests/debug-test.js | testling -x "$1";
-          ;;
-        stream)
-          browserify tests/stream-test.js | testling -x "$1";
-          ;;
-        sdp)
-          browserify tests/sdp-test.js | testling -x "$1";
-          ;;
-        helper)
-          browserify tests/helper-test.js | testling -x "$1";
-          ;;
-        screenshare)
-          browserify tests/screenshare-test.js | testling -x "$1";
-          ;;
-        *)
-          echo "Test '$param' not found.";
-      esac
-      ;;
-    bot)
-      echo "Running bot for test '$param'..";
-      case "$param" in
-        webrtc)
-          browserify test-bots/webrtc-bot.js | testling -x "$1";
-          ;;
-        peer)
-          browserify test-bots/peer-bot.js | testling -x "$1";
-          ;;
-        message)
-          browserify test-bots/message-bot.js | testling -x "$1";
-          ;;
-        transfer)
-          browserify test-bots/transfer-bot.js | testling -x "$1";
-          ;;
-        async)
-          browserify test-bots/async-bot.js | testling -x "$1";
-          ;;
-        sdp)
-          browserify test-bots/sdp-bot.js | testling -x "$1";
-          ;;
-        stream)
-          browserify test-bots/stream-bot.js | testling -x "$1";
-          ;;
-        screenshare)
-          browserify test-bots/screenshare-bot.js | testling -x "$1";
-          ;;
-        *)
-          echo "Bot '$param' not found.";
-      esac
-      ;;
-    *)
-      echo "Command '$type' not found.";
-  esac
-}
-
-#Detect the platform (similar to $OSTYPE)
-OS="`uname`"
-case $OS in
-  Linux)
-    OS="Linux"
-    get_test "google-chrome ";
-    ;;
-  FreeBSD)
-    OS="FreeBSD"
-    alias ls="ls -G"
-    get_test "google-chrome ";
-    ;;
-  MINGW32_NT-6.1)
-    OS="Windows"
-    get_test "start 'C:/Program Files/Google/Chrome/Application/chrome.exe'";
-    ;;
-  Darwin)
-    OS='Mac'
-    get_test "open -a /Applications/Opera.app";
-    ;;
-  AIX) ;;
-  *) echo "OS $OS not recognized";;
-esac
-=======
 for filename in tests/gen/*.js; do
   karma start $filename
-done
->>>>>>> ESS-290-test1.0.0+done
--- conflicted
+++ resolved
@@ -1379,13 +1379,8 @@
         },
         {
             "file": "source/ice-candidate.js",
-<<<<<<< HEAD
             "line": 104,
             "description": "Function that handles the Peer connection gathered ICE candidate to be sent.",
-=======
-            "line": 158,
-            "description": "Function that buffers the Peer connection ICE candidate when received\n  before remote session description is received and set.",
->>>>>>> f8042838
             "itemtype": "method",
             "name": "_onIceCandidate",
             "access": "private",
@@ -1395,13 +1390,8 @@
         },
         {
             "file": "source/ice-candidate.js",
-<<<<<<< HEAD
             "line": 208,
             "description": "Function that buffers the Peer connection ICE candidate when received\n  before remote session description is received and set.",
-=======
-            "line": 174,
-            "description": "Function that handles when the Peer connection received ICE candidate\n  has been added or processed successfully.\nSeparated in a function to prevent jshint errors.",
->>>>>>> f8042838
             "itemtype": "method",
             "name": "_addIceCandidateToQueue",
             "access": "private",
@@ -1411,13 +1401,8 @@
         },
         {
             "file": "source/ice-candidate.js",
-<<<<<<< HEAD
             "line": 228,
             "description": "Function that adds all the Peer connection buffered ICE candidates received.\nThis should be called only after the remote session description is received and set.",
-=======
-            "line": 187,
-            "description": "Function that handles when the Peer connection received ICE candidate\n  has failed adding or processing.\nSeparated in a function to prevent jshint errors.",
->>>>>>> f8042838
             "itemtype": "method",
             "name": "_addIceCandidateFromQueue",
             "access": "private",
@@ -1427,13 +1412,8 @@
         },
         {
             "file": "source/ice-candidate.js",
-<<<<<<< HEAD
             "line": 251,
             "description": "Function that adds the ICE candidate to Peer connection.",
-=======
-            "line": 200,
-            "description": "Function that adds all the Peer connection buffered ICE candidates received.\nThis should be called only after the remote session description is received and set.",
->>>>>>> f8042838
             "itemtype": "method",
             "name": "_addIceCandidate",
             "access": "private",
@@ -4726,11 +4706,7 @@
         },
         {
             "file": "source/skylink-events.js",
-<<<<<<< HEAD
-            "line": 424,
-=======
-            "line": 393,
->>>>>>> f8042838
+            "line": 425,
             "description": "Event triggered when receiving completed data transfer from Peer.",
             "itemtype": "event",
             "name": "incomingData",
@@ -4766,11 +4742,7 @@
         },
         {
             "file": "source/skylink-events.js",
-<<<<<<< HEAD
-            "line": 440,
-=======
-            "line": 409,
->>>>>>> f8042838
+            "line": 441,
             "description": "Event triggered when receiving upload data transfer from Peer.",
             "itemtype": "event",
             "name": "incomingDataRequest",
@@ -4801,11 +4773,7 @@
         },
         {
             "file": "source/skylink-events.js",
-<<<<<<< HEAD
-            "line": 454,
-=======
-            "line": 423,
->>>>>>> f8042838
+            "line": 455,
             "description": "Event triggered when Room locked status has changed.",
             "itemtype": "event",
             "name": "roomLock",
@@ -4836,11 +4804,7 @@
         },
         {
             "file": "source/skylink-events.js",
-<<<<<<< HEAD
-            "line": 467,
-=======
-            "line": 437,
->>>>>>> f8042838
+            "line": 469,
             "description": "Event triggered when a Datachannel connection state has changed.",
             "itemtype": "event",
             "name": "dataChannelState",
@@ -4882,11 +4846,7 @@
         },
         {
             "file": "source/skylink-events.js",
-<<<<<<< HEAD
-            "line": 486,
-=======
-            "line": 456,
->>>>>>> f8042838
+            "line": 488,
             "description": "Event triggered when a data transfer state has changed.",
             "itemtype": "event",
             "name": "dataTransferState",
@@ -4994,11 +4954,7 @@
         },
         {
             "file": "source/skylink-events.js",
-<<<<<<< HEAD
-            "line": 534,
-=======
-            "line": 504,
->>>>>>> f8042838
+            "line": 536,
             "description": "Event triggered when Signaling server reaction state has changed.",
             "itemtype": "event",
             "name": "systemAction",
@@ -5024,11 +4980,7 @@
         },
         {
             "file": "source/skylink-events.js",
-<<<<<<< HEAD
-            "line": 547,
-=======
-            "line": 517,
->>>>>>> f8042838
+            "line": 549,
             "description": "Event triggered when a server Peer joins the room.",
             "itemtype": "event",
             "name": "serverPeerJoined",
@@ -5049,11 +5001,7 @@
         },
         {
             "file": "source/skylink-events.js",
-<<<<<<< HEAD
-            "line": 558,
-=======
-            "line": 528,
->>>>>>> f8042838
+            "line": 560,
             "description": "Event triggered when a server Peer leaves the room.",
             "itemtype": "event",
             "name": "serverPeerLeft",
@@ -5074,11 +5022,7 @@
         },
         {
             "file": "source/skylink-events.js",
-<<<<<<< HEAD
-            "line": 569,
-=======
-            "line": 539,
->>>>>>> f8042838
+            "line": 571,
             "description": "Event triggered when a server Peer connection has been refreshed.",
             "itemtype": "event",
             "name": "serverPeerRestart",
@@ -5099,11 +5043,7 @@
         },
         {
             "file": "source/skylink-events.js",
-<<<<<<< HEAD
-            "line": 580,
-=======
-            "line": 550,
->>>>>>> f8042838
+            "line": 582,
             "description": "Event triggered when Peer Stream streaming has stopped.",
             "itemtype": "event",
             "name": "streamEnded",
@@ -5139,11 +5079,7 @@
         },
         {
             "file": "source/skylink-events.js",
-<<<<<<< HEAD
-            "line": 595,
-=======
-            "line": 565,
->>>>>>> f8042838
+            "line": 597,
             "description": "Event triggered when Peer Stream audio or video tracks has been muted / unmuted.",
             "itemtype": "event",
             "name": "streamMuted",
@@ -5174,11 +5110,7 @@
         },
         {
             "file": "source/skylink-events.js",
-<<<<<<< HEAD
-            "line": 609,
-=======
-            "line": 579,
->>>>>>> f8042838
+            "line": 611,
             "description": "Event triggered when <a href=\"#method_getPeers\"><code>getPeers()</code> method</a> retrieval state changes.",
             "itemtype": "event",
             "name": "getPeersStateChange",
@@ -5211,11 +5143,7 @@
         },
         {
             "file": "source/skylink-events.js",
-<<<<<<< HEAD
-            "line": 622,
-=======
-            "line": 592,
->>>>>>> f8042838
+            "line": 624,
             "description": "Event triggered when <a href=\"#method_introducePeer\"><code>introducePeer()</code> method</a>\nintroduction request state changes.",
             "itemtype": "event",
             "name": "introduceStateChange",
@@ -5252,11 +5180,7 @@
         },
         {
             "file": "source/skylink-events.js",
-<<<<<<< HEAD
-            "line": 638,
-=======
-            "line": 608,
->>>>>>> f8042838
+            "line": 640,
             "description": "Event triggered when <a href=\"#method_getConnectionStatus\"><code>getConnectionStatus()</code> method</a>\nretrieval state changes.",
             "itemtype": "event",
             "name": "getConnectionStatusStateChange",
@@ -5855,11 +5779,7 @@
         },
         {
             "file": "source/skylink-events.js",
-<<<<<<< HEAD
-            "line": 818,
-=======
-            "line": 695,
->>>>>>> f8042838
+            "line": 820,
             "description": "Event triggered when <a href=\"#method_muteStream\"><code>muteStream()</code> method</a> changes\nUser Streams audio and video tracks muted status.",
             "itemtype": "event",
             "name": "localMediaMuted",
@@ -5887,8 +5807,7 @@
         },
         {
             "file": "source/skylink-events.js",
-<<<<<<< HEAD
-            "line": 835,
+            "line": 837,
             "description": "<blockquote class=\"info\">\n  Learn more about how ICE works in this\n  <a href=\"https://temasys.com.sg/ice-what-is-this-sorcery/\">article here</a>.<br>\n  Note that this event may not be triggered for MCU enabled Peer connections as ICE candidates\n  may be received in the session description instead.\n</blockquote>\nEvent triggered when remote ICE candidate processing state has changed for trickle ICE connections.",
             "itemtype": "event",
             "name": "candidateProcessingState",
@@ -5930,10 +5849,7 @@
         },
         {
             "file": "source/skylink-events.js",
-            "line": 859,
-=======
-            "line": 713,
->>>>>>> f8042838
+            "line": 861,
             "description": "Stores the list of <code>once()</code> event handlers.\nThese events are only triggered once.",
             "itemtype": "attribute",
             "name": "_onceEvents",
@@ -5959,11 +5875,7 @@
         },
         {
             "file": "source/skylink-events.js",
-<<<<<<< HEAD
-            "line": 872,
-=======
-            "line": 726,
->>>>>>> f8042838
+            "line": 874,
             "description": "Stores the timestamps data used for throttling.",
             "itemtype": "attribute",
             "name": "_timestamp",
@@ -5975,11 +5887,7 @@
         },
         {
             "file": "source/skylink-events.js",
-<<<<<<< HEAD
-            "line": 887,
-=======
-            "line": 741,
->>>>>>> f8042838
+            "line": 889,
             "description": "Function that subscribes a listener to an event.",
             "itemtype": "method",
             "name": "on",
@@ -6003,11 +5911,7 @@
         },
         {
             "file": "source/skylink-events.js",
-<<<<<<< HEAD
-            "line": 911,
-=======
-            "line": 765,
->>>>>>> f8042838
+            "line": 913,
             "description": "Function that subscribes a listener to an event once.",
             "itemtype": "method",
             "name": "once",
@@ -6044,11 +5948,7 @@
         },
         {
             "file": "source/skylink-events.js",
-<<<<<<< HEAD
-            "line": 969,
-=======
-            "line": 823,
->>>>>>> f8042838
+            "line": 971,
             "description": "Function that unsubscribes listeners from an event.",
             "itemtype": "method",
             "name": "off",
@@ -6073,11 +5973,7 @@
         },
         {
             "file": "source/skylink-events.js",
-<<<<<<< HEAD
-            "line": 1018,
-=======
-            "line": 872,
->>>>>>> f8042838
+            "line": 1020,
             "description": "Function that triggers an event.\nThe rest of the parameters after the <code>eventName</code> parameter is considered as the event parameter payloads.",
             "itemtype": "method",
             "name": "_trigger",
@@ -6088,11 +5984,7 @@
         },
         {
             "file": "source/skylink-events.js",
-<<<<<<< HEAD
-            "line": 1072,
-=======
-            "line": 926,
->>>>>>> f8042838
+            "line": 1074,
             "description": "Function that checks if the current state condition is met before subscribing\n  event handler to wait for condition to be fulfilled.",
             "itemtype": "method",
             "name": "_condition",
@@ -6103,11 +5995,7 @@
         },
         {
             "file": "source/skylink-events.js",
-<<<<<<< HEAD
-            "line": 1098,
-=======
-            "line": 952,
->>>>>>> f8042838
+            "line": 1100,
             "description": "Function that starts an interval check to wait for a condition to be resolved.",
             "itemtype": "method",
             "name": "_wait",
@@ -6118,11 +6006,7 @@
         },
         {
             "file": "source/skylink-events.js",
-<<<<<<< HEAD
-            "line": 1136,
-=======
-            "line": 990,
->>>>>>> f8042838
+            "line": 1138,
             "description": "Function that throttles a method function to prevent multiple invokes over a specified amount of time.\nReturns a function to be invoked <code>._throttle(fn, 1000)()</code> to make throttling functionality work.",
             "itemtype": "method",
             "name": "_throttle",
@@ -6715,11 +6599,7 @@
         },
         {
             "file": "source/socket-message.js",
-<<<<<<< HEAD
-            "line": 1069,
-=======
-            "line": 1075,
->>>>>>> f8042838
+            "line": 1063,
             "description": "Function that handles the \"candidate\" socket message received.\nSee confluence docs for the \"candidate\" expected properties to be received\n  based on the current <code>SM_PROTOCOL_VERSION</code>.",
             "itemtype": "method",
             "name": "_candidateHandler",
@@ -6730,11 +6610,7 @@
         },
         {
             "file": "source/socket-message.js",
-<<<<<<< HEAD
-            "line": 1145,
-=======
-            "line": 1167,
->>>>>>> f8042838
+            "line": 1139,
             "description": "Function that handles the \"answer\" socket message received.\nSee confluence docs for the \"answer\" expected properties to be received\n  based on the current <code>SM_PROTOCOL_VERSION</code>.",
             "itemtype": "method",
             "name": "_answerHandler",

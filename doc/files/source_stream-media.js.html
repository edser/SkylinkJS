<!DOCTYPE html>
<html lang="en">
<head>
    <meta charset="utf-8">
    <title>SkylinkJS 0.6.15</title>
    <meta name="viewport" content="width=device-width, initial-scale=1">
    <!-- font and icon -->
    <link rel="shortcut icon" type="image/ico" href="../assets/favicon.ico">
    <link rel="stylesheet" href="../assets/vendor/prettify/prettify-min.css">
    <link rel="stylesheet" href="https://fonts.googleapis.com/css?family=Source+Sans+Pro:300,400,600,700|Source+Sans+Pro" type="text/css">
    <link rel="stylesheet" href="https://fonts.googleapis.com/css?family=Source+Sans+Pro:300,400,600,700|Source+Code+Pro" type="text/css">
    <!-- styling -->
    <link rel="stylesheet" href="../assets/vendor/css/bootstrap.min.css">
    <link rel="stylesheet" href="../assets/vendor/css/bootstrap-theme.min.css">
    <link href="https://cdnjs.cloudflare.com/ajax/libs/font-awesome/4.2.0/css/font-awesome.min.css" rel="stylesheet" type="text/css">
    <link rel="stylesheet" href="../assets/css/style.css">
    <!-- scripts -->
    <script src="../assets/vendor/js/jquery.min.js"></script>
    <script src="../assets/vendor/js/bootstrap.min.js"></script>
    <script src="../assets/js/script.js"></script>
    <script src="http://yui.yahooapis.com/combo?3.9.1/build/yui/yui-min.js"></script>
</head>
<body>

<div id="doc">
  <nav id="hd" class="navbar navbar-inverse navbar-fixed-top" role="navigation">
    <div class="container">
      <div class="navbar-header">
        <button type="button" class="navbar-toggle collapsed" data-toggle="collapse" data-target="#navbar" aria-expanded="false" aria-controls="navbar">
          <span class="sr-only">Toggle navigation</span>
          <span class="icon-bar"></span>
          <span class="icon-bar"></span>
          <span class="icon-bar"></span>
        </button>
        <a href="" class="navbar-brand">
          <img src="../assets/img/logo.svg" />JS<small>Version: 0.6.15</small>
        </a>
      </div>
      <div id="navbar" class="navbar-collapse collapse">
        <ul id="api-list" class="nav navbar-nav navbar-right">
  <li class="dropdown">
    <a href="#" class="dropdown-toggle" data-toggle="dropdown">Getting Started Examples <span class="caret"></span></a>
    <ul class="dropdown-menu" role="menu">
      <li><a href="https://temasys.com.sg/getting-started-with-webrtc-and-skylinkjs/">Setting up a Video Call</a></li>
      <li><a href="https://temasys.com.sg/screensharing-with-skylinkjs/">Setting up Screensharing</a></li>
      <li><a href="https://temasys.com.sg/building-a-simple-peer-to-peer-webrtc-chat/">Setting up a Chatroom</a></li>
    </ul>
  </li>
  
    <li><a href="../classes/Skylink.html">Documentation</a></li>
  
  <!--<li class="dropdown">
    <a href="#" class="dropdown-toggle" data-toggle="dropdown">Classes <span class="caret"></span></a>
    <ul class="dropdown-menu" role="menu">
      
        <li><a href="../classes/Skylink.html">Skylink</a></li>
      
    </ul>
  </li>-->
  <li><a class="btn btn-info btn-navbar" href="http://developer.temasys.com.sg/">Developer Console</a></li>
  <li><a class="btn btn-info btn-navbar" href="http://support.temasys.com.sg/">Support</a></li>
  <!--<li class="dropdown">
    <a href="#" class="dropdown-toggle" data-toggle="dropdown">Modules <span class="caret"></span></a>
    <ul class="dropdown-menu" role="menu">
      <li><a href="#api-modules">View all Modules</a></li>
      
    </ul>
  </li>-->
</ul>
<!--<form id="api-tabview" class="navbar-form navbar-right" role="form">
  <div id="api-tabview-filter" class="form-group">
    <input type="search" id="api-filter" placeholder="Type to filter APIs">
  </div>
</form>-->
      </div><!--/.navbar-collapse -->
    </div>
  </nav>
  <div id="bd" class="yui3-g">

      <div class="yui3-u-1-4">

      </div>
      <div class="yui3-u-3-4">
          
          <div class="apidocs">
              <div id="docs-main">
                  <div class="content content-main">
                      <h1 class="file-heading">File: source/stream-media.js</h1>

<div class="file">
    <pre class="code prettyprint linenums">
/**
 * &lt;blockquote class=&quot;info&quot;&gt;
 *   Note that if the video codec is not supported, the SDK will not configure the local &lt;code&gt;&quot;offer&quot;&lt;/code&gt; or
 *   &lt;code&gt;&quot;answer&quot;&lt;/code&gt; session description to prefer the codec.
 * &lt;/blockquote&gt;
 * The list of available video codecs to set as the preferred video codec to use to encode
 * sending video data when available encoded video codec for Peer connections
 * configured in the &lt;a href=&quot;#method_init&quot;&gt;&lt;code&gt;init()&lt;/code&gt; method&lt;/a&gt;.
 * @attribute VIDEO_CODEC
 * @param {String} AUTO &lt;small&gt;Value &lt;code&gt;&quot;auto&quot;&lt;/code&gt;&lt;/small&gt;
 *   The value of the option to not prefer any video codec but rather use the created
 *   local &lt;code&gt;&quot;offer&quot;&lt;/code&gt; / &lt;code&gt;&quot;answer&quot;&lt;/code&gt; session description video codec preference.
 * @param {String} VP8  &lt;small&gt;Value &lt;code&gt;&quot;VP8&quot;&lt;/code&gt;&lt;/small&gt;
 *   The value of the option to prefer the &lt;a href=&quot;https://en.wikipedia.org/wiki/VP8&quot;&gt;VP8&lt;/a&gt; video codec.
 * @param {String} H264 &lt;small&gt;Value &lt;code&gt;&quot;H264&quot;&lt;/code&gt;&lt;/small&gt;
 *   The value of the option to prefer the &lt;a href=&quot;https://en.wikipedia.org/wiki/H.264/MPEG-4_AVC&quot;&gt;H264&lt;/a&gt; video codec.
 * @type JSON
 * @readOnly
 * @for Skylink
 * @since 0.5.10
 */
Skylink.prototype.VIDEO_CODEC = {
  AUTO: &#x27;auto&#x27;,
  VP8: &#x27;VP8&#x27;,
  H264: &#x27;H264&#x27;
  //H264UC: &#x27;H264UC&#x27;
};

/**
 * &lt;blockquote class=&quot;info&quot;&gt;
 *   Note that if the audio codec is not supported, the SDK will not configure the local &lt;code&gt;&quot;offer&quot;&lt;/code&gt; or
 *   &lt;code&gt;&quot;answer&quot;&lt;/code&gt; session description to prefer the codec.
 * &lt;/blockquote&gt;
 * The list of available audio codecs to set as the preferred audio codec to use to encode
 * sending audio data when available encoded audio codec for Peer connections
 * configured in the &lt;a href=&quot;#method_init&quot;&gt;&lt;code&gt;init()&lt;/code&gt; method&lt;/a&gt;.
 * @attribute AUDIO_CODEC
 * @param {String} AUTO &lt;small&gt;Value &lt;code&gt;&quot;auto&quot;&lt;/code&gt;&lt;/small&gt;
 *   The value of the option to not prefer any audio codec but rather use the created
 *   local &lt;code&gt;&quot;offer&quot;&lt;/code&gt; / &lt;code&gt;&quot;answer&quot;&lt;/code&gt; session description audio codec preference.
 * @param {String} OPUS &lt;small&gt;Value &lt;code&gt;&quot;opus&quot;&lt;/code&gt;&lt;/small&gt;
 *   The value of the option to prefer the &lt;a href=&quot;https://en.wikipedia.org/wiki/Opus_(audio_format)&quot;&gt;OPUS&lt;/a&gt; audio codec.
 * @param {String} ISAC &lt;small&gt;Value &lt;code&gt;&quot;ISAC&quot;&lt;/code&gt;&lt;/small&gt;
 *   The value of the option to prefer the &lt;a href=&quot;https://en.wikipedia.org/wiki/Internet_Speech_Audio_Codec&quot;&gt;ISAC&lt;/a&gt; audio codec.
 * @type JSON
 * @readOnly
 * @for Skylink
 * @since 0.5.10
 */
Skylink.prototype.AUDIO_CODEC = {
  AUTO: &#x27;auto&#x27;,
  ISAC: &#x27;ISAC&#x27;,
  OPUS: &#x27;opus&#x27;,
  //ILBC: &#x27;ILBC&#x27;,
  //G711: &#x27;G711&#x27;,
  //G722: &#x27;G722&#x27;,
  //SILK: &#x27;SILK&#x27;
};

/**
 * &lt;blockquote class=&quot;info&quot;&gt;
 *   Note that currently &lt;a href=&quot;#method_getUserMedia&quot;&gt;&lt;code&gt;getUserMedia()&lt;/code&gt; method&lt;/a&gt; only configures
 *   the maximum resolution of the Stream due to browser interopability and support.
 * &lt;/blockquote&gt;
 * The list of &lt;a href=&quot;https://en.wikipedia.org/wiki/Graphics_display_resolution#Video_Graphics_Array&quot;&gt;
 * video resolutions&lt;/a&gt; sets configured in the &lt;a href=&quot;#method_getUserMedia&quot;&gt;&lt;code&gt;getUserMedia()&lt;/code&gt; method&lt;/a&gt;.
 * @attribute VIDEO_RESOLUTION
 * @param {JSON} QQVGA &lt;small&gt;Value &lt;code&gt;{ width: 160, height: 120 }&lt;/code&gt;&lt;/small&gt;
 *   The value of the option to configure QQVGA resolution.
 *   &lt;small&gt;Aspect ratio: &lt;code&gt;4:3&lt;/code&gt;&lt;/small&gt;
 *   &lt;small&gt;Note that configurating this resolution may not be supported depending on browser and device supports.&lt;/small&gt;
 * @param {JSON} HQVGA &lt;small&gt;Value &lt;code&gt;{ width: 240, height: 160 }&lt;/code&gt;&lt;/small&gt;
 *   The value of the option to configure HQVGA resolution.
 *   &lt;small&gt;Aspect ratio: &lt;code&gt;3:2&lt;/code&gt;&lt;/small&gt;
 *   &lt;small&gt;Note that configurating this resolution may not be supported depending on browser and device supports.&lt;/small&gt;
 * @param {JSON} QVGA &lt;small&gt;Value &lt;code&gt;{ width: 320, height: 240 }&lt;/code&gt;&lt;/small&gt;
 *   The value of the option to configure QVGA resolution.
 *   &lt;small&gt;Aspect ratio: &lt;code&gt;4:3&lt;/code&gt;&lt;/small&gt;
 * @param {JSON} WQVGA &lt;small&gt;Value &lt;code&gt;{ width: 384, height: 240 }&lt;/code&gt;&lt;/small&gt;
 *   The value of the option to configure WQVGA resolution.
 *   &lt;small&gt;Aspect ratio: &lt;code&gt;16:10&lt;/code&gt;&lt;/small&gt;
 *   &lt;small&gt;Note that configurating this resolution may not be supported depending on browser and device supports.&lt;/small&gt;
 * @param {JSON} HVGA &lt;small&gt;Value &lt;code&gt;{ width: 480, height: 320 }&lt;/code&gt;&lt;/small&gt;
 *   The value of the option to configure HVGA resolution.
 *   &lt;small&gt;Aspect ratio: &lt;code&gt;3:2&lt;/code&gt;&lt;/small&gt;
 *   &lt;small&gt;Note that configurating this resolution may not be supported depending on browser and device supports.&lt;/small&gt;
 * @param {JSON} VGA &lt;small&gt;Value &lt;code&gt;{ width: 640, height: 480 }&lt;/code&gt;&lt;/small&gt;
 *   The value of the option to configure VGA resolution.
 *   &lt;small&gt;Aspect ratio: &lt;code&gt;4:3&lt;/code&gt;&lt;/small&gt;
 * @param {JSON} WVGA &lt;small&gt;Value &lt;code&gt;{ width: 768, height: 480 }&lt;/code&gt;&lt;/small&gt;
 *   The value of the option to configure WVGA resolution.
 *   &lt;small&gt;Aspect ratio: &lt;code&gt;16:10&lt;/code&gt;&lt;/small&gt;
 *   &lt;small&gt;Note that configurating this resolution may not be supported depending on browser and device supports.&lt;/small&gt;
 * @param {JSON} FWVGA &lt;small&gt;Value &lt;code&gt;{ width: 854, height: 480 }&lt;/code&gt;&lt;/small&gt;
 *   The value of the option to configure FWVGA resolution.
 *   &lt;small&gt;Aspect ratio: &lt;code&gt;16:9&lt;/code&gt;&lt;/small&gt;
 *   &lt;small&gt;Note that configurating this resolution may not be supported depending on browser and device supports.&lt;/small&gt;
 * @param {JSON} SVGA &lt;small&gt;Value &lt;code&gt;{ width: 800, height: 600 }&lt;/code&gt;&lt;/small&gt;
 *   The value of the option to configure SVGA resolution.
 *   &lt;small&gt;Aspect ratio: &lt;code&gt;4:3&lt;/code&gt;&lt;/small&gt;
 *   &lt;small&gt;Note that configurating this resolution may not be supported depending on browser and device supports.&lt;/small&gt;
 * @param {JSON} DVGA &lt;small&gt;Value &lt;code&gt;{ width: 960, height: 640 }&lt;/code&gt;&lt;/small&gt;
 *   The value of the option to configure DVGA resolution.
 *   &lt;small&gt;Aspect ratio: &lt;code&gt;3:2&lt;/code&gt;&lt;/small&gt;
 *   &lt;small&gt;Note that configurating this resolution may not be supported depending on browser and device supports.&lt;/small&gt;
 * @param {JSON} WSVGA &lt;small&gt;Value &lt;code&gt;{ width: 1024, height: 576 }&lt;/code&gt;&lt;/small&gt;
 *   The value of the option to configure WSVGA resolution.
 *   &lt;small&gt;Aspect ratio: &lt;code&gt;16:9&lt;/code&gt;&lt;/small&gt;
 * @param {JSON} HD &lt;small&gt;Value &lt;code&gt;{ width: 1280, height: 720 }&lt;/code&gt;&lt;/small&gt;
 *   The value of the option to configure HD resolution.
 *   &lt;small&gt;Aspect ratio: &lt;code&gt;16:9&lt;/code&gt;&lt;/small&gt;
 *   &lt;small&gt;Note that configurating this resolution may not be supported depending on device supports.&lt;/small&gt;
 * @param {JSON} HDPLUS &lt;small&gt;Value &lt;code&gt;{ width: 1600, height: 900 }&lt;/code&gt;&lt;/small&gt;
 *   The value of the option to configure HDPLUS resolution.
 *   &lt;small&gt;Aspect ratio: &lt;code&gt;16:9&lt;/code&gt;&lt;/small&gt;
 *   &lt;small&gt;Note that configurating this resolution may not be supported depending on browser and device supports.&lt;/small&gt;
 * @param {JSON} FHD &lt;small&gt;Value &lt;code&gt;{ width: 1920, height: 1080 }&lt;/code&gt;&lt;/small&gt;
 *   The value of the option to configure FHD resolution.
 *   &lt;small&gt;Aspect ratio: &lt;code&gt;16:9&lt;/code&gt;&lt;/small&gt;
 *   &lt;small&gt;Note that configurating this resolution may not be supported depending on device supports.&lt;/small&gt;
 * @param {JSON} QHD &lt;small&gt;Value &lt;code&gt;{ width: 2560, height: 1440 }&lt;/code&gt;&lt;/small&gt;
 *   The value of the option to configure QHD resolution.
 *   &lt;small&gt;Aspect ratio: &lt;code&gt;16:9&lt;/code&gt;&lt;/small&gt;
 *   &lt;small&gt;Note that configurating this resolution may not be supported depending on browser and device supports.&lt;/small&gt;
 * @param {JSON} WQXGAPLUS &lt;small&gt;Value &lt;code&gt;{ width: 3200, height: 1800 }&lt;/code&gt;&lt;/small&gt;
 *   The value of the option to configure WQXGAPLUS resolution.
 *   &lt;small&gt;Aspect ratio: &lt;code&gt;16:9&lt;/code&gt;&lt;/small&gt;
 *   &lt;small&gt;Note that configurating this resolution may not be supported depending on browser and device supports.&lt;/small&gt;
 * @param {JSON} UHD &lt;small&gt;Value &lt;code&gt;{ width: 3840, height: 2160 }&lt;/code&gt;&lt;/small&gt;
 *   The value of the option to configure UHD resolution.
 *   &lt;small&gt;Aspect ratio: &lt;code&gt;16:9&lt;/code&gt;&lt;/small&gt;
 *   &lt;small&gt;Note that configurating this resolution may not be supported depending on browser and device supports.&lt;/small&gt;
 * @param {JSON} UHDPLUS &lt;small&gt;Value &lt;code&gt;{ width: 5120, height: 2880 }&lt;/code&gt;&lt;/small&gt;
 *   The value of the option to configure UHDPLUS resolution.
 *   &lt;small&gt;Aspect ratio: &lt;code&gt;16:9&lt;/code&gt;&lt;/small&gt;
 *   &lt;small&gt;Note that configurating this resolution may not be supported depending on browser and device supports.&lt;/small&gt;
 * @param {JSON} FUHD &lt;small&gt;Value &lt;code&gt;{ width: 7680, height: 4320 }&lt;/code&gt;&lt;/small&gt;
 *   The value of the option to configure FUHD resolution.
 *   &lt;small&gt;Aspect ratio: &lt;code&gt;16:9&lt;/code&gt;&lt;/small&gt;
 *   &lt;small&gt;Note that configurating this resolution may not be supported depending on browser and device supports.&lt;/small&gt;
 * @param {JSON} QUHD &lt;small&gt;Value &lt;code&gt;{ width: 15360, height: 8640 }&lt;/code&gt;&lt;/small&gt;
 *   The value of the option to configure QUHD resolution.
 *   &lt;small&gt;Aspect ratio: &lt;code&gt;16:9&lt;/code&gt;&lt;/small&gt;
 *   &lt;small&gt;Note that configurating this resolution may not be supported depending on browser and device supports.&lt;/small&gt;
 * @type JSON
 * @readOnly
 * @for Skylink
 * @since 0.5.6
 */
Skylink.prototype.VIDEO_RESOLUTION = {
  QQVGA: { width: 160, height: 120 /*, aspectRatio: &#x27;4:3&#x27;*/ },
  HQVGA: { width: 240, height: 160 /*, aspectRatio: &#x27;3:2&#x27;*/ },
  QVGA: { width: 320, height: 240 /*, aspectRatio: &#x27;4:3&#x27;*/ },
  WQVGA: { width: 384, height: 240 /*, aspectRatio: &#x27;16:10&#x27;*/ },
  HVGA: { width: 480, height: 320 /*, aspectRatio: &#x27;3:2&#x27;*/ },
  VGA: { width: 640, height: 480 /*, aspectRatio: &#x27;4:3&#x27;*/ },
  WVGA: { width: 768, height: 480 /*, aspectRatio: &#x27;16:10&#x27;*/ },
  FWVGA: { width: 854, height: 480 /*, aspectRatio: &#x27;16:9&#x27;*/ },
  SVGA: { width: 800, height: 600 /*, aspectRatio: &#x27;4:3&#x27;*/ },
  DVGA: { width: 960, height: 640 /*, aspectRatio: &#x27;3:2&#x27;*/ },
  WSVGA: { width: 1024, height: 576 /*, aspectRatio: &#x27;16:9&#x27;*/ },
  HD: { width: 1280, height: 720 /*, aspectRatio: &#x27;16:9&#x27;*/ },
  HDPLUS: { width: 1600, height: 900 /*, aspectRatio: &#x27;16:9&#x27;*/ },
  FHD: { width: 1920, height: 1080 /*, aspectRatio: &#x27;16:9&#x27;*/ },
  QHD: { width: 2560, height: 1440 /*, aspectRatio: &#x27;16:9&#x27;*/ },
  WQXGAPLUS: { width: 3200, height: 1800 /*, aspectRatio: &#x27;16:9&#x27;*/ },
  UHD: { width: 3840, height: 2160 /*, aspectRatio: &#x27;16:9&#x27;*/ },
  UHDPLUS: { width: 5120, height: 2880 /*, aspectRatio: &#x27;16:9&#x27;*/ },
  FUHD: { width: 7680, height: 4320 /*, aspectRatio: &#x27;16:9&#x27;*/ },
  QUHD: { width: 15360, height: 8640 /*, aspectRatio: &#x27;16:9&#x27;*/ }
};

<<<<<<< HEAD
/*
 * The list of &lt;a href=&quot;#method_getUserMedia&quot;&gt;&lt;code&gt;getUserMedia()&lt;/code&gt; method&lt;/a&gt; Stream fallback states.
=======
/**
 * The list of &lt;a href=&quot;#method_getUserMedia&quot;&gt;&lt;code&gt;getUserMedia()&lt;/code&gt; method&lt;/a&gt; or
 * &lt;a href=&quot;#method_shareScreen&quot;&gt;&lt;code&gt;shareScreen()&lt;/code&gt; method&lt;/a&gt; Stream fallback states.
>>>>>>> 7ed053c7
 * @attribute MEDIA_ACCESS_FALLBACK_STATE
 * @param {JSON} FALLBACKING &lt;small&gt;Value &lt;code&gt;0&lt;/code&gt;&lt;/small&gt;
 *   The value of the state when &lt;code&gt;getUserMedia()&lt;/code&gt; will retrieve audio track only
 *   when retrieving audio and video tracks failed.
 *   &lt;small&gt;This can be configured by &lt;a href=&quot;#method_init&quot;&gt;&lt;code&gt;init()&lt;/code&gt; method&lt;/a&gt;
 *   &lt;code&gt;audioFallback&lt;/code&gt; option.&lt;/small&gt;
 * @param {JSON} FALLBACKED  &lt;small&gt;Value &lt;code&gt;1&lt;/code&gt;&lt;/small&gt;
 *   The value of the state when &lt;code&gt;getUserMedia()&lt;/code&gt; or &lt;code&gt;shareScreen()&lt;/code&gt;
 *   retrieves camera / screensharing Stream successfully but with missing originally required audio or video tracks.
 * @param {JSON} ERROR       &lt;small&gt;Value &lt;code&gt;-1&lt;/code&gt;&lt;/small&gt;
 *   The value of the state when &lt;code&gt;getUserMedia()&lt;/code&gt; failed to retrieve audio track only
 *   after retrieving audio and video tracks failed.
 * @readOnly
 * @for Skylink
 * @since 0.6.14
 */
Skylink.prototype.MEDIA_ACCESS_FALLBACK_STATE = {
  FALLBACKING: 0,
  FALLBACKED: 1,
  ERROR: -1
};

/**
<<<<<<< HEAD
 * The list of recording states.
 * @attribute RECORDING_STATE
 * @param {Number} START &lt;small&gt;Value &lt;code&gt;0&lt;/code&gt;&lt;/small&gt;
 *   The value of the state when recording session has started.
 * @param {Number} STOP &lt;small&gt;Value &lt;code&gt;1&lt;/code&gt;&lt;/small&gt;
 *   The value of the state when recording session has stopped.&lt;br&gt;
 *   &lt;small&gt;At this stage, the recorded videos will go through the mixin server to compile the videos.&lt;/small&gt;
 * @param {Number} LINK &lt;small&gt;Value &lt;code&gt;2&lt;/code&gt;&lt;/small&gt;
 *   The value of the state when recording session mixin request has been completed.
 * @param {Number} ERROR &lt;small&gt;Value &lt;code&gt;-1&lt;/code&gt;&lt;/small&gt;
 *   The value of the state state when recording session has errors.
 *   &lt;small&gt;This can happen during recording session or during mixin of recording videos,
 *   and at this stage, the recording session or mixin is aborted.&lt;/small&gt;
 * @type JSON
 * @beta
 * @for Skylink
 * @since 0.6.x
 */
Skylink.prototype.RECORDING_STATE = {
  START: 0,
  STOP: 1,
  LINK: 2,
  ERROR: -1
};

/**
 * Stores the list of recordings.
 * @attribute _recordings
 * @type JSON
 * @private
 * @beta
 * @for Skylink
 * @since 0.6.-
 */
Skylink.prototype._recordings = {};

/**
 * Stores the current active recording session ID.
 * There can only be 1 recording session at a time in a Room
 * @attribute _currentRecordingId
 * @type JSON
 * @private
 * @beta
 * @for Skylink
 * @since 0.6.-
 */
Skylink.prototype._currentRecordingId = false;

/**
 * Stores the recording session timeout to ensure 4 seconds has been recorded.
 * @attribute _recordingStartInterval
 * @type JSON
 * @private
 * @beta
 * @for Skylink
 * @since 0.6.-
 */
Skylink.prototype._recordingStartInterval = null;

/**
 * Stores the preferred sending Peer connection streaming audio codec.
 * @attribute _selectedAudioCodec
 * @type String
 * @default &quot;auto&quot;
 * @private
 * @for Skylink
 * @since 0.5.10
 */
Skylink.prototype._selectedAudioCodec = &#x27;auto&#x27;;

/**
 * Stores the preferred sending Peer connection streaming video codec.
 * @attribute _selectedVideoCodec
 * @type String
 * @default &quot;auto&quot;
 * @private
 * @for Skylink
 * @since 0.5.10
 */
Skylink.prototype._selectedVideoCodec = &#x27;auto&#x27;;

/**
 * Stores the User&#x27;s &lt;code&gt;getUserMedia()&lt;/code&gt; Stream.
&gt;&gt;&gt;&gt;&gt;&gt;&gt; 0.6.x-development
 * @attribute _mediaStream
 * @type MediaStream
 * @private
 * @for Skylink
 * @since 0.5.6
 */
Skylink.prototype._mediaStream = null;

/**
 * Stores the User&#x27;s &lt;code&gt;shareScreen()&lt;/code&gt; Stream.
 * @attribute _mediaScreen
 * @type MediaStream
=======
 * Stores the flag that indicates if &lt;code&gt;getUserMedia()&lt;/code&gt; should fallback to retrieve
 *   audio only Stream after retrieval of audio and video Stream had failed.
 * @attribute _audioFallback
 * @type Boolean
 * @default false
>>>>>>> 7ed053c7
 * @private
 * @for Skylink
 * @since 0.5.4
 */
Skylink.prototype._audioFallback = false;

/**
 * Stores the Streams.
 * @attribute _streams
 * @type JSON
 * @private
 * @for Skylink
 * @since 0.6.15
 */
Skylink.prototype._streams = {
  userMedia: null,
  screenshare: null
};

/**
 * Stores the default camera Stream settings.
 * @attribute _streamsDefaultSettings
 * @type JSON
 * @private
 * @for Skylink
 * @since 0.6.15
 */
Skylink.prototype._streamsDefaultSettings = {
  userMedia: {
    audio: {
      stereo: false
    },
    video: {
      resolution: {
        width: 640,
        height: 480
      },
      frameRate: 50
    }
  },
  screenshare: {
    video: true
  }
};

/**
 * Stores all the Stream required muted settings.
 * @attribute _streamsMutedSettings
 * @type JSON
 * @private
 * @for Skylink
 * @since 0.6.15
 */
Skylink.prototype._streamsMutedSettings = {
  audioMuted: false,
  videoMuted: false
};

/**
 * Stores all the Stream sending maximum bandwidth settings.
 * @attribute _streamsBandwidthSettings
 * @type JSON
 * @private
 * @for Skylink
 * @since 0.6.15
 */
Skylink.prototype._streamsBandwidthSettings = {};

/**
 * Stores all the Stream stopped callbacks.
 * @attribute _streamsStoppedCbs
 * @type JSON
 * @private
 * @for Skylink
 * @since 0.6.15
 */
Skylink.prototype._streamsStoppedCbs = {};

/**
 * Function that retrieves camera Stream.
 * @method getUserMedia
 * @param {JSON} [options] The camera Stream configuration options.
 * - When not provided, the value is set to &lt;code&gt;{ audio: true, video: true }&lt;/code&gt;.
 *   &lt;small&gt;To fallback to retrieve audio track only when retrieving of audio and video tracks failed,
 *   enable the &lt;code&gt;audioFallback&lt;/code&gt; flag in the &lt;a href=&quot;#method_init&quot;&gt;&lt;code&gt;init()&lt;/code&gt; method&lt;/a&gt;.&lt;/small&gt;
 * @param {Boolean} [options.useExactConstraints=false] &lt;blockquote class=&quot;info&quot;&gt;
 *   Note that by enabling this flag, exact values will be requested  when retrieving camera Stream,
 *   but it does not prevent constraints related errors. By default when not enabled,
 *   expected mandatory maximum values (or optional values for source ID) will requested to prevent constraints related
 *   errors, with an exception for &lt;code&gt;options.video.frameRate&lt;/code&gt; option in Safari and IE (plugin-enabled) browsers,
 *   where the expected maximum value will not be requested due to the lack of support.&lt;/blockquote&gt;
 *   The flag if &lt;code&gt;getUserMedia()&lt;/code&gt; should request for camera Stream to match exact requested values of
 *   &lt;code&gt;options.audio.deviceId&lt;/code&gt; and &lt;code&gt;options.video.deviceId&lt;/code&gt;, &lt;code&gt;options.video.resolution&lt;/code&gt;
 *   and &lt;code&gt;options.video.frameRate&lt;/code&gt; when provided.
 * @param {Boolean|JSON} [options.audio=false] The audio configuration options.
 * @param {Boolean} [options.audio.stereo=false] The flag if stereo band should be configured
 *   when encoding audio codec is &lt;a href=&quot;#attr_AUDIO_CODEC&quot;&gt;&lt;code&gt;OPUS&lt;/code&gt;&lt;/a&gt; for sending audio data.
 * @param {Boolean} [options.audio.mute=false] The flag if audio tracks should be muted upon receiving them.
 *   &lt;small&gt;Providing the value as &lt;code&gt;false&lt;/code&gt; does nothing to &lt;code&gt;peerInfo.mediaStatus.audioMuted&lt;/code&gt;,
 *   but when provided as &lt;code&gt;true&lt;/code&gt;, this sets the &lt;code&gt;peerInfo.mediaStatus.audioMuted&lt;/code&gt; value to
 *   &lt;code&gt;true&lt;/code&gt; and mutes any existing &lt;a href=&quot;#method_shareScreen&quot;&gt;
 *   &lt;code&gt;shareScreen()&lt;/code&gt; Stream&lt;/a&gt; audio tracks as well.&lt;/small&gt;
 * @param {Array} [options.audio.optional] &lt;blockquote class=&quot;info&quot;&gt;
 *   Note that this may result in constraints related error when &lt;code&gt;options.useExactConstraints&lt;/code&gt; value is
 *   &lt;code&gt;true&lt;/code&gt;. If you are looking to set the requested source ID of the audio track,
 *   use &lt;code&gt;options.audio.deviceId&lt;/code&gt; instead.&lt;/blockquote&gt;
 *   The &lt;code&gt;navigator.getUserMedia()&lt;/code&gt; API &lt;code&gt;audio: { optional [..] }&lt;/code&gt; property.
 * @param {String} [options.audio.deviceId] &lt;blockquote class=&quot;info&quot;&gt;
 *   Note this is currently not supported in Firefox browsers.
 *   &lt;/blockquote&gt; The audio track source ID of the device to use.
 *   &lt;small&gt;The list of available audio source ID can be retrieved by the &lt;a href=&quot;https://developer.
 * mozilla.org/en-US/docs/Web/API/MediaDevices/enumerateDevices&quot;&gt;&lt;code&gt;navigator.mediaDevices.enumerateDevices&lt;/code&gt;
 *   API&lt;/a&gt;.&lt;/small&gt;
 * @param {Boolean|JSON} [options.video=false] The video configuration options.
 * @param {Boolean} [options.video.mute=false] The flag if video tracks should be muted upon receiving them.
 *   &lt;small&gt;Providing the value as &lt;code&gt;false&lt;/code&gt; does nothing to &lt;code&gt;peerInfo.mediaStatus.videoMuted&lt;/code&gt;,
 *   but when provided as &lt;code&gt;true&lt;/code&gt;, this sets the &lt;code&gt;peerInfo.mediaStatus.videoMuted&lt;/code&gt; value to
 *   &lt;code&gt;true&lt;/code&gt; and mutes any existing &lt;a href=&quot;#method_shareScreen&quot;&gt;
 *   &lt;code&gt;shareScreen()&lt;/code&gt; Stream&lt;/a&gt; video tracks as well.&lt;/small&gt;
 * @param {JSON} [options.video.resolution] The video resolution.
 *   &lt;small&gt;By default, &lt;a href=&quot;#attr_VIDEO_RESOLUTION&quot;&gt;&lt;code&gt;VGA&lt;/code&gt;&lt;/a&gt; resolution option
 *   is selected when not provided.&lt;/small&gt;
 *   [Rel: Skylink.VIDEO_RESOLUTION]
 * @param {Number} [options.video.resolution.width] The video resolution width.
 * @param {Number} [options.video.resolution.height] The video resolution height.
 * @param {Number} [options.video.frameRate] The video &lt;a href=&quot;https://en.wikipedia.org/wiki/Frame_rate&quot;&gt;
 *   frameRate&lt;/a&gt; per second (fps).
 * @param {Array} [options.video.optional] &lt;blockquote class=&quot;info&quot;&gt;
 *   Note that this may result in constraints related error when &lt;code&gt;options.useExactConstraints&lt;/code&gt; value is
 *   &lt;code&gt;true&lt;/code&gt;. If you are looking to set the requested source ID of the video track,
 *   use &lt;code&gt;options.video.deviceId&lt;/code&gt; instead.&lt;/blockquote&gt;
 *   The &lt;code&gt;navigator.getUserMedia()&lt;/code&gt; API &lt;code&gt;video: { optional [..] }&lt;/code&gt; property.
 * @param {String} [options.video.deviceId] &lt;blockquote class=&quot;info&quot;&gt;
 *   Note this is currently not supported in Firefox browsers.
 *   &lt;/blockquote&gt; The video track source ID of the device to use.
 *   &lt;small&gt;The list of available video source ID can be retrieved by the &lt;a href=&quot;https://developer.
 * mozilla.org/en-US/docs/Web/API/MediaDevices/enumerateDevices&quot;&gt;&lt;code&gt;navigator.mediaDevices.enumerateDevices&lt;/code&gt;
 *   API&lt;/a&gt;.&lt;/small&gt;
 * @param {Function} [callback] The callback function fired when request has completed.
 *   &lt;small&gt;Function parameters signature is &lt;code&gt;function (error, success)&lt;/code&gt;&lt;/small&gt;
 *   &lt;small&gt;Function request completion is determined by the &lt;a href=&quot;#event_mediaAccessSuccess&quot;&gt;
 *   &lt;code&gt;mediaAccessSuccess&lt;/code&gt; event&lt;/a&gt; triggering &lt;code&gt;isScreensharing&lt;/code&gt; parameter
 *   payload value as &lt;code&gt;false&lt;/code&gt; for request success.&lt;/small&gt;
 * @param {Error|String} callback.error The error result in request.
 *   &lt;small&gt;Defined as &lt;code&gt;null&lt;/code&gt; when there are no errors in request&lt;/small&gt;
 *   &lt;small&gt;Object signature is the &lt;code&gt;getUserMedia()&lt;/code&gt; error when retrieving camera Stream.&lt;/small&gt;
 * @param {MediaStream} callback.success The success result in request.
 *   &lt;small&gt;Defined as &lt;code&gt;null&lt;/code&gt; when there are errors in request&lt;/small&gt;
 *   &lt;small&gt;Object signature is the camera Stream object.&lt;/small&gt;
 * @example
 *   // Example 1: Get both audio and video.
 *   skylinkDemo.getUserMedia(function (error, success) {
 *     if (error) return;
 *     attachMediaStream(document.getElementById(&quot;my-video&quot;), success);
 *   });
 *
 *   // Example 2: Get only audio.
 *   skylinkDemo.getUserMedia({
 *     audio: true
 *   }, function (error, success) {
 *     if (error) return;
 *     attachMediaStream(document.getElementById(&quot;my-audio&quot;), success);
 *   });
 *
 *   // Example 3: Configure resolution for video
 *   skylinkDemo.getUserMedia({
 *     audio: true,
 *     video: {
 *       resolution: skylinkDemo.VIDEO_RESOLUTION.HD
 *     }
 *   }, function (error, success) {
 *     if (error) return;
 *     attachMediaStream(document.getElementById(&quot;my-video&quot;), success);
 *   });
 *
 *   // Example 4: Configure stereo flag for OPUS codec audio (OPUS is always used by default)
 *   skylinkDemo.init({
 *     appKey: &quot;xxxxxx&quot;,
 *     audioCodec: skylinkDemo.AUDIO_CODEC.OPUS
 *   }, function (initErr, initSuccess) {
 *     skylinkDemo.getUserMedia({
 *       audio: {
 *         stereo: true
 *       },
 *       video: true
 *     }, function (error, success) {
 *       if (error) return;
 *       attachMediaStream(document.getElementById(&quot;my-video&quot;), success);
 *     });
 *   });
 *
 *   // Example 5: Configure frameRate for video
 *   skylinkDemo.getUserMedia({
 *     audio: true,
 *     video: {
 *       frameRate: 50
 *     }
 *   }, function (error, success) {
 *     if (error) return;
 *     attachMediaStream(document.getElementById(&quot;my-video&quot;), success);
 *   });
 *
 *   // Example 6: Configure video and audio based on selected sources. Does not work for Firefox currently.
 *   var sources = { audio: [], video: [] };
 *
 *   function selectStream (audioSourceId, videoSourceId) {
 *     if (window.webrtcDetectedBrowser === &#x27;firefox&#x27;) {
 *       console.warn(&quot;Currently this feature is not supported by Firefox browsers!&quot;);
 *       return;
 *     }
 *     skylinkDemo.getUserMedia({
 *       audio: {
 *         optional: [{ sourceId: audioSourceId }]
 *       },
 *       video: {
 *         optional: [{ sourceId: videoSourceId }]
 *       }
 *     }, function (error, success) {
 *       if (error) return;
 *       attachMediaStream(document.getElementById(&quot;my-video&quot;), success);
 *     });
 *   }
 *
 *   navigator.mediaDevices.enumerateDevices().then(function(devices) {
 *     var selectedAudioSourceId = &quot;&quot;;
 *     var selectedVideoSourceId = &quot;&quot;;
 *     devices.forEach(function(device) {
 *       console.log(device.kind + &quot;: &quot; + device.label + &quot; source ID = &quot; + device.deviceId);
 *       if (device.kind === &quot;audio&quot;) {
 *         selectedAudioSourceId = device.deviceId;
 *       } else {
 *         selectedVideoSourceId = device.deviceId;
 *       }
 *     });
 *     selectStream(selectedAudioSourceId, selectedVideoSourceId);
 *   }).catch(function (error) {
 *      console.error(&quot;Failed&quot;, error);
 *   });
 * @trigger &lt;ol class=&quot;desc-seq&quot;&gt;
 *   &lt;li&gt;If &lt;code&gt;options.audio&lt;/code&gt; value is &lt;code&gt;false&lt;/code&gt; and &lt;code&gt;options.video&lt;/code&gt;
 *   value is &lt;code&gt;false&lt;/code&gt;: &lt;ol&gt;&lt;li&gt;&lt;b&gt;ABORT&lt;/b&gt; and return error.&lt;/li&gt;&lt;/ol&gt;&lt;/li&gt;
 *   &lt;li&gt;Retrieve camera Stream. &lt;ol&gt;&lt;li&gt;If retrieval was succesful: &lt;ol&gt;
 *   &lt;li&gt;If there is any previous &lt;code&gt;getUserMedia()&lt;/code&gt; Stream: &lt;ol&gt;
 *   &lt;li&gt;Invokes &lt;a href=&quot;#method_stopStream&quot;&gt;&lt;code&gt;stopStream()&lt;/code&gt; method&lt;/a&gt;.&lt;/li&gt;&lt;/ol&gt;&lt;/li&gt;
 *   &lt;li&gt;If there are missing audio or video tracks requested: &lt;ol&gt;
 *   &lt;li&gt;&lt;a href=&quot;#event_mediaAccessFallback&quot;&gt;&lt;code&gt;mediaAccessFallback&lt;/code&gt; event&lt;/a&gt; triggers parameter payload
 *   &lt;code&gt;state&lt;/code&gt; as &lt;code&gt;FALLBACKED&lt;/code&gt;, &lt;code&gt;isScreensharing&lt;/code&gt; value as &lt;code&gt;false&lt;/code&gt; and
 *   &lt;code&gt;isAudioFallback&lt;/code&gt; value as &lt;code&gt;false&lt;/code&gt;.&lt;/li&gt;&lt;/ol&gt;&lt;/li&gt;
 *   &lt;li&gt;Mutes / Unmutes audio and video tracks based on current muted settings in &lt;code&gt;peerInfo.mediaStatus&lt;/code&gt;.
 *   &lt;small&gt;This can be retrieved with &lt;a href=&quot;#method_getPeerInfo&quot;&gt;&lt;code&gt;getPeerInfo()&lt;/code&gt; method&lt;/a&gt;.&lt;/small&gt;&lt;/li&gt;
 *   &lt;li&gt;&lt;a href=&quot;#event_mediaAccessSuccess&quot;&gt;&lt;code&gt;mediaAccessSuccess&lt;/code&gt; event&lt;/a&gt; triggers parameter payload
 *   &lt;code&gt;isScreensharing&lt;/code&gt; value as &lt;code&gt;false&lt;/code&gt; and &lt;code&gt;isAudioFallback&lt;/code&gt;
 *   value as &lt;code&gt;false&lt;/code&gt;.&lt;/li&gt;&lt;/ol&gt;&lt;/li&gt;&lt;li&gt;Else: &lt;ol&gt;
 *   &lt;li&gt;If &lt;code&gt;options.audioFallback&lt;/code&gt; is enabled in the &lt;a href=&quot;#method_init&quot;&gt;&lt;code&gt;init()&lt;/code&gt; method&lt;/a&gt;,
 *   &lt;code&gt;options.audio&lt;/code&gt; value is &lt;code&gt;true&lt;/code&gt; and &lt;code&gt;options.video&lt;/code&gt; value is &lt;code&gt;true&lt;/code&gt;: &lt;ol&gt;
 *   &lt;li&gt;&lt;a href=&quot;#event_mediaAccessFallback&quot;&gt;&lt;code&gt;mediaAccessFallback&lt;/code&gt; event&lt;/a&gt; event triggers
 *   parameter payload &lt;code&gt;state&lt;/code&gt; as &lt;code&gt;FALLBACKING&lt;/code&gt;, &lt;code&gt;isScreensharing&lt;/code&gt;
 *   value as &lt;code&gt;false&lt;/code&gt; and &lt;code&gt;isAudioFallback&lt;/code&gt; value as &lt;code&gt;true&lt;/code&gt;.&lt;/li&gt;
 *   &lt;li&gt;Retrieve camera Stream with audio tracks only. &lt;ol&gt;&lt;li&gt;If retrieval was successful: &lt;ol&gt;
 *   &lt;li&gt;If there is any previous &lt;code&gt;getUserMedia()&lt;/code&gt; Stream: &lt;ol&gt;
 *   &lt;li&gt;Invokes &lt;a href=&quot;#method_stopStream&quot;&gt;&lt;code&gt;stopStream()&lt;/code&gt; method&lt;/a&gt;.&lt;/li&gt;&lt;/ol&gt;&lt;/li&gt;
 *   &lt;li&gt;&lt;a href=&quot;#event_mediaAccessFallback&quot;&gt;&lt;code&gt;mediaAccessFallback&lt;/code&gt; event&lt;/a&gt; event triggers
 *   parameter payload &lt;code&gt;state&lt;/code&gt; as &lt;code&gt;FALLBACKED&lt;/code&gt;, &lt;code&gt;isScreensharing&lt;/code&gt;
 *   value as &lt;code&gt;false&lt;/code&gt; and &lt;code&gt;isAudioFallback&lt;/code&gt; value as &lt;code&gt;true&lt;/code&gt;.&lt;/li&gt;
 *   &lt;li&gt;Mutes / Unmutes audio and video tracks based on current muted settings in &lt;code&gt;peerInfo.mediaStatus&lt;/code&gt;.
 *   &lt;small&gt;This can be retrieved with &lt;a href=&quot;#method_getPeerInfo&quot;&gt;&lt;code&gt;getPeerInfo()&lt;/code&gt; method&lt;/a&gt;.&lt;/small&gt;&lt;/li&gt;
 *   &lt;li&gt;&lt;a href=&quot;#event_mediaAccessSuccess&quot;&gt;&lt;code&gt;mediaAccessSuccess&lt;/code&gt; event&lt;/a&gt; triggers
 *   parameter payload &lt;code&gt;isScreensharing&lt;/code&gt; value as &lt;code&gt;false&lt;/code&gt; and
 *   &lt;code&gt;isAudioFallback&lt;/code&gt; value as &lt;code&gt;true&lt;/code&gt;.&lt;/li&gt;&lt;/ol&gt;&lt;/li&gt;&lt;li&gt;Else: &lt;ol&gt;
 *   &lt;li&gt;&lt;a href=&quot;#event_mediaAccessError&quot;&gt;&lt;code&gt;mediaAccessError&lt;/code&gt; event&lt;/a&gt; triggers
 *   parameter payload &lt;code&gt;isScreensharing&lt;/code&gt; value as &lt;code&gt;false&lt;/code&gt; and
 *   &lt;code&gt;isAudioFallbackError&lt;/code&gt; value as &lt;code&gt;true&lt;/code&gt;.&lt;/li&gt;
 *   &lt;li&gt;&lt;a href=&quot;#event_mediaAccessFallback&quot;&gt;&lt;code&gt;mediaAccessFallback&lt;/code&gt; event&lt;/a&gt; event triggers
 *   parameter payload &lt;code&gt;state&lt;/code&gt; as &lt;code&gt;ERROR&lt;/code&gt;, &lt;code&gt;isScreensharing&lt;/code&gt; value as
 *   &lt;code&gt;false&lt;/code&gt; and &lt;code&gt;isAudioFallback&lt;/code&gt; value as &lt;code&gt;true&lt;/code&gt;.&lt;/li&gt;
 *   &lt;li&gt;&lt;b&gt;ABORT&lt;/b&gt; and return error.&lt;/li&gt;&lt;/ol&gt;&lt;/li&gt;&lt;/ol&gt;&lt;/li&gt;&lt;/ol&gt;&lt;/li&gt;&lt;li&gt;Else: &lt;ol&gt;
 *   &lt;li&gt;&lt;a href=&quot;#event_mediaAccessError&quot;&gt;&lt;code&gt;mediaAccessError&lt;/code&gt; event&lt;/a&gt; triggers parameter payload
 *   &lt;code&gt;isScreensharing&lt;/code&gt; value as &lt;code&gt;false&lt;/code&gt; and &lt;code&gt;isAudioFallbackError&lt;/code&gt; value as
 *   &lt;code&gt;false&lt;/code&gt;.&lt;/li&gt;&lt;li&gt;&lt;b&gt;ABORT&lt;/b&gt; and return error.&lt;/li&gt;&lt;/ol&gt;&lt;/li&gt;&lt;/ol&gt;&lt;/li&gt;&lt;/ol&gt;&lt;/li&gt;&lt;/ol&gt;&lt;/li&gt;&lt;/ol&gt;
 * @for Skylink
 * @since 0.5.6
 */
Skylink.prototype.getUserMedia = function(options,callback) {
  var self = this;

  if (typeof options === &#x27;function&#x27;){
    callback = options;
    options = {
      audio: true,
      video: true
    };

  } else if (typeof options !== &#x27;object&#x27; || options === null) {
    if (typeof options === &#x27;undefined&#x27;) {
      options = {
        audio: true,
        video: true
      };

    } else {
      var invalidOptionsError = &#x27;Please provide a valid options&#x27;;
      log.error(invalidOptionsError, options);
      if (typeof callback === &#x27;function&#x27;) {
        callback(new Error(invalidOptionsError), null);
      }
      return;
    }

  } else if (!options.audio &amp;&amp; !options.video) {
    var noConstraintOptionsSelectedError = &#x27;Please select audio or video&#x27;;
    log.error(noConstraintOptionsSelectedError, options);
    if (typeof callback === &#x27;function&#x27;) {
      callback(new Error(noConstraintOptionsSelectedError), null);
    }
    return;
  }

  /*if (window.location.protocol !== &#x27;https:&#x27; &amp;&amp; window.webrtcDetectedBrowser === &#x27;chrome&#x27; &amp;&amp;
    window.webrtcDetectedVersion &gt; 46) {
    errorMsg = &#x27;getUserMedia() has to be called in https:// application&#x27;;
    log.error(errorMsg, options);
    if (typeof callback === &#x27;function&#x27;) {
      callback(new Error(errorMsg), null);
    }
    return;
  }*/

  if (typeof callback === &#x27;function&#x27;) {
    var mediaAccessSuccessFn = function (stream) {
      self.off(&#x27;mediaAccessError&#x27;, mediaAccessErrorFn);
      callback(null, stream);
    };
    var mediaAccessErrorFn = function (error) {
      self.off(&#x27;mediaAccessSuccess&#x27;, mediaAccessSuccessFn);
      callback(error, null);
    };

    self.once(&#x27;mediaAccessSuccess&#x27;, mediaAccessSuccessFn, function (stream, isScreensharing) {
      return !isScreensharing;
    });

    self.once(&#x27;mediaAccessError&#x27;, mediaAccessErrorFn, function (error, isScreensharing) {
      return !isScreensharing;
    });
  }

  // Parse stream settings
  var settings = self._parseStreamSettings(options);

  navigator.getUserMedia(settings.getUserMediaSettings, function (stream) {
    if (settings.mutedSettings.shouldAudioMuted) {
      self._streamsMutedSettings.audioMuted = true;
    }

    if (settings.mutedSettings.shouldVideoMuted) {
      self._streamsMutedSettings.videoMuted = true;
    }

    self._onStreamAccessSuccess(stream, settings, false, false);

  }, function (error) {
    self._onStreamAccessError(error, settings, false, false);
  });
};

/**
 * &lt;blockquote class=&quot;info&quot;&gt;
 *   Note that if &lt;a href=&quot;#method_shareScreen&quot;&gt;&lt;code&gt;shareScreen()&lt;/code&gt; Stream&lt;/a&gt; is available despite having
 *   &lt;a href=&quot;#method_getUserMedia&quot;&gt;&lt;code&gt;getUserMedia()&lt;/code&gt; Stream&lt;/a&gt; available, the
 *   &lt;a href=&quot;#method_shareScreen&quot;&gt;&lt;code&gt;shareScreen()&lt;/code&gt; Stream&lt;/a&gt; is sent instead of the
 *   &lt;a href=&quot;#method_getUserMedia&quot;&gt;&lt;code&gt;getUserMedia()&lt;/code&gt; Stream&lt;/a&gt; to Peers.
 * &lt;/blockquote&gt;
 * Function that sends a new &lt;a href=&quot;#method_getUserMedia&quot;&gt;&lt;code&gt;getUserMedia()&lt;/code&gt; Stream&lt;/a&gt;
 * to all connected Peers in the Room.
 * @method sendStream
 * @param {JSON|MediaStream} options The &lt;a href=&quot;#method_getUserMedia&quot;&gt;&lt;code&gt;getUserMedia()&lt;/code&gt;
 *   method&lt;/a&gt; &lt;code&gt;options&lt;/code&gt; parameter settings.
 * - When provided as a &lt;code&gt;MediaStream&lt;/code&gt; object, this configures the &lt;code&gt;options.audio&lt;/code&gt; and
 *   &lt;code&gt;options.video&lt;/code&gt; based on the tracks available in the &lt;code&gt;MediaStream&lt;/code&gt; object,
 *   and configures the &lt;code&gt;options.audio.mute&lt;/code&gt; and &lt;code&gt;options.video.mute&lt;/code&gt; based on the tracks
 *   &lt;code&gt;.enabled&lt;/code&gt; flags in the tracks provided in the &lt;code&gt;MediaStream&lt;/code&gt; object without
 *   invoking &lt;a href=&quot;#method_getUserMedia&quot;&gt;&lt;code&gt;getUserMedia()&lt;/code&gt; method&lt;/a&gt;.
 *   &lt;small&gt;Object signature matches the &lt;code&gt;options&lt;/code&gt; parameter in the
 *   &lt;a href=&quot;#method_getUserMedia&quot;&gt;&lt;code&gt;getUserMedia()&lt;/code&gt; method&lt;/a&gt;.&lt;/small&gt;
 * @param {Function} [callback] The callback function fired when request has completed.
 *   &lt;small&gt;Function parameters signature is &lt;code&gt;function (error, success)&lt;/code&gt;&lt;/small&gt;
 *   &lt;small&gt;Function request completion is determined by the &lt;a href=&quot;#event_mediaAccessSuccess&quot;&gt;
 *   &lt;code&gt;mediaAccessSuccess&lt;/code&gt; event&lt;/a&gt; triggering &lt;code&gt;isScreensharing&lt;/code&gt; parameter payload value
 *   as &lt;code&gt;false&lt;/code&gt; for request success when User is in Room without Peers,
 *   or by the &lt;a href=&quot;#event_peerRestart&quot;&gt;&lt;code&gt;peerRestart&lt;/code&gt; event&lt;/a&gt; triggering
 *   &lt;code&gt;isSelfInitiateRestart&lt;/code&gt; parameter payload value as &lt;code&gt;true&lt;/code&gt; for all connected Peers
 *   for request success when User is in Room with Peers.&lt;/small&gt;
 * @param {Error|String} callback.error The error result in request.
 *   &lt;small&gt;Defined as &lt;code&gt;null&lt;/code&gt; when there are no errors in request&lt;/small&gt;
 *   &lt;small&gt;Object signature is the &lt;a href=&quot;#method_getUserMedia&quot;&gt;&lt;code&gt;getUserMedia()&lt;/code&gt; method&lt;/a&gt; error or
 *   when invalid &lt;code&gt;options&lt;/code&gt; is provided.&lt;/small&gt;
 * @param {MediaStream} callback.success The success result in request.
 *   &lt;small&gt;Defined as &lt;code&gt;null&lt;/code&gt; when there are errors in request&lt;/small&gt;
 *   &lt;small&gt;Object signature is the &lt;a href=&quot;#method_getUserMedia&quot;&gt;&lt;code&gt;getUserMedia()&lt;/code&gt; method&lt;/a&gt;
 *   Stream object.&lt;/small&gt;
 * @example
 *   // Example 1: Send MediaStream object
 *   function retrieveStreamBySourceForFirefox (sourceId) {
 *     navigator.mediaDevices.getUserMedia({
 *       audio: true,
 *       video: {
 *         sourceId: { exact: sourceId }
 *       }
 *     }).then(function (stream) {
 *       skylinkDemo.sendStream(stream, function (error, success) {
 *         if (err) return;
 *         if (stream === success) {
 *           console.info(&quot;Same MediaStream has been sent&quot;);
 *         }
 *         console.log(&quot;Stream is now being sent to Peers&quot;);
 *         attachMediaStream(document.getElementById(&quot;my-video&quot;), success);
 *       });
 *     });
 *   }
 *
 *   // Example 2: Send video later
 *   var inRoom = false;
 *
 *   function sendVideo () {
 *     if (!inRoom) return;
 *     skylinkDemo.sendStream({
 *       audio: true,
 *       video: true
 *     }, function (error, success) {
 *       if (error) return;
 *       console.log(&quot;getUserMedia() Stream with video is now being sent to Peers&quot;);
 *       attachMediaStream(document.getElementById(&quot;my-video&quot;), success);
 *     });
 *   }
 *
 *   skylinkDemo.joinRoom({
 *     audio: true
 *   }, function (jRError, jRSuccess) {
 *     if (jRError) return;
 *     inRoom = true;
 *   });
 * @trigger &lt;ol class=&quot;desc-seq&quot;&gt;
 *   &lt;li&gt;If User is not in Room: &lt;ol&gt;&lt;li&gt;&lt;b&gt;ABORT&lt;/b&gt; and return error.&lt;/li&gt;&lt;/ol&gt;&lt;/li&gt;
 *   &lt;li&gt;Checks &lt;code&gt;options&lt;/code&gt; provided. &lt;ol&gt;&lt;li&gt;If provided parameter &lt;code&gt;options&lt;/code&gt; is not valid: &lt;ol&gt;
 *   &lt;li&gt;&lt;b&gt;ABORT&lt;/b&gt; and return error.&lt;/li&gt;&lt;/ol&gt;&lt;/li&gt;
 *   &lt;li&gt;Else if provided parameter &lt;code&gt;options&lt;/code&gt; is a Stream object: &lt;ol&gt;
 *   &lt;li&gt;Checks if there is any audio or video tracks. &lt;ol&gt;&lt;li&gt;If there is no tracks: &lt;ol&gt;
 *   &lt;li&gt;&lt;b&gt;ABORT&lt;/b&gt; and return error.&lt;/li&gt;&lt;/ol&gt;&lt;/li&gt;&lt;li&gt;Else: &lt;ol&gt;
 *   &lt;li&gt;Set &lt;code&gt;options.audio&lt;/code&gt; value as &lt;code&gt;true&lt;/code&gt; if Stream has audio tracks.&lt;/li&gt;
 *   &lt;li&gt;Set &lt;code&gt;options.video&lt;/code&gt; value as &lt;code&gt;false&lt;/code&gt; if Stream has video tracks.&lt;/li&gt;
 *   &lt;li&gt;Mutes / Unmutes audio and video tracks based on current muted settings in
 *   &lt;code&gt;peerInfo.mediaStatus&lt;/code&gt;. &lt;small&gt;This can be retrieved with
 *   &lt;a href=&quot;#method_getPeerInfo&quot;&gt;&lt;code&gt;getPeerInfo()&lt;/code&gt; method&lt;/a&gt;.&lt;/small&gt;&lt;/li&gt;
 *   &lt;li&gt;If there is any previous &lt;a href=&quot;#method_getUserMedia&quot;&gt;&lt;code&gt;getUserMedia()&lt;/code&gt; Stream&lt;/a&gt;:
 *   &lt;ol&gt;&lt;li&gt;Invokes &lt;a href=&quot;#method_stopStream&quot;&gt;&lt;code&gt;stopStream()&lt;/code&gt; method&lt;/a&gt; to stop previous Stream.&lt;/li&gt;&lt;/ol&gt;&lt;/li&gt;
 *   &lt;li&gt;&lt;a href=&quot;#event_mediaAccessSuccess&quot;&gt;&lt;code&gt;mediaAccessSuccess&lt;/code&gt; event&lt;/a&gt; triggers
 *   parameter payload &lt;code&gt;isScreensharing&lt;/code&gt; value as &lt;code&gt;false&lt;/code&gt; and &lt;code&gt;isAudioFallback&lt;/code&gt;
 *   value as &lt;code&gt;false&lt;/code&gt;.&lt;/li&gt;&lt;/ol&gt;&lt;/li&gt;&lt;/ol&gt;&lt;/li&gt;&lt;/ol&gt;&lt;/li&gt;&lt;li&gt;Else: &lt;ol&gt;
 *   &lt;li&gt;Invoke &lt;a href=&quot;#method_getUserMedia&quot;&gt;&lt;code&gt;getUserMedia()&lt;/code&gt; method&lt;/a&gt; with
 *   &lt;code&gt;options&lt;/code&gt; provided in &lt;code&gt;sendStream()&lt;/code&gt;. &lt;ol&gt;&lt;li&gt;If request has errors: &lt;ol&gt;
 *   &lt;li&gt;&lt;b&gt;ABORT&lt;/b&gt; and return error.&lt;/li&gt;&lt;/ol&gt;&lt;/li&gt;&lt;/ol&gt;&lt;/li&gt;&lt;/ol&gt;&lt;/li&gt;&lt;/ol&gt;&lt;/li&gt;
 *   &lt;li&gt;If there is currently no &lt;a href=&quot;#method_shareScreen&quot;&gt;&lt;code&gt;shareScreen()&lt;/code&gt; Stream&lt;/a&gt;: &lt;ol&gt;
 *   &lt;li&gt;&lt;a href=&quot;#event_incomingStream&quot;&gt;&lt;code&gt;incomingStream&lt;/code&gt; event&lt;/a&gt; triggers parameter payload
 *   &lt;code&gt;isSelf&lt;/code&gt; value as &lt;code&gt;true&lt;/code&gt; and &lt;code&gt;stream&lt;/code&gt; as
 *   &lt;a href=&quot;#method_getUserMedia&quot;&gt;&lt;code&gt;getUserMedia()&lt;/code&gt; Stream&lt;/a&gt;.&lt;/li&gt;
 *   &lt;li&gt;&lt;a href=&quot;#event_peerUpdated&quot;&gt;&lt;code&gt;peerUpdated&lt;/code&gt; event&lt;/a&gt; triggers parameter payload
 *   &lt;code&gt;isSelf&lt;/code&gt; value as &lt;code&gt;true&lt;/code&gt;.&lt;/li&gt;
 *   &lt;li&gt;Checks if MCU is enabled for App Key provided in &lt;a href=&quot;#method_init&quot;&gt;&lt;code&gt;init()&lt;/code&gt; method&lt;/a&gt;. &lt;ol&gt;
 *   &lt;li&gt;If MCU is enabled: &lt;ol&gt;&lt;li&gt;Invoke &lt;a href=&quot;#method_refreshConnection&quot;&gt;&lt;code&gt;refreshConnection()&lt;/code&gt;
 *   method&lt;/a&gt;. &lt;ol&gt;&lt;li&gt;If request has errors: &lt;ol&gt;&lt;li&gt;&lt;b&gt;ABORT&lt;/b&gt; and return error.&lt;/li&gt;&lt;/ol&gt;&lt;/li&gt;&lt;/ol&gt;&lt;/li&gt;&lt;/ol&gt;&lt;/li&gt;
 *   &lt;li&gt;Else: &lt;ol&gt;&lt;li&gt;If there are connected Peers in the Room: &lt;ol&gt;
 *   &lt;li&gt;Invoke &lt;a href=&quot;#method_refreshConnection&quot;&gt;&lt;code&gt;refreshConnection()&lt;/code&gt; method&lt;/a&gt;. &lt;ol&gt;
 *   &lt;li&gt;If request has errors: &lt;ol&gt;&lt;li&gt;&lt;b&gt;ABORT&lt;/b&gt; and return error.
 *   &lt;/li&gt;&lt;/ol&gt;&lt;/li&gt;&lt;/ol&gt;&lt;/li&gt;&lt;/ol&gt;&lt;/li&gt;&lt;/ol&gt;&lt;/li&gt;&lt;/ol&gt;&lt;/li&gt;&lt;/ol&gt;&lt;/li&gt;&lt;/ol&gt;
 * @for Skylink
 * @since 0.5.6
 */

Skylink.prototype.sendStream = function(options, callback) {
  var self = this;

  var restartFn = function (stream) {
    if (self._inRoom) {
      if (!self._streams.screenshare) {
        self._trigger(&#x27;incomingStream&#x27;, self._user.sid, stream, true, self.getPeerInfo());
        self._trigger(&#x27;peerUpdated&#x27;, self._user.sid, self.getPeerInfo(), true);
      }

      if (Object.keys(self._peerConnections).length &gt; 0 || self._hasMCU) {
        self._refreshPeerConnection(Object.keys(self._peerConnections), false, function (err, success) {
          if (err) {
            log.error(&#x27;Failed refreshing connections for sendStream() -&gt;&#x27;, err);
            if (typeof callback === &#x27;function&#x27;) {
              callback(new Error(&#x27;Failed refreshing connections.&#x27;), null);
            }
            return;
          }
          if (typeof callback === &#x27;function&#x27;) {
            callback(null, stream);
          }
        });
      } else if (typeof callback === &#x27;function&#x27;) {
        callback(null, stream);
      }
    } else {
      var notInRoomAgainError = &#x27;Unable to send stream as user is not in the Room.&#x27;;
      log.error(notInRoomAgainError, stream);
      if (typeof callback === &#x27;function&#x27;) {
        callback(new Error(notInRoomAgainError), null);
      }
    }
  };

  if (typeof options !== &#x27;object&#x27; || options === null) {
    var invalidOptionsError = &#x27;Provided stream settings is invalid&#x27;;
    log.error(invalidOptionsError, options);
    if (typeof callback === &#x27;function&#x27;){
      callback(new Error(invalidOptionsError),null);
    }
    return;
  }

  if (!self._inRoom) {
    var notInRoomError = &#x27;Unable to send stream as user is not in the Room.&#x27;;
    log.error(notInRoomError, options);
    if (typeof callback === &#x27;function&#x27;){
      callback(new Error(notInRoomError),null);
    }
    return;
  }

  if (typeof options.getAudioTracks === &#x27;function&#x27; || typeof options.getVideoTracks === &#x27;function&#x27;) {
    var checkActiveTracksFn = function (tracks) {
      for (var t = 0; t &lt; tracks.length; t++) {
        if (!(tracks[t].ended || (typeof tracks[t].readyState === &#x27;string&#x27; ?
          tracks[t].readyState !== &#x27;live&#x27; : false))) {
          return true;
        }
      }
      return false;
    };

    if (!checkActiveTracksFn( options.getAudioTracks() ) &amp;&amp; !checkActiveTracksFn( options.getVideoTracks() )) {
      var invalidStreamError = &#x27;Provided stream object does not have audio or video tracks.&#x27;;
      log.error(invalidStreamError, options);
      if (typeof callback === &#x27;function&#x27;){
        callback(new Error(invalidStreamError),null);
      }
      return;
    }

    self._onStreamAccessSuccess(options, {
      settings: {
        audio: true,
        video: true
      },
      getUserMediaSettings: {
        audio: true,
        video: true
      }
    }, false, false);

    restartFn(options);

  } else {
    self.getUserMedia(options, function (err, stream) {
      if (err) {
        if (typeof callback === &#x27;function&#x27;) {
          callback(err, null);
        }
        return;
      }
      restartFn(stream);
    });
  }
};

/**
 * &lt;blockquote class=&quot;info&quot;&gt;
 *   Note that broadcasted events from &lt;a href=&quot;#method_muteStream&quot;&gt;&lt;code&gt;muteStream()&lt;/code&gt; method&lt;/a&gt;,
 *   &lt;a href=&quot;#method_stopStream&quot;&gt;&lt;code&gt;stopStream()&lt;/code&gt; method&lt;/a&gt;,
 *   &lt;a href=&quot;#method_stopScreen&quot;&gt;&lt;code&gt;stopScreen()&lt;/code&gt; method&lt;/a&gt;,
 *   &lt;a href=&quot;#method_sendMessage&quot;&gt;&lt;code&gt;sendMessage()&lt;/code&gt; method&lt;/a&gt;,
 *   &lt;a href=&quot;#method_unlockRoom&quot;&gt;&lt;code&gt;unlockRoom()&lt;/code&gt; method&lt;/a&gt; and
 *   &lt;a href=&quot;#method_lockRoom&quot;&gt;&lt;code&gt;lockRoom()&lt;/code&gt; method&lt;/a&gt; may be queued when
 *   sent within less than an interval.
 * &lt;/blockquote&gt;
 * Function that stops &lt;a href=&quot;#method_getUserMedia&quot;&gt;&lt;code&gt;getUserMedia()&lt;/code&gt; Stream&lt;/a&gt;.
 * @method stopStream
 * @example
 *   function stopStream () {
 *     skylinkDemo.stopStream();
 *   }
 *
 *   skylinkDemo.getUserMedia();
 * @trigger &lt;ol class=&quot;desc-seq&quot;&gt;
 *   &lt;li&gt;Checks if there is &lt;a href=&quot;#method_getUserMedia&quot;&gt;&lt;code&gt;getUserMedia()&lt;/code&gt; Stream&lt;/a&gt;. &lt;ol&gt;
 *   &lt;li&gt;If there is &lt;a href=&quot;#method_getUserMedia&quot;&gt;&lt;code&gt;getUserMedia()&lt;/code&gt; Stream&lt;/a&gt;: &lt;ol&gt;
 *   &lt;li&gt;Stop &lt;a href=&quot;#method_getUserMedia&quot;&gt;&lt;code&gt;getUserMedia()&lt;/code&gt; Stream&lt;/a&gt; Stream. &lt;ol&gt;
 *   &lt;li&gt;&lt;a href=&quot;#event_mediaAccessStopped&quot;&gt;&lt;code&gt;mediaAccessStopped&lt;/code&gt; event&lt;/a&gt; triggers
 *   parameter payload &lt;code&gt;isScreensharing&lt;/code&gt; value as &lt;code&gt;false&lt;/code&gt;.&lt;/li&gt;&lt;li&gt;If User is in Room: &lt;ol&gt;
 *   &lt;li&gt;&lt;a href=&quot;#event_streamEnded&quot;&gt;&lt;code&gt;streamEnded&lt;/code&gt; event&lt;/a&gt; triggers parameter
 *   payload &lt;code&gt;isSelf&lt;/code&gt; value as &lt;code&gt;true&lt;/code&gt; and &lt;code&gt;isScreensharing&lt;/code&gt; value as&lt;code&gt;false&lt;/code&gt;
 *   .&lt;/li&gt;&lt;li&gt;&lt;a href=&quot;#event_peerUpdated&quot;&gt;&lt;code&gt;peerUpdated&lt;/code&gt; event&lt;/a&gt; triggers parameter payload
 *   &lt;code&gt;isSelf&lt;/code&gt; value as &lt;code&gt;true&lt;/code&gt;.&lt;/li&gt;&lt;/ol&gt;&lt;/li&gt;&lt;/ol&gt;&lt;/li&gt;&lt;/ol&gt;&lt;/li&gt;&lt;/ol&gt;&lt;/li&gt;&lt;/ol&gt;
 * @for Skylink
 * @since 0.5.6
 */
Skylink.prototype.stopStream = function () {
  if (this._streams.userMedia) {
    this._stopStreams({
      userMedia: true
    });
  }
};

/**
 * &lt;blockquote class=&quot;info&quot;&gt;
 *   Note that broadcasted events from &lt;a href=&quot;#method_muteStream&quot;&gt;&lt;code&gt;muteStream()&lt;/code&gt; method&lt;/a&gt;,
 *   &lt;a href=&quot;#method_stopStream&quot;&gt;&lt;code&gt;stopStream()&lt;/code&gt; method&lt;/a&gt;,
 *   &lt;a href=&quot;#method_stopScreen&quot;&gt;&lt;code&gt;stopScreen()&lt;/code&gt; method&lt;/a&gt;,
 *   &lt;a href=&quot;#method_sendMessage&quot;&gt;&lt;code&gt;sendMessage()&lt;/code&gt; method&lt;/a&gt;,
 *   &lt;a href=&quot;#method_unlockRoom&quot;&gt;&lt;code&gt;unlockRoom()&lt;/code&gt; method&lt;/a&gt; and
 *   &lt;a href=&quot;#method_lockRoom&quot;&gt;&lt;code&gt;lockRoom()&lt;/code&gt; method&lt;/a&gt; may be queued when
 *   sent within less than an interval.
 * &lt;/blockquote&gt;
 * Function that mutes both &lt;a href=&quot;#method_getUserMedia&quot;&gt;&lt;code&gt;getUserMedia()&lt;/code&gt; Stream&lt;/a&gt; and
 * &lt;a href=&quot;#method_shareScreen&quot;&gt;&lt;code&gt;shareScreen()&lt;/code&gt; Stream&lt;/a&gt; audio or video tracks.
 * @method muteStream
 * @param {JSON} options The Streams muting options.
 * @param {Boolean} [options.audioMuted=true] The flag if all Streams audio
 *   tracks should be muted or not.
 * @param {Boolean} [options.videoMuted=true] The flag if all Streams video
 *   tracks should be muted or not.
 * @example
 *   // Example 1: Mute both audio and video tracks in all Streams
 *   skylinkDemo.muteStream({
 *     audioMuted: true,
 *     videoMuted: true
 *   });
 *
 *   // Example 2: Mute only audio tracks in all Streams
 *   skylinkDemo.muteStream({
 *     audioMuted: true,
 *     videoMuted: false
 *   });
 *
 *   // Example 3: Mute only video tracks in all Streams
 *   skylinkDemo.muteStream({
 *     audioMuted: false,
 *     videoMuted: true
 *   });
 * @trigger &lt;ol class=&quot;desc-seq&quot;&gt;
 *   &lt;li&gt;If provided parameter &lt;code&gt;options&lt;/code&gt; is invalid: &lt;ol&gt;&lt;li&gt;&lt;b&gt;ABORT&lt;/b&gt; and return error.&lt;/li&gt;&lt;/ol&gt;&lt;/li&gt;
 *   &lt;li&gt;Checks if there is any available Streams: &lt;ol&gt;&lt;li&gt;If there is no available Streams: &lt;ol&gt;
 *   &lt;li&gt;&lt;b&gt;ABORT&lt;/b&gt; and return error.&lt;/li&gt;&lt;/ol&gt;&lt;/li&gt;&lt;li&gt;If User is in Room: &lt;ol&gt;
 *   &lt;li&gt;Checks if there is audio tracks to mute / unmute: &lt;ol&gt;&lt;li&gt;If there is audio tracks to mute / unmute: &lt;ol&gt;
 *   &lt;li&gt;If &lt;code&gt;options.audioMuted&lt;/code&gt; value is not the same as the current
 *   &lt;code&gt;peerInfo.mediaStatus.audioMuted&lt;/code&gt;: &lt;small&gt;This can be retrieved with
 *   &lt;a href=&quot;#method_getPeerInfo&quot;&gt;&lt;code&gt;getPeerInfo()&lt;/code&gt; method&lt;/a&gt;.&lt;/small&gt; &lt;ol&gt;
 *   &lt;li&gt;&lt;em&gt;For Peer only&lt;/em&gt; &lt;a href=&quot;#event_peerUpdated&quot;&gt;&lt;code&gt;peerUpdated&lt;/code&gt; event&lt;/a&gt;
 *   triggers with parameter payload &lt;code&gt;isSelf&lt;/code&gt; value as &lt;code&gt;false&lt;/code&gt;.&lt;/li&gt;
 *   &lt;li&gt;&lt;em&gt;For Peer only&lt;/em&gt; &lt;a href=&quot;#event_streamMuted&quot;&gt;&lt;code&gt;streamMuted&lt;/code&gt; event&lt;/a&gt;
 *   triggers with parameter payload &lt;code&gt;isSelf&lt;/code&gt; value as &lt;code&gt;false&lt;/code&gt;.&lt;/li&gt;&lt;/ol&gt;&lt;/li&gt;&lt;/ol&gt;&lt;/li&gt;&lt;/ol&gt;&lt;/li&gt;
 *   &lt;li&gt;Checks if there is video tracks to mute / unmute: &lt;ol&gt;&lt;li&gt;If there is video tracks to mute / unmute: &lt;ol&gt;
 *   &lt;li&gt;If &lt;code&gt;options.videoMuted&lt;/code&gt; value is not the same as the current
 *   &lt;code&gt;peerInfo.mediaStatus.videoMuted&lt;/code&gt;: &lt;small&gt;This can be retrieved with
 *   &lt;a href=&quot;#method_getPeerInfo&quot;&gt;&lt;code&gt;getPeerInfo()&lt;/code&gt; method&lt;/a&gt;.&lt;/small&gt; &lt;ol&gt;
 *   &lt;li&gt;&lt;em&gt;For Peer only&lt;/em&gt; &lt;a href=&quot;#event_peerUpdated&quot;&gt;&lt;code&gt;peerUpdated&lt;/code&gt; event&lt;/a&gt;
 *   triggers with parameter payload &lt;code&gt;isSelf&lt;/code&gt; value as &lt;code&gt;false&lt;/code&gt;.&lt;/li&gt;
 *   &lt;li&gt;&lt;em&gt;For Peer only&lt;/em&gt; &lt;a href=&quot;#event_streamMuted&quot;&gt;&lt;code&gt;streamMuted&lt;/code&gt; event&lt;/a&gt; triggers with
 *   parameter payload &lt;code&gt;isSelf&lt;/code&gt; value as &lt;code&gt;false&lt;/code&gt;.&lt;/li&gt;&lt;/ol&gt;&lt;/li&gt;&lt;/ol&gt;&lt;/li&gt;&lt;/ol&gt;&lt;/li&gt;&lt;/ol&gt;&lt;/li&gt;
 *   &lt;li&gt;If &lt;code&gt;options.audioMuted&lt;/code&gt; value is not the same as the current
 *   &lt;code&gt;peerInfo.mediaStatus.audioMuted&lt;/code&gt; or &lt;code&gt;options.videoMuted&lt;/code&gt; value is not
 *   the same as the current &lt;code&gt;peerInfo.mediaStatus.videoMuted&lt;/code&gt;: &lt;ol&gt;
 *   &lt;li&gt;&lt;a href=&quot;#event_localMediaMuted&quot;&gt;&lt;code&gt;localMediaMuted&lt;/code&gt; event&lt;/a&gt; triggers.&lt;/li&gt;
 *   &lt;li&gt;If User is in Room: &lt;ol&gt;&lt;li&gt;&lt;a href=&quot;#event_streamMuted&quot;&gt;&lt;code&gt;streamMuted&lt;/code&gt; event&lt;/a&gt;
 *   triggers with parameter payload &lt;code&gt;isSelf&lt;/code&gt; value as &lt;code&gt;true&lt;/code&gt;.&lt;/li&gt;
 *   &lt;li&gt;&lt;a href=&quot;#event_peerUpdated&quot;&gt;&lt;code&gt;peerUpdated&lt;/code&gt; event&lt;/a&gt; triggers with
 *   parameter payload &lt;code&gt;isSelf&lt;/code&gt; value as &lt;code&gt;true&lt;/code&gt;.&lt;/li&gt;&lt;/ol&gt;&lt;/li&gt;&lt;/ol&gt;&lt;/li&gt;&lt;/ol&gt;&lt;/li&gt;&lt;/ol&gt;
 * @for Skylink
 * @since 0.5.7
 */
Skylink.prototype.muteStream = function(options) {
  var self = this;

  if (typeof options !== &#x27;object&#x27;) {
    log.error(&#x27;Provided settings is not an object&#x27;);
    return;
  }

  if (!(self._streams.userMedia &amp;&amp; self._streams.userMedia.stream) &amp;&amp;
    !(self._streams.screenshare &amp;&amp; self._streams.screenshare.stream)) {
    log.warn(&#x27;No streams are available to mute / unmute!&#x27;);
    return;
  }

  var audioMuted = typeof options.audioMuted === &#x27;boolean&#x27; ? options.audioMuted : true;
  var videoMuted = typeof options.videoMuted === &#x27;boolean&#x27; ? options.videoMuted : true;
  var hasToggledAudio = false;
  var hasToggledVideo = false;

  if (self._streamsMutedSettings.audioMuted !== audioMuted) {
    self._streamsMutedSettings.audioMuted = audioMuted;
    hasToggledAudio = true;
  }

  if (self._streamsMutedSettings.videoMuted !== videoMuted) {
    self._streamsMutedSettings.videoMuted = videoMuted;
    hasToggledVideo = true;
  }

  if (hasToggledVideo || hasToggledAudio) {
    var streamTracksAvailability = self._muteStreams();

    if (hasToggledVideo &amp;&amp; self._inRoom) {
      self._sendChannelMessage({
        type: self._SIG_MESSAGE_TYPE.MUTE_VIDEO,
        mid: self._user.sid,
        rid: self._room.id,
        muted: self._streamsMutedSettings.videoMuted,
        stamp: (new Date()).getTime()
      });
    }

    if (hasToggledAudio &amp;&amp; self._inRoom) {
      setTimeout(function () {
        self._sendChannelMessage({
          type: self._SIG_MESSAGE_TYPE.MUTE_AUDIO,
          mid: self._user.sid,
          rid: self._room.id,
          muted: self._streamsMutedSettings.audioMuted,
          stamp: (new Date()).getTime()
        });
      }, hasToggledVideo ? 1050 : 0);
    }

    if ((streamTracksAvailability.hasVideo &amp;&amp; hasToggledVideo) ||
      (streamTracksAvailability.hasAudio &amp;&amp; hasToggledAudio)) {

      self._trigger(&#x27;localMediaMuted&#x27;, {
        audioMuted: streamTracksAvailability.hasAudio ? self._streamsMutedSettings.audioMuted : true,
        videoMuted: streamTracksAvailability.hasVideo ? self._streamsMutedSettings.videoMuted : true
      });

      if (self._inRoom) {
        self._trigger(&#x27;streamMuted&#x27;, self._user.sid, self.getPeerInfo(), true,
          self._streams.screenshare &amp;&amp; self._streams.screenshare.stream);
        self._trigger(&#x27;peerUpdated&#x27;, self._user.sid, self.getPeerInfo(), true);
      }
    }
  }
};

/**
 * &lt;blockquote class=&quot;info&quot;&gt;&lt;b&gt;Deprecation Warning!&lt;/b&gt;
 *   This method has been deprecated. Use &lt;a href=&quot;#method_muteStream&quot;&gt;&lt;code&gt;muteStream()&lt;/code&gt; method&lt;/a&gt; instead.
 * &lt;/blockquote&gt;
 * Function that unmutes both &lt;a href=&quot;#method_getUserMedia&quot;&gt;&lt;code&gt;getUserMedia()&lt;/code&gt; Stream&lt;/a&gt; and
 * &lt;a href=&quot;#method_shareScreen&quot;&gt;&lt;code&gt;shareScreen()&lt;/code&gt; Stream&lt;/a&gt; audio tracks.
 * @method enableAudio
 * @deprecated true
 * @example
 *   function unmuteAudio () {
 *     skylinkDemo.enableAudio();
 *   }
 * @trigger &lt;ol class=&quot;desc-seq&quot;&gt;
 *   &lt;li&gt;Invokes &lt;a href=&quot;#method_muteStream&quot;&gt;&lt;code&gt;muteStream()&lt;/code&gt; method&lt;/a&gt; with
 *   &lt;code&gt;options.audioMuted&lt;/code&gt; value as &lt;code&gt;false&lt;/code&gt; and
 *   &lt;code&gt;options.videoMuted&lt;/code&gt; value with current &lt;code&gt;peerInfo.mediaStatus.videoMuted&lt;/code&gt; value.
 *   &lt;small&gt;See &lt;a href=&quot;#method_getPeerInfo&quot;&gt;&lt;code&gt;getPeerInfo()&lt;/code&gt; method&lt;/a&gt; for more information.&lt;/small&gt;&lt;/li&gt;&lt;/ol&gt;
 * @for Skylink
 * @since 0.5.5
 */
Skylink.prototype.enableAudio = function() {
  this.muteStream({
    audioMuted: false,
    videoMuted: this._streamsMutedSettings.videoMuted
  });
};

/**
 * &lt;blockquote class=&quot;info&quot;&gt;&lt;b&gt;Deprecation Warning!&lt;/b&gt;
 *   This method has been deprecated. Use &lt;a href=&quot;#method_muteStream&quot;&gt;&lt;code&gt;muteStream()&lt;/code&gt; method&lt;/a&gt; instead.
 * &lt;/blockquote&gt;
 * Function that mutes both &lt;a href=&quot;#method_getUserMedia&quot;&gt;&lt;code&gt;getUserMedia()&lt;/code&gt; Stream&lt;/a&gt; and
 * &lt;a href=&quot;#method_shareScreen&quot;&gt;&lt;code&gt;shareScreen()&lt;/code&gt; Stream&lt;/a&gt; audio tracks.
 * @method disableAudio
 * @deprecated true
 * @example
 *   function muteAudio () {
 *     skylinkDemo.disableAudio();
 *   }
 * @trigger &lt;ol class=&quot;desc-seq&quot;&gt;
 *   &lt;li&gt;Invokes &lt;a href=&quot;#method_muteStream&quot;&gt;&lt;code&gt;muteStream()&lt;/code&gt; method&lt;/a&gt; with
 *   &lt;code&gt;options.audioMuted&lt;/code&gt; value as &lt;code&gt;true&lt;/code&gt; and
 *   &lt;code&gt;options.videoMuted&lt;/code&gt; value with current &lt;code&gt;peerInfo.mediaStatus.videoMuted&lt;/code&gt; value.
 *   &lt;small&gt;See &lt;a href=&quot;#method_getPeerInfo&quot;&gt;&lt;code&gt;getPeerInfo()&lt;/code&gt; method&lt;/a&gt; for more information.&lt;/small&gt;&lt;/li&gt;&lt;/ol&gt;
 * @for Skylink
 * @since 0.5.5
 */
Skylink.prototype.disableAudio = function() {
  this.muteStream({
    audioMuted: true,
    videoMuted: this._streamsMutedSettings.videoMuted
  });
};

/**
 * &lt;blockquote class=&quot;info&quot;&gt;&lt;b&gt;Deprecation Warning!&lt;/b&gt;
 *   This method has been deprecated. Use &lt;a href=&quot;#method_muteStream&quot;&gt;&lt;code&gt;muteStream()&lt;/code&gt; method&lt;/a&gt; instead.
 * &lt;/blockquote&gt;
 * Function that unmutes both &lt;a href=&quot;#method_getUserMedia&quot;&gt;&lt;code&gt;getUserMedia()&lt;/code&gt; Stream&lt;/a&gt; and
 * &lt;a href=&quot;#method_shareScreen&quot;&gt;&lt;code&gt;shareScreen()&lt;/code&gt; Stream&lt;/a&gt; video tracks.
 * @method enableVideo
 * @deprecated true
 * @example
 *   function unmuteVideo () {
 *     skylinkDemo.enableVideo();
 *   }
 * @trigger &lt;ol class=&quot;desc-seq&quot;&gt;
 *   &lt;li&gt;Invokes &lt;a href=&quot;#method_muteStream&quot;&gt;&lt;code&gt;muteStream()&lt;/code&gt; method&lt;/a&gt; with
 *   &lt;code&gt;options.videoMuted&lt;/code&gt; value as &lt;code&gt;false&lt;/code&gt; and
 *   &lt;code&gt;options.audioMuted&lt;/code&gt; value with current &lt;code&gt;peerInfo.mediaStatus.audioMuted&lt;/code&gt; value.
 *   &lt;small&gt;See &lt;a href=&quot;#method_getPeerInfo&quot;&gt;&lt;code&gt;getPeerInfo()&lt;/code&gt; method&lt;/a&gt; for more information.&lt;/small&gt;&lt;/li&gt;&lt;/ol&gt;
 * @for Skylink
 * @since 0.5.5
 */
Skylink.prototype.enableVideo = function() {
  this.muteStream({
    videoMuted: false,
    audioMuted: this._streamsMutedSettings.audioMuted
  });
};

/**
 * &lt;blockquote class=&quot;info&quot;&gt;&lt;b&gt;Deprecation Warning!&lt;/b&gt;
 *   This method has been deprecated. Use &lt;a href=&quot;#method_muteStream&quot;&gt;&lt;code&gt;muteStream()&lt;/code&gt; method&lt;/a&gt; instead.
 * &lt;/blockquote&gt;
 * Function that mutes both &lt;a href=&quot;#method_getUserMedia&quot;&gt;&lt;code&gt;getUserMedia()&lt;/code&gt; Stream&lt;/a&gt; and
 * &lt;a href=&quot;#method_shareScreen&quot;&gt;&lt;code&gt;shareScreen()&lt;/code&gt; Stream&lt;/a&gt; video tracks.
 * @method disableVideo
 * @deprecated true
 * @example
 *   function muteVideo () {
 *     skylinkDemo.disableVideo();
 *   }
 * @trigger &lt;ol class=&quot;desc-seq&quot;&gt;
 *   &lt;li&gt;Invokes &lt;a href=&quot;#method_muteStream&quot;&gt;&lt;code&gt;muteStream()&lt;/code&gt; method&lt;/a&gt; with
 *   &lt;code&gt;options.videoMuted&lt;/code&gt; value as &lt;code&gt;true&lt;/code&gt; and
 *   &lt;code&gt;options.audioMuted&lt;/code&gt; value with current &lt;code&gt;peerInfo.mediaStatus.audioMuted&lt;/code&gt; value.
 *   &lt;small&gt;See &lt;a href=&quot;#method_getPeerInfo&quot;&gt;&lt;code&gt;getPeerInfo()&lt;/code&gt; method&lt;/a&gt; for more information.&lt;/small&gt;&lt;/li&gt;&lt;/ol&gt;
 * @for Skylink
 * @since 0.5.5
 */
Skylink.prototype.disableVideo = function() {
  this.muteStream({
    videoMuted: true,
    audioMuted: this._streamsMutedSettings.audioMuted
  });
};

/**
 * Function that retrieves screensharing Stream.
 * @method shareScreen
 * @param {JSON} [enableAudio=false] The flag if audio tracks should be retrieved.
 * @param {Function} [callback] The callback function fired when request has completed.
 *   &lt;small&gt;Function parameters signature is &lt;code&gt;function (error, success)&lt;/code&gt;&lt;/small&gt;
 *   &lt;small&gt;Function request completion is determined by the &lt;a href=&quot;#event_mediaAccessSuccess&quot;&gt;
 *   &lt;code&gt;mediaAccessSuccess&lt;/code&gt; event&lt;/a&gt; triggering &lt;code&gt;isScreensharing&lt;/code&gt; parameter payload value
 *   as &lt;code&gt;true&lt;/code&gt; for request success when User is not in the Room or is in Room without Peers,
 *   or by the &lt;a href=&quot;#event_peerRestart&quot;&gt;&lt;code&gt;peerRestart&lt;/code&gt; event&lt;/a&gt; triggering
 *   &lt;code&gt;isSelfInitiateRestart&lt;/code&gt; parameter payload value as &lt;code&gt;true&lt;/code&gt; for all connected Peers
 *   for request success when User is in Room with Peers.&lt;/small&gt;
 * @param {Error|String} callback.error The error result in request.
 *   &lt;small&gt;Defined as &lt;code&gt;null&lt;/code&gt; when there are no errors in request&lt;/small&gt;
 *   &lt;small&gt;Object signature is the &lt;code&gt;shareScreen()&lt;/code&gt; error when retrieving screensharing Stream.&lt;/small&gt;
 * @param {MediaStream} callback.success The success result in request.
 *   &lt;small&gt;Defined as &lt;code&gt;null&lt;/code&gt; when there are errors in request&lt;/small&gt;
 *   &lt;small&gt;Object signature is the screensharing Stream object.&lt;/small&gt;
 * @example
 *   // Example 1: Share screen with audio
 *   skylinkDemo.shareScreen(function (error, success) {
 *     if (error) return;
 *     attachMediaStream(document.getElementById(&quot;my-screen&quot;), success);
 *   });
 *
 *   // Example 2: Share screen without audio
 *   skylinkDemo.shareScreen(false, function (error, success) {
 *     if (error) return;
 *     attachMediaStream(document.getElementById(&quot;my-screen&quot;), success);
 *   });
 * @trigger &lt;ol class=&quot;desc-seq&quot;&gt;
 *   &lt;li&gt;Retrieves screensharing Stream. &lt;ol&gt;&lt;li&gt;If retrieval was successful: &lt;ol&gt;&lt;li&gt;If browser is Firefox: &lt;ol&gt;
 *   &lt;li&gt;If there are missing audio or video tracks requested: &lt;ol&gt;
 *   &lt;li&gt;If there is any previous &lt;code&gt;shareScreen()&lt;/code&gt; Stream: &lt;ol&gt;
 *   &lt;li&gt;Invokes &lt;a href=&quot;#method_stopScreen&quot;&gt;&lt;code&gt;stopScreen()&lt;/code&gt; method&lt;/a&gt;.&lt;/li&gt;&lt;/ol&gt;&lt;/li&gt;
 *   &lt;li&gt;&lt;a href=&quot;#event_mediaAccessFallback&quot;&gt;&lt;code&gt;mediaAccessFallback&lt;/code&gt; event&lt;/a&gt;
 *   triggers parameter payload &lt;code&gt;state&lt;/code&gt; as &lt;code&gt;FALLBACKED&lt;/code&gt;, &lt;code&gt;isScreensharing&lt;/code&gt;
 *   value as &lt;code&gt;true&lt;/code&gt; and &lt;code&gt;isAudioFallback&lt;/code&gt; value as &lt;code&gt;false&lt;/code&gt;.&lt;/li&gt;&lt;/ol&gt;&lt;/li&gt;
 *   &lt;li&gt;&lt;a href=&quot;#event_mediaAccessSuccess&quot;&gt;&lt;code&gt;mediaAccessSuccess&lt;/code&gt; event&lt;/a&gt; triggers
 *   parameter payload &lt;code&gt;isScreensharing&lt;/code&gt; value as &lt;code&gt;true&lt;/code&gt; and &lt;code&gt;isAudioFallback&lt;/code&gt;
 *   value as &lt;code&gt;false&lt;/code&gt;.&lt;/li&gt;&lt;/ol&gt;&lt;/li&gt;&lt;li&gt;Else: &lt;ol&gt;
 *   &lt;li&gt;If audio is requested: &lt;small&gt;Chrome, Safari and IE currently doesn&#x27;t support retrieval of
 *   audio track together with screensharing video track.&lt;/small&gt; &lt;ol&gt;&lt;li&gt;Retrieves audio Stream: &lt;ol&gt;
 *   &lt;li&gt;If retrieval was successful: &lt;ol&gt;&lt;li&gt;Attempts to attach screensharing Stream video track to audio Stream. &lt;ol&gt;
 *   &lt;li&gt;If attachment was successful: &lt;ol&gt;&lt;li&gt;&lt;a href=&quot;#event_mediaAccessSuccess&quot;&gt;
 *   &lt;code&gt;mediaAccessSuccess&lt;/code&gt; event&lt;/a&gt; triggers parameter payload &lt;code&gt;isScreensharing&lt;/code&gt;
 *   value as &lt;code&gt;true&lt;/code&gt; and &lt;code&gt;isAudioFallback&lt;/code&gt; value as &lt;code&gt;false&lt;/code&gt;.&lt;/li&gt;&lt;/ol&gt;&lt;/li&gt;&lt;li&gt;Else: &lt;ol&gt;
 *   &lt;li&gt;If there is any previous &lt;code&gt;shareScreen()&lt;/code&gt; Stream: &lt;ol&gt;
 *   &lt;li&gt;Invokes &lt;a href=&quot;#method_stopScreen&quot;&gt;&lt;code&gt;stopScreen()&lt;/code&gt; method&lt;/a&gt;.&lt;/li&gt;&lt;/ol&gt;&lt;/li&gt; 
 *   &lt;li&gt;&lt;a href=&quot;#event_mediaAccessFallback&quot;&gt;&lt;code&gt;mediaAccessFallback&lt;/code&gt; event&lt;/a&gt; triggers parameter payload
 *   &lt;code&gt;state&lt;/code&gt; as &lt;code&gt;FALLBACKED&lt;/code&gt;, &lt;code&gt;isScreensharing&lt;/code&gt; value as &lt;code&gt;true&lt;/code&gt; and
 *   &lt;code&gt;isAudioFallback&lt;/code&gt; value as &lt;code&gt;false&lt;/code&gt;.&lt;/li&gt;
 *   &lt;li&gt;&lt;a href=&quot;#event_mediaAccessSuccess&quot;&gt;&lt;code&gt;mediaAccessSuccess&lt;/code&gt; event&lt;/a&gt; triggers
 *   parameter payload &lt;code&gt;isScreensharing&lt;/code&gt; value as &lt;code&gt;true&lt;/code&gt; and &lt;code&gt;isAudioFallback&lt;/code&gt;
 *   value as &lt;code&gt;false&lt;/code&gt;.&lt;/li&gt;&lt;/ol&gt;&lt;/li&gt;&lt;/ol&gt;&lt;/li&gt;&lt;/ol&gt;&lt;/li&gt;&lt;li&gt;Else: &lt;ol&gt;
 *   &lt;li&gt;If there is any previous &lt;code&gt;shareScreen()&lt;/code&gt; Stream: &lt;ol&gt;
 *   &lt;li&gt;Invokes &lt;a href=&quot;#method_stopScreen&quot;&gt;&lt;code&gt;stopScreen()&lt;/code&gt; method&lt;/a&gt;.&lt;/li&gt;&lt;/ol&gt;&lt;/li&gt;
 *   &lt;li&gt;&lt;a href=&quot;#event_mediaAccessFallback&quot;&gt;&lt;code&gt;mediaAccessFallback&lt;/code&gt; event&lt;/a&gt;
 *   triggers parameter payload &lt;code&gt;state&lt;/code&gt; as &lt;code&gt;FALLBACKED&lt;/code&gt;, &lt;code&gt;isScreensharing&lt;/code&gt;
 *   value as &lt;code&gt;true&lt;/code&gt; and &lt;code&gt;isAudioFallback&lt;/code&gt; value as &lt;code&gt;false&lt;/code&gt;.&lt;/li&gt;
 *   &lt;li&gt;&lt;a href=&quot;#event_mediaAccessSuccess&quot;&gt;&lt;code&gt;mediaAccessSuccess&lt;/code&gt; event&lt;/a&gt; triggers
 *   parameter payload &lt;code&gt;isScreensharing&lt;/code&gt; value as &lt;code&gt;true&lt;/code&gt; and &lt;code&gt;isAudioFallback&lt;/code&gt;
 *   value as &lt;code&gt;false&lt;/code&gt;.&lt;/li&gt;&lt;/ol&gt;&lt;/li&gt;&lt;/ol&gt;&lt;/li&gt;&lt;/ol&gt;&lt;/li&gt;&lt;li&gt;Else: &lt;ol&gt;
 *   &lt;li&gt;&lt;a href=&quot;#event_mediaAccessSuccess&quot;&gt;&lt;code&gt;mediaAccessSuccess&lt;/code&gt; event&lt;/a&gt;
 *   triggers parameter payload &lt;code&gt;isScreensharing&lt;/code&gt; value as &lt;code&gt;true&lt;/code&gt;
 *   and &lt;code&gt;isAudioFallback&lt;/code&gt; value as &lt;code&gt;false&lt;/code&gt;.&lt;/li&gt;&lt;/ol&gt;&lt;/li&gt;&lt;/ol&gt;&lt;/li&gt;&lt;/ol&gt;&lt;/li&gt;&lt;li&gt;Else: &lt;ol&gt;
 *   &lt;li&gt;&lt;a href=&quot;#event_mediaAccessError&quot;&gt;&lt;code&gt;mediaAccessError&lt;/code&gt; event&lt;/a&gt; triggers parameter payload
 *   &lt;code&gt;isScreensharing&lt;/code&gt; value as &lt;code&gt;true&lt;/code&gt; and &lt;code&gt;isAudioFallback&lt;/code&gt; value as
 *   &lt;code&gt;false&lt;/code&gt;.&lt;/li&gt;&lt;li&gt;&lt;b&gt;ABORT&lt;/b&gt; and return error.&lt;/li&gt;&lt;/ol&gt;&lt;/li&gt;&lt;/ol&gt;&lt;/li&gt;&lt;li&gt;If User is in Room: &lt;ol&gt;
 *   &lt;li&gt;&lt;a href=&quot;#event_incomingStream&quot;&gt;&lt;code&gt;incomingStream&lt;/code&gt; event&lt;/a&gt; triggers parameter payload
 *   &lt;code&gt;isSelf&lt;/code&gt; value as &lt;code&gt;true&lt;/code&gt; and &lt;code&gt;stream&lt;/code&gt; as &lt;code&gt;shareScreen()&lt;/code&gt; Stream.&lt;/li&gt;
 *   &lt;li&gt;&lt;a href=&quot;#event_peerUpdated&quot;&gt;&lt;code&gt;peerUpdated&lt;/code&gt; event&lt;/a&gt; triggers parameter payload
 *   &lt;code&gt;isSelf&lt;/code&gt; value as &lt;code&gt;true&lt;/code&gt;.&lt;/li&gt;
 *   &lt;li&gt;Checks if MCU is enabled for App Key provided in &lt;a href=&quot;#method_init&quot;&gt;&lt;code&gt;init()&lt;/code&gt; method&lt;/a&gt;. &lt;ol&gt;
 *   &lt;li&gt;If MCU is enabled: &lt;ol&gt;&lt;li&gt;Invoke &lt;a href=&quot;#method_refreshConnection&quot;&gt;&lt;code&gt;refreshConnection()&lt;/code&gt; method&lt;/a&gt;.
 *   &lt;ol&gt;&lt;li&gt;If request has errors: &lt;ol&gt;&lt;li&gt;&lt;b&gt;ABORT&lt;/b&gt; and return error.&lt;/li&gt;&lt;/ol&gt;&lt;/li&gt;&lt;/ol&gt;&lt;/li&gt;&lt;/ol&gt;&lt;/li&gt;&lt;li&gt;Else: &lt;ol&gt;
 *   &lt;li&gt;If there are connected Peers in the Room: &lt;ol&gt;&lt;li&gt;Invoke &lt;a href=&quot;#method_refreshConnection&quot;&gt;
 *   &lt;code&gt;refreshConnection()&lt;/code&gt; method&lt;/a&gt;. &lt;ol&gt;&lt;li&gt;If request has errors: &lt;ol&gt;&lt;li&gt;&lt;b&gt;ABORT&lt;/b&gt; and return error.&lt;/li&gt;
 *   &lt;/ol&gt;&lt;/li&gt;&lt;/ol&gt;&lt;/li&gt;&lt;/ol&gt;&lt;/li&gt;&lt;/ol&gt;&lt;/li&gt;&lt;/ol&gt;&lt;/li&gt;&lt;/ol&gt;&lt;/li&gt;&lt;/ol&gt;
 * @for Skylink
 * @since 0.6.0
 */
Skylink.prototype.shareScreen = function (enableAudio, callback) {
  var self = this;

  if (typeof enableAudio === &#x27;function&#x27;) {
    callback = enableAudio;
    enableAudio = true;
  }

  if (typeof enableAudio !== &#x27;boolean&#x27;) {
    enableAudio = true;
  }

  var throttleFn = function (fn, wait) {
    if (!self._timestamp.func){
      //First time run, need to force timestamp to skip condition
      self._timestamp.func = self._timestamp.now - wait;
    }
    var now = Date.now();

    if (!self._timestamp.screen) {
      if (now - self._timestamp.func &lt; wait) {
        return;
      }
    }
    fn();
    self._timestamp.screen = false;
    self._timestamp.func = now;
  };

  throttleFn(function () {
    var settings = {
      settings: {
        audio: enableAudio,
        video: {
          screenshare: true
        }
      },
      getUserMediaSettings: {
        video: {
          mediaSource: &#x27;window&#x27;
        }
      }
    };

    var mediaAccessSuccessFn = function (stream) {
      self.off(&#x27;mediaAccessError&#x27;, mediaAccessErrorFn);

      if (self._inRoom) {
        self._trigger(&#x27;incomingStream&#x27;, self._user.sid, stream, true, self.getPeerInfo());
        self._trigger(&#x27;peerUpdated&#x27;, self._user.sid, self.getPeerInfo(), true);

        if (Object.keys(self._peerConnections).length &gt; 0 || self._hasMCU) {
          self._refreshPeerConnection(Object.keys(self._peerConnections), false, function (err, success) {
            if (err) {
              log.error(&#x27;Failed refreshing connections for shareScreen() -&gt;&#x27;, err);
              if (typeof callback === &#x27;function&#x27;) {
                callback(new Error(&#x27;Failed refreshing connections.&#x27;), null);
              }
              return;
            }
            if (typeof callback === &#x27;function&#x27;) {
              callback(null, stream);
            }
          });
        } else if (typeof callback === &#x27;function&#x27;) {
          callback(null, stream);
        }
      } else if (typeof callback === &#x27;function&#x27;) {
        callback(null, stream);
      }
    };

    var mediaAccessErrorFn = function (error) {
      self.off(&#x27;mediaAccessSuccess&#x27;, mediaAccessSuccessFn);

      if (typeof callback === &#x27;function&#x27;) {
        callback(error, null);
      }
    };

    self.once(&#x27;mediaAccessSuccess&#x27;, mediaAccessSuccessFn, function (stream, isScreensharing) {
      return isScreensharing;
    });

    self.once(&#x27;mediaAccessError&#x27;, mediaAccessErrorFn, function (error, isScreensharing) {
      return isScreensharing;
    });

    try {
      if (enableAudio &amp;&amp; window.webrtcDetectedBrowser === &#x27;firefox&#x27;) {
        settings.getUserMediaSettings.audio = true;
      }

      navigator.getUserMedia(settings.getUserMediaSettings, function (stream) {
        if (window.webrtcDetectedBrowser === &#x27;firefox&#x27; || !enableAudio) {
          self._onStreamAccessSuccess(stream, settings, true, false);
          return;
        }

        navigator.getUserMedia({
          audio: true

        }, function (audioStream) {
          try {
            audioStream.addTrack(stream.getVideoTracks()[0]);

            self.once(&#x27;mediaAccessSuccess&#x27;, function () {
              self._streams.screenshare.streamClone = stream;
            }, function (stream, isScreensharing) {
              return isScreensharing;
            });

            self._onStreamAccessSuccess(audioStream, settings, true, false);

          } catch (error) {
            log.error(&#x27;Failed retrieving audio stream for screensharing stream&#x27;, error);
            self._onStreamAccessSuccess(stream, settings, true, false);
          }
        }, function (error) {
          log.error(&#x27;Failed retrieving audio stream for screensharing stream&#x27;, error);
          self._onStreamAccessSuccess(stream, settings, true, false);
        });

      }, function (error) {
        self._onStreamAccessError(error, settings, true, false);
      });

    } catch (error) {
      self._onStreamAccessError(error, settings, true, false);
    }

  }, 10000);
};

/**
 * &lt;blockquote class=&quot;info&quot;&gt;
 *   Note that broadcasted events from &lt;a href=&quot;#method_muteStream&quot;&gt;&lt;code&gt;muteStream()&lt;/code&gt; method&lt;/a&gt;,
 *   &lt;a href=&quot;#method_stopStream&quot;&gt;&lt;code&gt;stopStream()&lt;/code&gt; method&lt;/a&gt;,
 *   &lt;a href=&quot;#method_stopScreen&quot;&gt;&lt;code&gt;stopScreen()&lt;/code&gt; method&lt;/a&gt;,
 *   &lt;a href=&quot;#method_sendMessage&quot;&gt;&lt;code&gt;sendMessage()&lt;/code&gt; method&lt;/a&gt;,
 *   &lt;a href=&quot;#method_unlockRoom&quot;&gt;&lt;code&gt;unlockRoom()&lt;/code&gt; method&lt;/a&gt; and
 *   &lt;a href=&quot;#method_lockRoom&quot;&gt;&lt;code&gt;lockRoom()&lt;/code&gt; method&lt;/a&gt; may be queued when
 *   sent within less than an interval.
 * &lt;/blockquote&gt;
 * Function that stops &lt;a href=&quot;#method_shareScreen&quot;&gt;&lt;code&gt;shareScreen()&lt;/code&gt; Stream&lt;/a&gt;.
 * @method stopScreen
 * @example
 *   function stopScreen () {
 *     skylinkDemo.stopScreen();
 *   }
 *
 *   skylinkDemo.shareScreen();
 * @trigger &lt;ol class=&quot;desc-seq&quot;&gt;
 *   &lt;li&gt;Checks if there is &lt;a href=&quot;#method_shareScreen&quot;&gt;&lt;code&gt;shareScreen()&lt;/code&gt; Stream&lt;/a&gt;. &lt;ol&gt;
 *   &lt;li&gt;If there is &lt;a href=&quot;#method_shareScreen&quot;&gt;&lt;code&gt;shareScreen()&lt;/code&gt; Stream&lt;/a&gt;: &lt;ol&gt;
 *   &lt;li&gt;Stop &lt;a href=&quot;#method_shareScreen&quot;&gt;&lt;code&gt;shareScreen()&lt;/code&gt; Stream&lt;/a&gt; Stream. &lt;ol&gt;
 *   &lt;li&gt;&lt;a href=&quot;#event_mediaAccessStopped&quot;&gt;&lt;code&gt;mediaAccessStopped&lt;/code&gt; event&lt;/a&gt;
 *   triggers parameter payload &lt;code&gt;isScreensharing&lt;/code&gt; value as &lt;code&gt;true&lt;/code&gt; and
 *   &lt;code&gt;isAudioFallback&lt;/code&gt; value as &lt;code&gt;false&lt;/code&gt;.&lt;/li&gt;&lt;li&gt;If User is in Room: &lt;ol&gt;
 *   &lt;li&gt;&lt;a href=&quot;#event_streamEnded&quot;&gt;&lt;code&gt;streamEnded&lt;/code&gt; event&lt;/a&gt; triggers parameter payload
 *   &lt;code&gt;isSelf&lt;/code&gt; value as &lt;code&gt;true&lt;/code&gt; and &lt;code&gt;isScreensharing&lt;/code&gt; value as &lt;code&gt;true&lt;/code&gt;.&lt;/li&gt;
 *   &lt;li&gt;&lt;a href=&quot;#event_peerUpdated&quot;&gt;&lt;code&gt;peerUpdated&lt;/code&gt; event&lt;/a&gt; triggers parameter payload
 *   &lt;code&gt;isSelf&lt;/code&gt; value as &lt;code&gt;true&lt;/code&gt;.&lt;/li&gt;
 *   &lt;/ol&gt;&lt;/li&gt;&lt;/ol&gt;&lt;/li&gt;&lt;li&gt;If User is in Room: &lt;small&gt;&lt;b&gt;SKIP&lt;/b&gt; this step if &lt;code&gt;stopScreen()&lt;/code&gt;
 *   was invoked from &lt;a href=&quot;#method_shareScreen&quot;&gt;&lt;code&gt;shareScreen()&lt;/code&gt; method&lt;/a&gt;.&lt;/small&gt; &lt;ol&gt;
 *   &lt;li&gt;If there is &lt;a href=&quot;#method_getUserMedia&quot;&gt; &lt;code&gt;getUserMedia()&lt;/code&gt;Stream&lt;/a&gt; Stream: &lt;ol&gt;
 *   &lt;li&gt;&lt;a href=&quot;#event_incomingStream&quot;&gt;&lt;code&gt;incomingStream&lt;/code&gt; event&lt;/a&gt; triggers parameter payload
 *   &lt;code&gt;isSelf&lt;/code&gt; value as &lt;code&gt;true&lt;/code&gt; and &lt;code&gt;stream&lt;/code&gt; as
 *   &lt;a href=&quot;#method_getUserMedia&quot;&gt;&lt;code&gt;getUserMedia()&lt;/code&gt; Stream&lt;/a&gt;.&lt;/li&gt;
 *   &lt;li&gt;&lt;a href=&quot;#event_peerUpdated&quot;&gt;&lt;code&gt;peerUpdated&lt;/code&gt; event&lt;/a&gt; triggers parameter payload
 *   &lt;code&gt;isSelf&lt;/code&gt; value as &lt;code&gt;true&lt;/code&gt;.&lt;/li&gt;&lt;/ol&gt;&lt;/li&gt;
 *   &lt;li&gt;Invoke &lt;a href=&quot;#method_refreshConnection&quot;&gt;&lt;code&gt;refreshConnection()&lt;/code&gt; method&lt;/a&gt;.&lt;/li&gt;
 *   &lt;/ol&gt;&lt;/li&gt;&lt;/ol&gt;&lt;/li&gt;&lt;/ol&gt;&lt;/li&gt;&lt;/ol&gt;
 * @for Skylink
 * @since 0.6.0
 */
Skylink.prototype.stopScreen = function () {
  if (this._streams.screenshare) {
    this._stopStreams({
      screenshare: true
    });

    if (this._inRoom) {
      if (this._streams.userMedia &amp;&amp; this._streams.userMedia.stream) {
        this._trigger(&#x27;incomingStream&#x27;, this._user.sid, this._streams.userMedia.stream, true, this.getPeerInfo());
        this._trigger(&#x27;peerUpdated&#x27;, this._user.sid, this.getPeerInfo(), true);
      }
      this._refreshPeerConnection(Object.keys(this._peerConnections), false);
    }
  }
};

/**
 * Function that handles the muting of Stream audio and video tracks.
 * @method _muteStreams
 * @private
 * @for Skylink
 * @since 0.6.15
 */
Skylink.prototype._muteStreams = function () {
  var self = this;
  var hasVideo = false;
  var hasAudio = false;

  var muteFn = function (stream) {
    var audioTracks = stream.getAudioTracks();
    var videoTracks = stream.getVideoTracks();

    for (var a = 0; a &lt; audioTracks.length; a++) {
      audioTracks[a].enabled = !self._streamsMutedSettings.audioMuted;
      hasAudio = true;
    }

    for (var v = 0; v &lt; videoTracks.length; v++) {
      videoTracks[v].enabled = !self._streamsMutedSettings.videoMuted;
      hasVideo = true;
    }
  };

  if (self._streams.userMedia &amp;&amp; self._streams.userMedia.stream) {
    muteFn(self._streams.userMedia.stream);
  }

  if (self._streams.screenshare &amp;&amp; self._streams.screenshare.stream) {
    muteFn(self._streams.screenshare.stream);
  }

  if (self._streams.screenshare &amp;&amp; self._streams.screenshare.streamClone) {
    muteFn(self._streams.screenshare.streamClone);
  }

  log.debug(&#x27;Updated Streams muted status -&gt;&#x27;, self._streamsMutedSettings);

  return {
    hasVideo: hasVideo,
    hasAudio: hasAudio
  };
};

/**
 * Function that handles stopping the Stream streaming.
 * @method _stopStreams
 * @private
 * @for Skylink
 * @since 0.6.15
 */
Skylink.prototype._stopStreams = function (options) {
  var self = this;
  var stopFn = function (stream) {
    var streamId = stream.id || stream.label;
    log.debug([null, &#x27;MediaStream&#x27;, streamId, &#x27;Stopping Stream -&gt;&#x27;], stream);

    try {
      var audioTracks = stream.getAudioTracks();
      var videoTracks = stream.getVideoTracks();

      for (var a = 0; a &lt; audioTracks.length; a++) {
        audioTracks[a].stop();
      }

      for (var v = 0; v &lt; videoTracks.length; v++) {
        videoTracks[v].stop();
      }

    } catch (error) {
      stream.stop();
    }

    if (self._streamsStoppedCbs[streamId]) {
      self._streamsStoppedCbs[streamId]();
    }
  };

  var stopUserMedia = false;
  var stopScreenshare = false;
  var hasStoppedMedia = false;

  if (typeof options === &#x27;object&#x27;) {
    stopUserMedia = options.userMedia === true;
    stopScreenshare = options.screenshare === true;
  }

  if (stopUserMedia &amp;&amp; self._streams.userMedia) {
    if (self._streams.userMedia.stream) {
      stopFn(self._streams.userMedia.stream);
    }

    self._streams.userMedia = null;
    hasStoppedMedia = true;
  }

  if (stopScreenshare &amp;&amp; self._streams.screenshare) {
    if (self._streams.screenshare.streamClone) {
      stopFn(self._streams.screenshare.streamClone);
    }

    if (self._streams.screenshare.stream) {
      stopFn(self._streams.screenshare.stream);
    }

    self._streams.screenshare = null;
    hasStoppedMedia = true;
  }

  if (self._inRoom &amp;&amp; hasStoppedMedia) {
    self._trigger(&#x27;peerUpdated&#x27;, self._user.sid, self.getPeerInfo(), true);
  }

  log.log(&#x27;Stopping Streams with settings -&gt;&#x27;, options);
};

/**
 * Function that parses the &lt;code&gt;getUserMedia()&lt;/code&gt; settings provided.
 * @method _parseStreamSettings
 * @private
 * @for Skylink
 * @since 0.6.15
 */
Skylink.prototype._parseStreamSettings = function(options) {
  var settings = {
    settings: { audio: false, video: false },
    mutedSettings: { shouldAudioMuted: false, shouldVideoMuted: false },
    getUserMediaSettings: { audio: false, video: false }
  };

  if (options.audio) {
    settings.settings.audio = {
      stereo: false,
      exactConstraints: !!options.useExactConstraints
    };
    settings.getUserMediaSettings.audio = {};

    if (typeof options.audio.stereo === &#x27;boolean&#x27;) {
      settings.settings.audio.stereo = options.audio.stereo;
    }

    if (typeof options.audio.mute === &#x27;boolean&#x27;) {
      settings.mutedSettings.shouldAudioMuted = options.audio.mute;
    }

    if (Array.isArray(options.audio.optional)) {
      settings.settings.audio.optional = clone(options.audio.optional);
      settings.getUserMediaSettings.audio.optional = clone(options.audio.optional);
    }

    if (options.audio.deviceId &amp;&amp; typeof options.audio.deviceId === &#x27;string&#x27; &amp;&amp;
      window.webrtcDetectedBrowser !== &#x27;firefox&#x27;) {
      settings.settings.audio.deviceId = options.audio.deviceId;

      if (options.useExactConstraints) {
        settings.getUserMediaSettings.audio.deviceId = { exact: options.audio.deviceId };

      } else {
        if (!Array.isArray(settings.getUserMediaSettings.audio.optional)) {
          settings.getUserMediaSettings.audio.optional = [];
        }

        settings.getUserMediaSettings.audio.optional.push({
          sourceId: options.audio.deviceId
        });
      }
    }

    // For Edge to work since they do not support the advanced constraints yet
    if (window.webrtcDetectedBrowser === &#x27;edge&#x27;) {
      settings.getUserMediaSettings.audio = true;
    }
  }

  if (options.video) {
    settings.settings.video = {
      resolution: clone(this.VIDEO_RESOLUTION.VGA),
      screenshare: false,
      exactConstraints: !!options.useExactConstraints
    };
    settings.getUserMediaSettings.video = {};

    if (typeof options.video.mute === &#x27;boolean&#x27;) {
      settings.mutedSettings.shouldVideoMuted = options.video.mute;
    }

    if (Array.isArray(options.video.optional)) {
      settings.settings.video.optional = clone(options.video.optional);
      settings.getUserMediaSettings.video.optional = clone(options.video.optional);
    }

    if (options.video.deviceId &amp;&amp; typeof options.video.deviceId === &#x27;string&#x27; &amp;&amp;
      window.webrtcDetectedBrowser !== &#x27;firefox&#x27;) {
      settings.settings.video.deviceId = options.video.deviceId;

      if (options.useExactConstraints) {
        settings.getUserMediaSettings.video.deviceId = { exact: options.video.deviceId };

      } else {
        if (!Array.isArray(settings.getUserMediaSettings.video.optional)) {
          settings.getUserMediaSettings.video.optional = [];
        }

        settings.getUserMediaSettings.video.optional.push({
          sourceId: options.video.deviceId
        });
      }
    }

    if (options.video.resolution &amp;&amp; typeof options.video.resolution === &#x27;object&#x27;) {
      if (typeof options.video.resolution.width === &#x27;number&#x27;) {
        settings.settings.video.resolution.width = options.video.resolution.width;
      }
      if (typeof options.video.resolution.height === &#x27;number&#x27;) {
        settings.settings.video.resolution.height = options.video.resolution.height;
      }
    }

    if (options.useExactConstraints) {
      settings.getUserMediaSettings.video.width = { exact: settings.settings.video.resolution.width };
      settings.getUserMediaSettings.video.height = { exact: settings.settings.video.resolution.height };

      if (typeof options.video.frameRate === &#x27;number&#x27;) {
        settings.settings.video.frameRate = options.video.frameRate;
        settings.getUserMediaSettings.video.frameRate = { exact: options.video.frameRate };
      }

    } else {
      settings.getUserMediaSettings.video.mandatory = {
        maxWidth: settings.settings.video.resolution.width,
        maxHeight: settings.settings.video.resolution.height
      };

      if (typeof options.video.frameRate === &#x27;number&#x27; &amp;&amp; [&#x27;IE&#x27;, &#x27;safari&#x27;].indexOf(window.webrtcDetectedBrowser) === -1) {
        settings.settings.video.frameRate = options.video.frameRate;
        settings.getUserMediaSettings.video.mandatory.maxFrameRate = options.video.frameRate;
      }
    }

    // For Edge to work since they do not support the advanced constraints yet
    if (window.webrtcDetectedBrowser === &#x27;edge&#x27;) {
      settings.getUserMediaSettings.video = true;
    }
  }

  return settings;
};

/**
 * Function that handles the native &lt;code&gt;navigator.getUserMedia()&lt;/code&gt; API success callback result.
 * @method _onStreamAccessSuccess
 * @private
 * @for Skylink
 * @since 0.3.0
 */
Skylink.prototype._onStreamAccessSuccess = function(stream, settings, isScreenSharing, isAudioFallback) {
  var self = this;
  var streamId = stream.id || stream.label;

  log.log([null, &#x27;MediaStream&#x27;, streamId, &#x27;Has access to stream -&gt;&#x27;], stream);

  // Stop previous stream
  if (!isScreenSharing &amp;&amp; self._streams.userMedia) {
    self._stopStreams({
      userMedia: true,
      screenshare: false
    });

  } else if (isScreenSharing &amp;&amp; self._streams.screenshare) {
    self._stopStreams({
      userMedia: false,
      screenshare: true
    });
  }

  self._streamsStoppedCbs[streamId] = function () {
    log.log([null, &#x27;MediaStream&#x27;, streamId, &#x27;Stream has ended&#x27;]);

    self._trigger(&#x27;mediaAccessStopped&#x27;, !!isScreenSharing, !!isAudioFallback, streamId);

    if (self._inRoom) {
      log.debug([null, &#x27;MediaStream&#x27;, streamId, &#x27;Sending Stream ended status to Peers&#x27;]);

      self._sendChannelMessage({
        type: self._SIG_MESSAGE_TYPE.STREAM,
        mid: self._user.sid,
        rid: self._room.id,
        cid: self._key,
        sessionType: !!isScreenSharing ? &#x27;screensharing&#x27; : &#x27;stream&#x27;,
        streamId: streamId,
        status: &#x27;ended&#x27;
      });

      self._trigger(&#x27;streamEnded&#x27;, self._user.sid, self.getPeerInfo(), true, !!isScreenSharing, streamId);

      if (isScreenSharing &amp;&amp; self._streams.screenshare &amp;&amp; self._streams.screenshare.stream &amp;&amp;
        (self._streams.screenshare.stream.id || self._streams.screenshare.stream.label) === streamId) {
        self._streams.screenshare = null;

      } else if (!isScreenSharing &amp;&amp; self._streams.userMedia &amp;&amp; self._streams.userMedia.stream &amp;&amp;
        (self._streams.userMedia.stream.id || self._streams.userMedia.stream.label) === streamId) {
        self._streams.userMedia = null;
      }
    }
  };

  // Handle event for Chrome / Opera
  if ([&#x27;chrome&#x27;, &#x27;opera&#x27;].indexOf(window.webrtcDetectedBrowser) &gt; -1) {
    stream.oninactive = function () {
      if (self._streamsStoppedCbs[streamId]) {
        self._streamsStoppedCbs[streamId]();
      }
    };

  // Handle event for Firefox (use an interval)
  } else if (window.webrtcDetectedBrowser === &#x27;firefox&#x27;) {
    stream.endedInterval = setInterval(function () {
      if (typeof stream.recordedTime === &#x27;undefined&#x27;) {
        stream.recordedTime = 0;
      }
      if (stream.recordedTime === stream.currentTime) {
        clearInterval(stream.endedInterval);

        if (self._streamsStoppedCbs[streamId]) {
          self._streamsStoppedCbs[streamId]();
        }

      } else {
        stream.recordedTime = stream.currentTime;
      }
    }, 1000);

  } else {
    stream.onended = function () {
      if (self._streamsStoppedCbs[streamId]) {
        self._streamsStoppedCbs[streamId]();
      }
    };
  }

  if ((settings.settings.audio &amp;&amp; stream.getAudioTracks().length === 0) ||
    (settings.settings.video &amp;&amp; stream.getVideoTracks().length === 0)) {

    var tracksNotSameError = &#x27;Expected audio tracks length with &#x27; +
      (settings.settings.audio ? &#x27;1&#x27; : &#x27;0&#x27;) + &#x27; and video tracks length with &#x27; +
      (settings.settings.video ? &#x27;1&#x27; : &#x27;0&#x27;) + &#x27; but received audio tracks length &#x27; +
      &#x27;with &#x27; + stream.getAudioTracks().length + &#x27; and video &#x27; +
      &#x27;tracks length with &#x27; + stream.getVideoTracks().length;

    log.warn([null, &#x27;MediaStream&#x27;, streamId, tracksNotSameError]);

    var requireAudio = !!settings.settings.audio;
    var requireVideo = !!settings.settings.video;

    if (settings.settings.audio &amp;&amp; stream.getAudioTracks().length === 0) {
      settings.settings.audio = false;
    }

    if (settings.settings.video &amp;&amp; stream.getVideoTracks().length === 0) {
      settings.settings.video = false;
    }

    self._trigger(&#x27;mediaAccessFallback&#x27;, {
      error: new Error(tracksNotSameError),
      diff: {
        video: { expected: requireVideo ? 1 : 0, received: stream.getVideoTracks().length },
        audio: { expected: requireAudio ? 1 : 0, received: stream.getAudioTracks().length }
      }
    }, self.MEDIA_ACCESS_FALLBACK_STATE.FALLBACKED, !!isScreenSharing, !!isAudioFallback, streamId);
  }

  self._streams[ isScreenSharing ? &#x27;screenshare&#x27; : &#x27;userMedia&#x27; ] = {
    stream: stream,
    settings: settings.settings,
    constraints: settings.getUserMediaSettings
  };
  self._muteStreams();
  self._trigger(&#x27;mediaAccessSuccess&#x27;, stream, !!isScreenSharing, !!isAudioFallback, streamId);
};

/**
 * Function that handles the native &lt;code&gt;navigator.getUserMedia()&lt;/code&gt; API failure callback result.
 * @method _onStreamAccessError
 * @private
 * @for Skylink
 * @since 0.6.15
 */
Skylink.prototype._onStreamAccessError = function(error, settings, isScreenSharing) {
  var self = this;

  if (!isScreenSharing &amp;&amp; settings.settings.audio &amp;&amp; settings.settings.video &amp;&amp; self._audioFallback) {
    log.debug(&#x27;Fallbacking to retrieve audio only Stream&#x27;);

    self._trigger(&#x27;mediaAccessFallback&#x27;, {
      error: error,
      diff: null
    }, self.MEDIA_ACCESS_FALLBACK_STATE.FALLBACKING, false, true);

    navigator.getUserMedia({
      audio: true
    }, function (stream) {
      self._onStreamAccessSuccess(stream, settings, false, true);

    }, function (error) {
      log.error(&#x27;Failed fallbacking to retrieve audio only Stream -&gt;&#x27;, error);

      self._trigger(&#x27;mediaAccessError&#x27;, error, false, true);
      self._trigger(&#x27;mediaAccessFallback&#x27;, {
        error: error,
        diff: null
      }, self.MEDIA_ACCESS_FALLBACK_STATE.ERROR, false, true);
    });
    return;
  }

  log.error(&#x27;Failed retrieving &#x27; + (isScreenSharing ? &#x27;screensharing&#x27; : &#x27;camera&#x27;) + &#x27; Stream -&gt;&#x27;, error);

  self._trigger(&#x27;mediaAccessError&#x27;, error, !!isScreenSharing, false);
};

/**
 * Function that handles the &lt;code&gt;RTCPeerConnection.onaddstream&lt;/code&gt; remote MediaStream received.
 * @method _onRemoteStreamAdded
 * @private
 * @for Skylink
 * @since 0.5.2
 */
Skylink.prototype._onRemoteStreamAdded = function(targetMid, stream, isScreenSharing) {
  var self = this;

  if (!self._peerInformations[targetMid]) {
    log.warn([targetMid, &#x27;MediaStream&#x27;, stream.id,
      &#x27;Received remote stream when peer is not connected. &#x27; +
      &#x27;Ignoring stream -&gt;&#x27;], stream);
    return;
  }

  /*if (!self._peerInformations[targetMid].settings.audio &amp;&amp;
    !self._peerInformations[targetMid].settings.video &amp;&amp; !isScreenSharing) {
    log.log([targetMid, &#x27;MediaStream&#x27;, stream.id,
      &#x27;Receive remote stream but ignoring stream as it is empty -&gt;&#x27;
      ], stream);
    return;
  }*/
  log.log([targetMid, &#x27;MediaStream&#x27;, stream.id, &#x27;Received remote stream -&gt;&#x27;], stream);

  if (isScreenSharing) {
    log.log([targetMid, &#x27;MediaStream&#x27;, stream.id, &#x27;Peer is having a screensharing session with user&#x27;]);
  }

  self._trigger(&#x27;incomingStream&#x27;, targetMid, stream, false, self.getPeerInfo(targetMid));
  self._trigger(&#x27;peerUpdated&#x27;, targetMid, self.getPeerInfo(targetMid), false);
};

/**
 * Function that sets User&#x27;s Stream to send to Peer connection.
 * Priority for &lt;code&gt;shareScreen()&lt;/code&gt; Stream over &lt;code&gt;getUserMedia()&lt;/code&gt; Stream.
 * @method _addLocalMediaStreams
 * @private
 * @for Skylink
 * @since 0.5.2
 */
Skylink.prototype._addLocalMediaStreams = function(peerId) {
  var self = this;

  // NOTE ALEX: here we could do something smarter
  // a mediastream is mainly a container, most of the info
  // are attached to the tracks. We should iterates over track and print
  try {
    log.log([peerId, null, null, &#x27;Adding local stream&#x27;]);

    var pc = self._peerConnections[peerId];

    if (pc) {
      if (pc.signalingState !== self.PEER_CONNECTION_STATE.CLOSED) {
        // Updates the streams accordingly
        var updateStreamFn = function (updatedStream) {
          var hasStream = false;

          // remove streams
          var streams = pc.getLocalStreams();
          for (var i = 0; i &lt; streams.length; i++) {
            if (updatedStream !== null &amp;&amp; streams[i].id === updatedStream.id) {
              hasStream = true;
              continue;
            }
            // try removeStream
            pc.removeStream(streams[i]);
          }

          if (updatedStream !== null &amp;&amp; !hasStream) {
            pc.addStream(updatedStream);
          }
        };

        if (self._streams.screenshare &amp;&amp; self._streams.screenshare.stream) {
          log.debug([peerId, &#x27;MediaStream&#x27;, null, &#x27;Sending screen&#x27;], self._streams.screenshare.stream);

          updateStreamFn(self._streams.screenshare.stream);

        } else if (self._streams.userMedia &amp;&amp; self._streams.userMedia.stream) {
          log.debug([peerId, &#x27;MediaStream&#x27;, null, &#x27;Sending stream&#x27;], self._streams.userMedia.stream);

          updateStreamFn(self._streams.userMedia.stream);

        } else {
          log.warn([peerId, &#x27;MediaStream&#x27;, null, &#x27;No media to send. Will be only receiving&#x27;]);

          updateStreamFn(null);
        }

      } else {
        log.warn([peerId, &#x27;MediaStream&#x27;, null,
          &#x27;Not adding any stream as signalingState is closed&#x27;]);
      }
    } else {
      log.warn([peerId, &#x27;MediaStream&#x27;, self._mediaStream,
        &#x27;Not adding stream as peerconnection object does not exists&#x27;]);
    }
  } catch (error) {
    if ((error.message || &#x27;&#x27;).indexOf(&#x27;already added&#x27;) &gt; -1) {
      log.warn([peerId, null, null, &#x27;Not re-adding stream as LocalMediaStream is already added&#x27;], error);
    } else {
      // Fix errors thrown like NS_ERROR_UNEXPECTED
      log.error([peerId, null, null, &#x27;Failed adding local stream&#x27;], error);
    }
  }

  setTimeout(function () {
    var streamId = null;

    if (self._streams.screenshare &amp;&amp; self._streams.screenshare.stream) {
      streamId = self._streams.screenshare.stream.id || self._streams.screenshare.stream.label;
    } else if (self._streams.userMedia &amp;&amp; self._streams.userMedia.stream) {
      streamId = self._streams.userMedia.stream.id || self._streams.userMedia.stream.label;
    }

    if (self._inRoom) {
      self._sendChannelMessage({
        type: self._SIG_MESSAGE_TYPE.STREAM,
        mid: self._user.sid,
        rid: self._room.id,
        cid: self._key,
        sessionType: self._streams.screenshare &amp;&amp; self._streams.screenshare.stream ? &#x27;screensharing&#x27; : &#x27;stream&#x27;,
        streamId: streamId,
        status: &#x27;check&#x27;
      });
    }
  }, 3500);
};
    </pre>
</div>

                  </div>
              </div>
          </div>
      </div>
  </div>
</div>
<script src="../assets/vendor/prettify/prettify-min.js"></script>
<script>prettyPrint();</script>
<script src="../assets/js/yui-prettify.js"></script>
<script src="../assets/../api.js"></script>
<script src="../assets/js/api-filter.js"></script>
<script src="../assets/js/api-list.js"></script>
<script src="../assets/js/api-search.js"></script>
<script src="../assets/js/apidocs.js"></script>
</body>
</html><|MERGE_RESOLUTION|>--- conflicted
+++ resolved
@@ -261,14 +261,9 @@
   QUHD: { width: 15360, height: 8640 /*, aspectRatio: &#x27;16:9&#x27;*/ }
 };
 
-<<<<<<< HEAD
-/*
- * The list of &lt;a href=&quot;#method_getUserMedia&quot;&gt;&lt;code&gt;getUserMedia()&lt;/code&gt; method&lt;/a&gt; Stream fallback states.
-=======
 /**
  * The list of &lt;a href=&quot;#method_getUserMedia&quot;&gt;&lt;code&gt;getUserMedia()&lt;/code&gt; method&lt;/a&gt; or
  * &lt;a href=&quot;#method_shareScreen&quot;&gt;&lt;code&gt;shareScreen()&lt;/code&gt; method&lt;/a&gt; Stream fallback states.
->>>>>>> 7ed053c7
  * @attribute MEDIA_ACCESS_FALLBACK_STATE
  * @param {JSON} FALLBACKING &lt;small&gt;Value &lt;code&gt;0&lt;/code&gt;&lt;/small&gt;
  *   The value of the state when &lt;code&gt;getUserMedia()&lt;/code&gt; will retrieve audio track only
@@ -292,7 +287,6 @@
 };
 
 /**
-<<<<<<< HEAD
  * The list of recording states.
  * @attribute RECORDING_STATE
  * @param {Number} START &lt;small&gt;Value &lt;code&gt;0&lt;/code&gt;&lt;/small&gt;
@@ -353,49 +347,11 @@
 Skylink.prototype._recordingStartInterval = null;
 
 /**
- * Stores the preferred sending Peer connection streaming audio codec.
- * @attribute _selectedAudioCodec
- * @type String
- * @default &quot;auto&quot;
- * @private
- * @for Skylink
- * @since 0.5.10
- */
-Skylink.prototype._selectedAudioCodec = &#x27;auto&#x27;;
-
-/**
- * Stores the preferred sending Peer connection streaming video codec.
- * @attribute _selectedVideoCodec
- * @type String
- * @default &quot;auto&quot;
- * @private
- * @for Skylink
- * @since 0.5.10
- */
-Skylink.prototype._selectedVideoCodec = &#x27;auto&#x27;;
-
-/**
- * Stores the User&#x27;s &lt;code&gt;getUserMedia()&lt;/code&gt; Stream.
-&gt;&gt;&gt;&gt;&gt;&gt;&gt; 0.6.x-development
- * @attribute _mediaStream
- * @type MediaStream
- * @private
- * @for Skylink
- * @since 0.5.6
- */
-Skylink.prototype._mediaStream = null;
-
-/**
- * Stores the User&#x27;s &lt;code&gt;shareScreen()&lt;/code&gt; Stream.
- * @attribute _mediaScreen
- * @type MediaStream
-=======
  * Stores the flag that indicates if &lt;code&gt;getUserMedia()&lt;/code&gt; should fallback to retrieve
  *   audio only Stream after retrieval of audio and video Stream had failed.
  * @attribute _audioFallback
  * @type Boolean
  * @default false
->>>>>>> 7ed053c7
  * @private
  * @for Skylink
  * @since 0.5.4

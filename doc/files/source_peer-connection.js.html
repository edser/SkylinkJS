<!DOCTYPE html>
<html lang="en">
<head>
    <meta charset="utf-8">
    <title>SkylinkJS 0.6.16</title>
    <meta name="viewport" content="width=device-width, initial-scale=1">
    <!-- font and icon -->
    <link rel="shortcut icon" type="image/ico" href="../assets/favicon.ico">
    <link rel="stylesheet" href="../assets/vendor/prettify/prettify-min.css">
    <link rel="stylesheet" href="https://fonts.googleapis.com/css?family=Source+Sans+Pro:300,400,600,700|Source+Sans+Pro" type="text/css">
    <link rel="stylesheet" href="https://fonts.googleapis.com/css?family=Source+Sans+Pro:300,400,600,700|Source+Code+Pro" type="text/css">
    <!-- styling -->
    <link rel="stylesheet" href="../assets/vendor/css/bootstrap.min.css">
    <link rel="stylesheet" href="../assets/vendor/css/bootstrap-theme.min.css">
    <link href="https://cdnjs.cloudflare.com/ajax/libs/font-awesome/4.2.0/css/font-awesome.min.css" rel="stylesheet" type="text/css">
    <link rel="stylesheet" href="../assets/css/style.css">
    <!-- scripts -->
    <script src="../assets/vendor/js/jquery.min.js"></script>
    <script src="../assets/vendor/js/bootstrap.min.js"></script>
    <script src="../assets/js/script.js"></script>
    <script src="http://yui.yahooapis.com/combo?3.9.1/build/yui/yui-min.js"></script>
</head>
<body>

<div id="doc">
  <nav id="hd" class="navbar navbar-inverse navbar-fixed-top" role="navigation">
    <div class="container">
      <div class="navbar-header">
        <button type="button" class="navbar-toggle collapsed" data-toggle="collapse" data-target="#navbar" aria-expanded="false" aria-controls="navbar">
          <span class="sr-only">Toggle navigation</span>
          <span class="icon-bar"></span>
          <span class="icon-bar"></span>
          <span class="icon-bar"></span>
        </button>
        <a href="" class="navbar-brand">
          <img src="../assets/img/logo.svg" />JS<small>Version: 0.6.16</small>
        </a>
      </div>
      <div id="navbar" class="navbar-collapse collapse">
        <ul id="api-list" class="nav navbar-nav navbar-right">
  <li class="dropdown">
    <a href="#" class="dropdown-toggle" data-toggle="dropdown">Getting Started Examples <span class="caret"></span></a>
    <ul class="dropdown-menu" role="menu">
      <li><a href="https://temasys.com.sg/getting-started-with-webrtc-and-skylinkjs/">Setting up a Video Call</a></li>
      <li><a href="https://temasys.com.sg/screensharing-with-skylinkjs/">Setting up Screensharing</a></li>
      <li><a href="https://temasys.com.sg/building-a-simple-peer-to-peer-webrtc-chat/">Setting up a Chatroom</a></li>
    </ul>
  </li>
  
    <li><a href="../classes/Skylink.html">Documentation</a></li>
  
  <!--<li class="dropdown">
    <a href="#" class="dropdown-toggle" data-toggle="dropdown">Classes <span class="caret"></span></a>
    <ul class="dropdown-menu" role="menu">
      
        <li><a href="../classes/Skylink.html">Skylink</a></li>
      
    </ul>
  </li>-->
  <li><a class="btn btn-info btn-navbar" href="http://developer.temasys.com.sg/">Developer Console</a></li>
  <li><a class="btn btn-info btn-navbar" href="http://support.temasys.com.sg/">Support</a></li>
  <!--<li class="dropdown">
    <a href="#" class="dropdown-toggle" data-toggle="dropdown">Modules <span class="caret"></span></a>
    <ul class="dropdown-menu" role="menu">
      <li><a href="#api-modules">View all Modules</a></li>
      
    </ul>
  </li>-->
</ul>
<!--<form id="api-tabview" class="navbar-form navbar-right" role="form">
  <div id="api-tabview-filter" class="form-group">
    <input type="search" id="api-filter" placeholder="Type to filter APIs">
  </div>
</form>-->
      </div><!--/.navbar-collapse -->
    </div>
  </nav>
  <div id="bd" class="yui3-g">

      <div class="yui3-u-1-4">

      </div>
      <div class="yui3-u-3-4">
          
          <div class="apidocs">
              <div id="docs-main">
                  <div class="content content-main">
                      <h1 class="file-heading">File: source/peer-connection.js</h1>

<div class="file">
    <pre class="code prettyprint linenums">
/**
 * &lt;blockquote class=&quot;info&quot;&gt;
 *   Learn more about how ICE works in this
 *   &lt;a href=&quot;https://temasys.com.sg/ice-what-is-this-sorcery/&quot;&gt;article here&lt;/a&gt;.
 * &lt;/blockquote&gt;
 * The list of Peer connection session description exchanging states.
 * @attribute PEER_CONNECTION_STATE
 * @param {String} STABLE            &lt;small&gt;Value &lt;code&gt;&quot;stable&quot;&lt;/code&gt;&lt;/small&gt;
 *   The value of the state when there is no session description being exchanged between Peer connection.
 * @param {String} HAVE_LOCAL_OFFER  &lt;small&gt;Value &lt;code&gt;&quot;have-local-offer&quot;&lt;/code&gt;&lt;/small&gt;
 *   The value of the state when local &lt;code&gt;&quot;offer&quot;&lt;/code&gt; session description is set.
 *   &lt;small&gt;This should transition to &lt;code&gt;STABLE&lt;/code&gt; state after remote &lt;code&gt;&quot;answer&quot;&lt;/code&gt;
 *   session description is set.&lt;/small&gt;
 *   &lt;small&gt;See &lt;a href=&quot;#event_handshakeProgress&quot;&gt;&lt;code&gt;handshakeProgress&lt;/code&gt; event&lt;/a&gt; for a more
 *   detailed exchanging of session description states.&lt;/small&gt;
 * @param {String} HAVE_REMOTE_OFFER &lt;small&gt;Value &lt;code&gt;&quot;have-remote-offer&quot;&lt;/code&gt;&lt;/small&gt;
 *   The value of the state when remote &lt;code&gt;&quot;offer&quot;&lt;/code&gt; session description is set.
 *   &lt;small&gt;This should transition to &lt;code&gt;STABLE&lt;/code&gt; state after local &lt;code&gt;&quot;answer&quot;&lt;/code&gt;
 *   session description is set.&lt;/small&gt;
 *   &lt;small&gt;See &lt;a href=&quot;#event_handshakeProgress&quot;&gt;&lt;code&gt;handshakeProgress&lt;/code&gt; event&lt;/a&gt; for a more
 *   detailed exchanging of session description states.&lt;/small&gt;
 * @param {String} CLOSED            &lt;small&gt;Value &lt;code&gt;&quot;closed&quot;&lt;/code&gt;&lt;/small&gt;
 *   The value of the state when Peer connection is closed and no session description can be exchanged and set.
 * @type JSON
 * @readOnly
 * @for Skylink
 * @since 0.5.0
 */
Skylink.prototype.PEER_CONNECTION_STATE = {
  STABLE: &#x27;stable&#x27;,
  HAVE_LOCAL_OFFER: &#x27;have-local-offer&#x27;,
  HAVE_REMOTE_OFFER: &#x27;have-remote-offer&#x27;,
  CLOSED: &#x27;closed&#x27;
};

/**
 * The list of &lt;a href=&quot;#method_getConnectionStatus&quot;&gt;&lt;code&gt;getConnectionStatus()&lt;/code&gt;
 * method&lt;/a&gt; retrieval states.
 * @attribute GET_CONNECTION_STATUS_STATE
 * @param {Number} RETRIEVING &lt;small&gt;Value &lt;code&gt;0&lt;/code&gt;&lt;/small&gt;
 *   The value of the state when &lt;code&gt;getConnectionStatus()&lt;/code&gt; is retrieving the Peer connection stats.
 * @param {Number} RETRIEVE_SUCCESS &lt;small&gt;Value &lt;code&gt;1&lt;/code&gt;&lt;/small&gt;
 *   The value of the state when &lt;code&gt;getConnectionStatus()&lt;/code&gt; has retrieved the Peer connection stats successfully.
 * @param {Number} RETRIEVE_ERROR &lt;small&gt;Value &lt;code&gt;-1&lt;/code&gt;&lt;/small&gt;
 *   The value of the state when &lt;code&gt;getConnectionStatus()&lt;/code&gt; has failed retrieving the Peer connection stats.
 * @type JSON
 * @readOnly
 * @for Skylink
 * @since 0.1.0
 */
Skylink.prototype.GET_CONNECTION_STATUS_STATE = {
  RETRIEVING: 0,
  RETRIEVE_SUCCESS: 1,
  RETRIEVE_ERROR: -1
};

/**
 * &lt;blockquote class=&quot;info&quot;&gt;
 *  As there are more features getting implemented, there will be eventually more different types of
 *  server Peers.
 * &lt;/blockquote&gt;
 * The list of available types of server Peer connections.
 * @attribute SERVER_PEER_TYPE
 * @param {String} MCU &lt;small&gt;Value &lt;code&gt;&quot;mcu&quot;&lt;/code&gt;&lt;/small&gt;
 *   The value of the server Peer type that is used for MCU connection.
 * @type JSON
 * @readOnly
 * @for Skylink
 * @since 0.6.1
 */
Skylink.prototype.SERVER_PEER_TYPE = {
  MCU: &#x27;mcu&#x27;
  //SIP: &#x27;sip&#x27;
};

/**
 * &lt;blockquote class=&quot;info&quot;&gt;
 *   For MCU enabled Peer connections, the restart functionality may differ, you may learn more about how to workaround
 *   it &lt;a href=&quot;http://support.temasys.com.sg/support/discussions/topics/12000002853&quot;&gt;in this article here&lt;/a&gt;.
 *   For restarts with Peers connecting from Android, iOS or C++ SDKs, restarts might not work as written in
 *   &lt;a href=&quot;http://support.temasys.com.sg/support/discussions/topics/12000005188&quot;&gt;in this article here&lt;/a&gt;.
 *   Note that this functionality should be used when Peer connection stream freezes during a connection.
 *   For a better user experience for only MCU enabled Peer connections, the functionality is throttled when invoked many
 *   times in less than the milliseconds interval configured in the &lt;a href=&quot;#method_init&quot;&gt;&lt;code&gt;init()&lt;/code&gt; method&lt;/a&gt;.
 * &lt;/blockquote&gt;
 * Function that refreshes Peer connections to update with the current streaming.
 * @method refreshConnection
 * @param {String|Array} [targetPeerId] &lt;blockquote class=&quot;info&quot;&gt;
 *   Note that this is ignored if MCU is enabled for the App Key provided in
 *   &lt;a href=&quot;#method_init&quot;&gt;&lt;code&gt;init()&lt;/code&gt; method&lt;/a&gt;. &lt;code&gt;refreshConnection()&lt;/code&gt; will &quot;refresh&quot;
 *   all Peer connections. See the &lt;u&gt;Event Sequence&lt;/u&gt; for more information.&lt;/blockquote&gt;
 *   The target Peer ID to refresh connection with.
 * - When provided as an Array, it will refresh all connections with all the Peer IDs provided.
 * - When not provided, it will refresh all the currently connected Peers in the Room.
 * @param {Boolean} [iceRestart=false] &lt;blockquote class=&quot;info&quot;&gt;
 *   Note that this flag will not be honoured for MCU enabled Peer connections as it is not necessary since for MCU
 *   &quot;restart&quot; case is to invoke &lt;a href=&quot;#method_joinRoom&quot;&gt;&lt;code&gt;joinRoom()&lt;/code&gt; method&lt;/a&gt; again.&lt;/blockquote&gt;
 *   The flag if ICE connections should restart when refreshing Peer connections.
 *   &lt;small&gt;This is used when ICE connection state is &lt;code&gt;FAILED&lt;/code&gt; or &lt;code&gt;DISCONNECTED&lt;/code&gt;, which state
 *   can be retrieved with the &lt;a href=&quot;#event_iceConnectionState&quot;&gt;&lt;code&gt;iceConnectionState&lt;/code&gt; event&lt;/a&gt;.&lt;/small&gt;
 * @param {Function} [callback] The callback function fired when request has completed.
 *   &lt;small&gt;Function parameters signature is &lt;code&gt;function (error, success)&lt;/code&gt;&lt;/small&gt;
 *   &lt;small&gt;Function request completion is determined by the &lt;a href=&quot;#event_peerRestart&quot;&gt;
 *   &lt;code&gt;peerRestart&lt;/code&gt; event&lt;/a&gt; triggering &lt;code&gt;isSelfInitiateRestart&lt;/code&gt; parameter payload
 *   value as &lt;code&gt;true&lt;/code&gt; for all Peers targeted for request success.&lt;/small&gt;
 * @param {JSON} callback.error The error result in request.
 *   &lt;small&gt;Defined as &lt;code&gt;null&lt;/code&gt; when there are no errors in request&lt;/small&gt;
 * @param {Array} callback.error.listOfPeers The list of Peer IDs targeted.
 * @param {JSON} callback.error.refreshErrors The list of Peer connection refresh errors.
 * @param {Error|String} callback.error.refreshErrors.#peerId The Peer connection refresh error associated
 *   with the Peer ID defined in &lt;code&gt;#peerId&lt;/code&gt; property.
 *   &lt;small&gt;If &lt;code&gt;#peerId&lt;/code&gt; value is &lt;code&gt;&quot;self&quot;&lt;/code&gt;, it means that it is the error when there
 *   is no Peer connections to refresh with.&lt;/small&gt;
 * @param {JSON} callback.success The success result in request.
 *   &lt;small&gt;Defined as &lt;code&gt;null&lt;/code&gt; when there are errors in request&lt;/small&gt;
 * @param {Array} callback.success.listOfPeers The list of Peer IDs targeted.
 * @trigger &lt;ol class=&quot;desc-seq&quot;&gt;
 *   &lt;li&gt;Checks if MCU is enabled for App Key provided in &lt;a href=&quot;#method_init&quot;&gt;&lt;code&gt;init()&lt;/code&gt; method&lt;/a&gt;&lt;ol&gt;
 *   &lt;li&gt;If MCU is enabled: &lt;ol&gt;&lt;li&gt;If there are connected Peers in the Room: &lt;ol&gt;
 *   &lt;li&gt;&lt;a href=&quot;#event_peerRestart&quot;&gt;&lt;code&gt;peerRestart&lt;/code&gt; event&lt;/a&gt; triggers parameter payload
 *   &lt;code&gt;isSelfInitiateRestart&lt;/code&gt; value as &lt;code&gt;true&lt;/code&gt; for all connected Peer connections.&lt;/li&gt;
 *   &lt;li&gt;&lt;a href=&quot;#event_serverPeerRestart&quot;&gt;&lt;code&gt;serverPeerRestart&lt;/code&gt; event&lt;/a&gt; triggers for
 *   connected MCU server Peer connection.&lt;/li&gt;&lt;/ol&gt;&lt;/li&gt;
 *   &lt;li&gt;Invokes &lt;a href=&quot;#method_joinRoom&quot;&gt;&lt;code&gt;joinRoom()&lt;/code&gt; method&lt;/a&gt; &lt;small&gt;&lt;code&gt;refreshConnection()&lt;/code&gt;
 *   will retain the User session information except the Peer ID will be a different assigned ID due to restarting the
 *   Room session.&lt;/small&gt; &lt;ol&gt;&lt;li&gt;If request has errors &lt;ol&gt;&lt;li&gt;&lt;b&gt;ABORT&lt;/b&gt; and return error.
 *   &lt;/li&gt;&lt;/ol&gt;&lt;/li&gt;&lt;/ol&gt;&lt;/li&gt;&lt;/ol&gt;&lt;/li&gt;
 *   &lt;li&gt;Else: &lt;ol&gt;&lt;li&gt;If there are connected Peers in the Room: &lt;ol&gt;
 *   &lt;li&gt;Refresh connections for all targeted Peers. &lt;ol&gt;
 *   &lt;li&gt;If Peer connection exists: &lt;ol&gt;
 *   &lt;li&gt;&lt;a href=&quot;#event_peerRestart&quot;&gt;&lt;code&gt;peerRestart&lt;/code&gt; event&lt;/a&gt; triggers parameter payload
 *   &lt;code&gt;isSelfInitiateRestart&lt;/code&gt; value as &lt;code&gt;true&lt;/code&gt; for all targeted Peer connections.&lt;/li&gt;&lt;/ol&gt;&lt;/li&gt;
 *   &lt;li&gt;Else: &lt;ol&gt;&lt;li&gt;&lt;b&gt;ABORT&lt;/b&gt; and return error.&lt;/li&gt;&lt;/ol&gt;&lt;/li&gt;
 *   &lt;/ol&gt;&lt;/li&gt;&lt;/ol&gt;&lt;/li&gt;&lt;/ol&gt;&lt;/ol&gt;&lt;/li&gt;&lt;/ol&gt;&lt;/li&gt;&lt;/ol&gt;
 * @example
 *   // Example 1: Refreshing a Peer connection
 *   function refreshFrozenVideoStream (peerId) {
 *     skylinkDemo.refreshConnection(peerId, function (error, success) {
 *       if (error) return;
 *       console.log(&quot;Refreshing connection for &#x27;&quot; + peerId + &quot;&#x27;&quot;);
 *     });
 *   }
 *
 *   // Example 2: Refreshing a list of Peer connections
 *   function refreshFrozenVideoStreamGroup (peerIdA, peerIdB) {
 *     skylinkDemo.refreshConnection([peerIdA, peerIdB], function (error, success) {
 *       if (error) {
 *         if (error.transferErrors[peerIdA]) {
 *           console.error(&quot;Failed refreshing connection for &#x27;&quot; + peerIdA + &quot;&#x27;&quot;);
 *         } else {
 *           console.log(&quot;Refreshing connection for &#x27;&quot; + peerIdA + &quot;&#x27;&quot;);
 *         }
 *         if (error.transferErrors[peerIdB]) {
 *           console.error(&quot;Failed refreshing connection for &#x27;&quot; + peerIdB + &quot;&#x27;&quot;);
 *         } else {
 *           console.log(&quot;Refreshing connection for &#x27;&quot; + peerIdB + &quot;&#x27;&quot;);
 *         }
 *       } else {
 *         console.log(&quot;Refreshing connection for &#x27;&quot; + peerIdA + &quot;&#x27; and &#x27;&quot; + peerIdB + &quot;&#x27;&quot;);
 *       }
 *     });
 *   }
 *
 *   // Example 3: Refreshing all Peer connections
 *   function refreshFrozenVideoStreamAll () {
 *     skylinkDemo.refreshConnection(function (error, success) {
 *       if (error) {
 *         for (var i = 0; i &lt; error.listOfPeers.length; i++) {
 *           if (error.refreshErrors[error.listOfPeers[i]]) {
 *             console.error(&quot;Failed refreshing connection for &#x27;&quot; + error.listOfPeers[i] + &quot;&#x27;&quot;);
 *           } else {
 *             console.info(&quot;Refreshing connection for &#x27;&quot; + error.listOfPeers[i] + &quot;&#x27;&quot;);
 *           }
 *         }
 *       } else {
 *         console.log(&quot;Refreshing connection for all Peers&quot;, success.listOfPeers);
 *       }
 *     });
 *   }
 *
 *   // Example 4: Refresh Peer connection when ICE connection has failed or disconnected
 *   //            and do a ICE connection refresh (only for non-MCU case)
 *   skylinkDemo.on(&quot;iceConnectionState&quot;, function (state, peerId) {
 *      if (!usesMCUKey &amp;&amp; [skylinkDemo.ICE_CONNECTION_STATE.FAILED,
 *        skylinkDemo.ICE_CONNECTION_STATE.DISCONNECTED].indexOf(state) &gt; -1) {
 *        skylinkDemo.refreshConnection(peerId, true);
 *      }
 *   });
 * @for Skylink
 * @since 0.5.5
 */
Skylink.prototype.refreshConnection = function(targetPeerId, iceRestart, callback) {
  var self = this;

  var listOfPeers = Object.keys(self._peerConnections);
  var doIceRestart = false;

  if(Array.isArray(targetPeerId)) {
    listOfPeers = targetPeerId;
  } else if (typeof targetPeerId === &#x27;string&#x27;) {
    listOfPeers = [targetPeerId];
  } else if (typeof targetPeerId === &#x27;boolean&#x27;) {
    doIceRestart = targetPeerId;
  } else if (typeof targetPeerId === &#x27;function&#x27;) {
    callback = targetPeerId;
  }

  if (typeof iceRestart === &#x27;boolean&#x27;) {
    doIceRestart = iceRestart;
  } else if (typeof iceRestart === &#x27;function&#x27;) {
    callback = iceRestart;
  }

  var emitErrorForPeersFn = function (error) {
    log.error(error);

    if (typeof callback === &#x27;function&#x27;) {
      var listOfPeerErrors = {};

      if (listOfPeers.length === 0) {
        listOfPeerErrors.self = new Error(error);
      } else {
        for (var i = 0; i &lt; listOfPeers.length; i++) {
          listOfPeerErrors[listOfPeers[i]] = new Error(error);
        }
      }

      callback({
        refreshErrors: listOfPeerRestartErrors,
        listOfPeers: listOfPeers
      }, null);
    }
  };

  if (listOfPeers.length === 0) {
    emitErrorForPeersFn(&#x27;There is currently no peer connections to restart&#x27;);
    return;
  }

  self._throttle(function (runFn) {
    if (!runFn &amp;&amp; self._hasMCU) {
      if (self._throttlingShouldThrowError) {
        emitErrorForPeersFn(&#x27;Unable to run as throttle interval has not reached (&#x27; + self._throttlingTimeouts.refreshConnection + &#x27;ms).&#x27;);
      }
      return;
    }
    self._refreshPeerConnection(listOfPeers, doIceRestart, callback);
  }, &#x27;refreshConnection&#x27;, self._throttlingTimeouts.refreshConnection);

};

/**
 * Function that refresh connections.
 * @method _refreshPeerConnection
 * @private
 * @for Skylink
 * @since 0.6.15
 */
Skylink.prototype._refreshPeerConnection = function(listOfPeers, doIceRestart, callback) {
  var self = this;
  var listOfPeerRestarts = [];
  var error = &#x27;&#x27;;
  var listOfPeerRestartErrors = {};

  // To fix jshint dont put functions within a loop
  var refreshSinglePeerCallback = function (peerId) {
    return function (error) {
      if (listOfPeerRestarts.indexOf(peerId) === -1) {
        if (error) {
          log.error([peerId, &#x27;RTCPeerConnection&#x27;, null, &#x27;Failed restarting for peer&#x27;], error);
          listOfPeerRestartErrors[peerId] = error;
        }
        listOfPeerRestarts.push(peerId);
      }

      if (listOfPeerRestarts.length === listOfPeers.length) {
        if (typeof callback === &#x27;function&#x27;) {
          log.log([null, &#x27;PeerConnection&#x27;, null, &#x27;Invoked all peers to restart. Firing callback&#x27;]);

          if (Object.keys(listOfPeerRestartErrors).length &gt; 0) {
            callback({
              refreshErrors: listOfPeerRestartErrors,
              listOfPeers: listOfPeers
            }, null);
          } else {
            callback(null, {
              listOfPeers: listOfPeers
            });
          }
        }
      }
    };
  };

  var refreshSinglePeer = function(peerId, peerCallback){
    if (!self._peerConnections[peerId]) {
      error = &#x27;There is currently no existing peer connection made &#x27; +
        &#x27;with the peer. Unable to restart connection&#x27;;
      log.error([peerId, null, null, error]);
      listOfPeerRestartErrors[peerId] = new Error(error);
      return;
    }

    log.log([peerId, &#x27;PeerConnection&#x27;, null, &#x27;Restarting peer connection&#x27;]);

    // do a hard reset on variable object
    self._restartPeerConnection(peerId, doIceRestart, peerCallback);
  };

  if(!self._hasMCU) {
    var i;

    for (i = 0; i &lt; listOfPeers.length; i++) {
      var peerId = listOfPeers[i];

      if (Object.keys(self._peerConnections).indexOf(peerId) &gt; -1) {
        refreshSinglePeer(peerId, refreshSinglePeerCallback(peerId));
      } else {
        error = &#x27;Peer connection with peer does not exists. Unable to restart&#x27;;
        log.error([peerId, &#x27;PeerConnection&#x27;, null, error]);
        listOfPeerRestartErrors[peerId] = new Error(error);
      }

      // there&#x27;s an error to trigger for
      if (i === listOfPeers.length - 1 &amp;&amp; Object.keys(listOfPeerRestartErrors).length &gt; 0) {
        if (typeof callback === &#x27;function&#x27;) {
          callback({
            refreshErrors: listOfPeerRestartErrors,
            listOfPeers: listOfPeers
          }, null);
        }
      }
    }
  } else {
    self._restartMCUConnection(callback);
  }
};

/**
 * Function that retrieves Peer connection bandwidth and ICE connection stats.
 * @method getConnectionStatus
 * @param {String|Array} [targetPeerId] The target Peer ID to retrieve connection stats from.
 * - When provided as an Array, it will retrieve all connection stats from all the Peer IDs provided.
 * - When not provided, it will retrieve all connection stats from the currently connected Peers in the Room.
 * @param {Function} [callback] The callback function fired when request has completed.
 *   &lt;small&gt;Function parameters signature is &lt;code&gt;function (error, success)&lt;/code&gt;&lt;/small&gt;
 *   &lt;small&gt;Function request completion is determined by the &lt;a href=&quot;#event_getConnectionStatusStateChange&quot;&gt;
 *   &lt;code&gt;getConnectionStatusStateChange&lt;/code&gt; event&lt;/a&gt; triggering &lt;code&gt;state&lt;/code&gt; parameter payload
 *   value as &lt;code&gt;RETRIEVE_SUCCESS&lt;/code&gt; for all Peers targeted for request success.&lt;/small&gt;
 *   [Rel: Skylink.GET_CONNECTION_STATUS_STATE]
 * @param {JSON} callback.error The error result in request.
 *   &lt;small&gt;Defined as &lt;code&gt;null&lt;/code&gt; when there are no errors in request&lt;/small&gt;
 * @param {Array} callback.error.listOfPeers The list of Peer IDs targeted.
 * @param {JSON} callback.error.retrievalErrors The list of Peer connection stats retrieval errors.
 * @param {Error|String} callback.error.retrievalErrors.#peerId The Peer connection stats retrieval error associated
 *   with the Peer ID defined in &lt;code&gt;#peerId&lt;/code&gt; property.
 *   &lt;small&gt;If &lt;code&gt;#peerId&lt;/code&gt; value is &lt;code&gt;&quot;self&quot;&lt;/code&gt;, it means that it is the error when there
 *   are no Peer connections to refresh with.&lt;/small&gt;
 * @param {JSON} callback.error.connectionStats The list of Peer connection stats.
 *   &lt;small&gt;These are the Peer connection stats that has been managed to be successfully retrieved.&lt;/small&gt;
 * @param {JSON} callback.error.connectionStats.#peerId The Peer connection stats associated with
 *   the Peer ID defined in &lt;code&gt;#peerId&lt;/code&gt; property.
 *   &lt;small&gt;Object signature matches the &lt;code&gt;stats&lt;/code&gt; parameter payload received in the
 *   &lt;a href=&quot;#event_getConnectionStatusStateChange&quot;&gt;&lt;code&gt;getConnectionStatusStateChange&lt;/code&gt; event&lt;/a&gt;.&lt;/small&gt;
 * @param {JSON} callback.success The success result in request.
 *   &lt;small&gt;Defined as &lt;code&gt;null&lt;/code&gt; when there are errors in request&lt;/small&gt;
 * @param {Array} callback.success.listOfPeers The list of Peer IDs targeted.
 * @param {JSON} callback.success.connectionStats The list of Peer connection stats.
 * @param {JSON} callback.success.connectionStats.#peerId The Peer connection stats associated with
 *   the Peer ID defined in &lt;code&gt;#peerId&lt;/code&gt; property.
 *   &lt;small&gt;Object signature matches the &lt;code&gt;stats&lt;/code&gt; parameter payload received in the
 *   &lt;a href=&quot;#event_getConnectionStatusStateChange&quot;&gt;&lt;code&gt;getConnectionStatusStateChange&lt;/code&gt; event&lt;/a&gt;.&lt;/small&gt;
 * @trigger &lt;ol class=&quot;desc-seq&quot;&gt;
 *   &lt;li&gt;Retrieves Peer connection stats for all targeted Peers. &lt;ol&gt;
 *   &lt;li&gt;If Peer connection has closed or does not exists: &lt;small&gt;This can be checked with
 *   &lt;a href=&quot;#event_peerConnectionState&quot;&gt;&lt;code&gt;peerConnectionState&lt;/code&gt; event&lt;/a&gt;
 *   triggering parameter payload &lt;code&gt;state&lt;/code&gt; as &lt;code&gt;CLOSED&lt;/code&gt; for Peer.&lt;/small&gt; &lt;ol&gt;
 *   &lt;li&gt;&lt;a href=&quot;#event_getConnectionStatusStateChange&quot;&gt; &lt;code&gt;getConnectionStatusStateChange&lt;/code&gt; event&lt;/a&gt;
 *   triggers parameter payload &lt;code&gt;state&lt;/code&gt; as &lt;code&gt;RETRIEVE_ERROR&lt;/code&gt;.&lt;/li&gt;
 *   &lt;li&gt;&lt;b&gt;ABORT&lt;/b&gt; and return error.&lt;/li&gt;&lt;/ol&gt;&lt;/li&gt;
 *   &lt;li&gt;&lt;a href=&quot;#event_getConnectionStatusStateChange&quot;&gt;&lt;code&gt;getConnectionStatusStateChange&lt;/code&gt; event&lt;/a&gt;
 *   triggers parameter payload &lt;code&gt;state&lt;/code&gt; as &lt;code&gt;RETRIEVING&lt;/code&gt;.&lt;/li&gt;
 *   &lt;li&gt;Received response from retrieval. &lt;ol&gt;
 *   &lt;li&gt;If retrieval was successful: &lt;ol&gt;
 *   &lt;li&gt;&lt;a href=&quot;#event_getConnectionStatusStateChange&quot;&gt;&lt;code&gt;getConnectionStatusStateChange&lt;/code&gt; event&lt;/a&gt;
 *   triggers parameter payload &lt;code&gt;state&lt;/code&gt; as &lt;code&gt;RETRIEVE_SUCCESS&lt;/code&gt;.&lt;/li&gt;&lt;/ol&gt;&lt;/li&gt;
 *   &lt;li&gt;Else: &lt;ol&gt;
 *   &lt;li&gt;&lt;a href=&quot;#event_getConnectionStatusStateChange&quot;&gt; &lt;code&gt;getConnectionStatusStateChange&lt;/code&gt; event&lt;/a&gt;
 *   triggers parameter payload &lt;code&gt;state&lt;/code&gt; as &lt;code&gt;RETRIEVE_ERROR&lt;/code&gt;.&lt;/li&gt;
 *   &lt;/ol&gt;&lt;/li&gt;&lt;/ol&gt;&lt;/li&gt;&lt;/ol&gt;&lt;/li&gt;&lt;/ol&gt;
 * @example
 *   // Example 1: Retrieve a Peer connection stats
 *   function startBWStatsInterval (peerId) {
 *     setInterval(function () {
 *       skylinkDemo.getConnectionStatus(peerId, function (error, success) {
 *         if (error) return;
 *         var sendVideoBytes  = success.connectionStats[peerId].video.sending.bytes;
 *         var sendAudioBytes  = success.connectionStats[peerId].audio.sending.bytes;
 *         var recvVideoBytes  = success.connectionStats[peerId].video.receiving.bytes;
 *         var recvAudioBytes  = success.connectionStats[peerId].audio.receiving.bytes;
 *         var localCandidate  = success.connectionStats[peerId].selectedCandidate.local;
 *         var remoteCandidate = success.connectionStats[peerId].selectedCandidate.remote;
 *         console.log(&quot;Sending audio (&quot; + sendAudioBytes + &quot;bps) video (&quot; + sendVideoBytes + &quot;)&quot;);
 *         console.log(&quot;Receiving audio (&quot; + recvAudioBytes + &quot;bps) video (&quot; + recvVideoBytes + &quot;)&quot;);
 *         console.log(&quot;Local candidate: &quot; + localCandidate.ipAddress + &quot;:&quot; + localCandidate.portNumber +
 *           &quot;?transport=&quot; + localCandidate.transport + &quot; (type: &quot; + localCandidate.candidateType + &quot;)&quot;);
 *         console.log(&quot;Remote candidate: &quot; + remoteCandidate.ipAddress + &quot;:&quot; + remoteCandidate.portNumber +
 *           &quot;?transport=&quot; + remoteCandidate.transport + &quot; (type: &quot; + remoteCandidate.candidateType + &quot;)&quot;);
 *       });
 *     }, 1000);
 *   }
 *
 *   // Example 2: Retrieve a list of Peer connection stats
 *   function printConnStats (peerId, data) {
 *     if (!data.connectionStats[peerId]) return;
 *     var sendVideoBytes  = data.connectionStats[peerId].video.sending.bytes;
 *     var sendAudioBytes  = data.connectionStats[peerId].audio.sending.bytes;
 *     var recvVideoBytes  = data.connectionStats[peerId].video.receiving.bytes;
 *     var recvAudioBytes  = data.connectionStats[peerId].audio.receiving.bytes;
 *     var localCandidate  = data.connectionStats[peerId].selectedCandidate.local;
 *     var remoteCandidate = data.connectionStats[peerId].selectedCandidate.remote;
 *     console.log(peerId + &quot; - Sending audio (&quot; + sendAudioBytes + &quot;bps) video (&quot; + sendVideoBytes + &quot;)&quot;);
 *     console.log(peerId + &quot; - Receiving audio (&quot; + recvAudioBytes + &quot;bps) video (&quot; + recvVideoBytes + &quot;)&quot;);
 *     console.log(peerId + &quot; - Local candidate: &quot; + localCandidate.ipAddress + &quot;:&quot; + localCandidate.portNumber +
 *       &quot;?transport=&quot; + localCandidate.transport + &quot; (type: &quot; + localCandidate.candidateType + &quot;)&quot;);
 *     console.log(peerId + &quot; - Remote candidate: &quot; + remoteCandidate.ipAddress + &quot;:&quot; + remoteCandidate.portNumber +
 *       &quot;?transport=&quot; + remoteCandidate.transport + &quot; (type: &quot; + remoteCandidate.candidateType + &quot;)&quot;);
 *   }
 *
 *   function startBWStatsInterval (peerIdA, peerIdB) {
 *     setInterval(function () {
 *       skylinkDemo.getConnectionStatus([peerIdA, peerIdB], function (error, success) {
 *         if (error) {
 *           printConnStats(peerIdA, error.connectionStats);
 *           printConnStats(peerIdB, error.connectionStats);
 *         } else {
 *           printConnStats(peerIdA, success.connectionStats);
 *           printConnStats(peerIdB, success.connectionStats);
 *         }
 *       });
 *     }, 1000);
 *   }
 *
 *   // Example 3: Retrieve all Peer connection stats
 *   function printConnStats (listOfPeers, data) {
 *     listOfPeers.forEach(function (peerId) {
 *       if (!data.connectionStats[peerId]) return;
 *       var sendVideoBytes  = data.connectionStats[peerId].video.sending.bytes;
 *       var sendAudioBytes  = data.connectionStats[peerId].audio.sending.bytes;
 *       var recvVideoBytes  = data.connectionStats[peerId].video.receiving.bytes;
 *       var recvAudioBytes  = data.connectionStats[peerId].audio.receiving.bytes;
 *       var localCandidate  = data.connectionStats[peerId].selectedCandidate.local;
 *       var remoteCandidate = data.connectionStats[peerId].selectedCandidate.remote;
 *       console.log(peerId + &quot; - Sending audio (&quot; + sendAudioBytes + &quot;bps) video (&quot; + sendVideoBytes + &quot;)&quot;);
 *       console.log(peerId + &quot; - Receiving audio (&quot; + recvAudioBytes + &quot;bps) video (&quot; + recvVideoBytes + &quot;)&quot;);
 *       console.log(peerId + &quot; - Local candidate: &quot; + localCandidate.ipAddress + &quot;:&quot; + localCandidate.portNumber +
 *         &quot;?transport=&quot; + localCandidate.transport + &quot; (type: &quot; + localCandidate.candidateType + &quot;)&quot;);
 *       console.log(peerId + &quot; - Remote candidate: &quot; + remoteCandidate.ipAddress + &quot;:&quot; + remoteCandidate.portNumber +
 *         &quot;?transport=&quot; + remoteCandidate.transport + &quot; (type: &quot; + remoteCandidate.candidateType + &quot;)&quot;);
 *     });
 *   }
 *
 *   function startBWStatsInterval (peerIdA, peerIdB) {
 *     setInterval(function () {
 *       skylinkDemo.getConnectionStatus(function (error, success) {
 *         if (error) {
 *           printConnStats(error.listOfPeers, error.connectionStats);
 *         } else {
 *           printConnStats(success.listOfPeers, success.connectionStats);
 *         }
 *       });
 *     }, 1000);
 *   }
 * @for Skylink
 * @since 0.6.14
 */
Skylink.prototype.getConnectionStatus = function (targetPeerId, callback) {
  var self = this;
  var listOfPeers = Object.keys(self._peerConnections);
  var listOfPeerStats = {};
  var listOfPeerErrors = {};

  // getConnectionStatus([])
  if (Array.isArray(targetPeerId)) {
    listOfPeers = targetPeerId;

  // getConnectionStatus(&#x27;...&#x27;)
  } else if (typeof targetPeerId === &#x27;string&#x27; &amp;&amp; !!targetPeerId) {
    listOfPeers = [targetPeerId];

  // getConnectionStatus(function () {})
  } else if (typeof targetPeerId === &#x27;function&#x27;) {
    callback = targetPeerId;
    targetPeerId = undefined;
  }

  // Check if Peers list is empty, in which we throw an Error if there isn&#x27;t any
  if (listOfPeers.length === 0) {
    listOfPeerErrors.self = new Error(&#x27;There is currently no peer connections to retrieve connection status&#x27;);

    log.error([null, &#x27;RTCStatsReport&#x27;, null, &#x27;Retrieving request failure -&gt;&#x27;], listOfPeerErrors.self);

    if (typeof callback === &#x27;function&#x27;) {
      callback({
        listOfPeers: listOfPeers,
        retrievalErrors: listOfPeerErrors,
        connectionStats: listOfPeerStats
      }, null);
    }
    return;
  }

  var completedTaskCounter = [];

  var checkCompletedFn = function (peerId) {
    if (completedTaskCounter.indexOf(peerId) === -1) {
      completedTaskCounter.push(peerId);
    }

    if (completedTaskCounter.length === listOfPeers.length) {
      if (typeof callback === &#x27;function&#x27;) {
        if (Object.keys(listOfPeerErrors).length &gt; 0) {
          callback({
            listOfPeers: listOfPeers,
            retrievalErrors: listOfPeerErrors,
            connectionStats: listOfPeerStats
          }, null);

        } else {
          callback(null, {
            listOfPeers: listOfPeers,
            connectionStats: listOfPeerStats
          });
        }
      }
    }
  };

  var statsFn = function (peerId) {
    log.debug([peerId, &#x27;RTCStatsReport&#x27;, null, &#x27;Retrieivng connection status&#x27;]);

    if (!self._peerStats[peerId]) {
      self._peerStats[peerId] = {};
    }

    var pc = self._peerConnections[peerId];
    var result = {
      raw: null,
      connection: {
        iceConnectionState: pc.iceConnectionState,
        iceGatheringState: pc.iceGatheringState,
        signalingState: pc.signalingState,
        remoteDescription: {
          type: pc.remoteDescription ? pc.remoteDescription.type || null : null,
          sdp : pc.remoteDescription ? pc.remoteDescription.sdp || null : null
        },
        localDescription: {
          type: pc.localDescription ? pc.localDescription.type || null : null,
          sdp : pc.localDescription ? pc.localDescription.sdp || null : null
        },
        candidates: clone(self._gatheredCandidates[peerId] || {
          sending: { host: [], srflx: [], relay: [] },
          receiving: { host: [], srflx: [], relay: [] }
        }),
        dataChannels: {}
      },
      audio: {
        sending: {
          ssrc: null,
          bytes: 0,
          packets: 0,
          packetsLost: 0,
          rtt: 0,
          jitter: 0,
          jitterBufferMs: null,
          codec: self._getSDPSelectedCodec(peerId, pc.localDescription, &#x27;audio&#x27;),
          inputLevel: null,
          echoReturnLoss: null,
          echoReturnLossEnhancement: null,
          totalBytes: 0,
          totalPackets: 0,
          totalPacketsLost: 0
        },
        receiving: {
          ssrc: null,
          bytes: 0,
          packets: 0,
          packetsLost: 0,
          jitter: 0,
          jitterBufferMs: null,
          codec: self._getSDPSelectedCodec(peerId, pc.remoteDescription, &#x27;audio&#x27;),
          outputLevel: null,
          totalBytes: 0,
          totalPackets: 0,
          totalPacketsLost: 0
        }
      },
      video: {
        sending: {
          ssrc: null,
          bytes: 0,
          packets: 0,
          packetsLost: 0,
          rtt: 0,
          jitter: 0,
          jitterBufferMs: null,
          codec: self._getSDPSelectedCodec(peerId, pc.localDescription, &#x27;video&#x27;),
          frameWidth: null,
          frameHeight: null,
          framesInput: null,
          frames: null,
          frameRateMean: null,
          frameRateStdDev: null,
          framesDropped: null,
          nacks: null,
          plis: null,
          firs: null,
          totalBytes: 0,
          totalPackets: 0,
          totalPacketsLost: 0,
          totalNacks: 0,
          totalPlis: 0,
          totalFirs: 0
        },
        receiving: {
          ssrc: null,
          bytes: 0,
          packets: 0,
          packetsLost: 0,
          jitter: 0,
          jitterBufferMs: null,
          codec: self._getSDPSelectedCodec(peerId, pc.remoteDescription, &#x27;video&#x27;),
          frameWidth: null,
          frameHeight: null,
          framesDecoded: null,
          framesOutput: null,
          frames: null,
          frameRateMean: null,
          frameRateStdDev: null,
          nacks: null,
          plis: null,
          firs: null,
          e2eDelay: null,
          totalBytes: 0,
          totalPackets: 0,
          totalPacketsLost: 0,
          totalNacks: 0,
          totalPlis: 0,
          totalFirs: 0
        }
      },
      selectedCandidate: {
        local: { ipAddress: null, candidateType: null, portNumber: null, transport: null },
        remote: { ipAddress: null, candidateType: null, portNumber: null, transport: null }
      }
    };

    for (var channelProp in self._dataChannels[peerId]) {
      if (self._dataChannels[peerId].hasOwnProperty(channelProp) &amp;&amp; self._dataChannels[peerId][channelProp]) {
        result.connection.dataChannels[self._dataChannels[peerId][channelProp].channel.label] = {
          label: self._dataChannels[peerId][channelProp].channel.label,
          readyState: self._dataChannels[peerId][channelProp].channel.readyState,
          channelType: channelProp === &#x27;main&#x27; ? self.DATA_CHANNEL_TYPE.MESSAGING : self.DATA_CHANNEL_TYPE.DATA,
          currentTransferId: self._dataChannels[peerId][channelProp].transferId || null
        };
      }
    }

    var loopFn = function (obj, fn) {
      for (var prop in obj) {
        if (obj.hasOwnProperty(prop) &amp;&amp; obj[prop]) {
          fn(obj[prop], prop);
        }
      }
    };

    var formatCandidateFn = function (candidateDirType, candidate) {
      result.selectedCandidate[candidateDirType].ipAddress = candidate.ipAddress;
      result.selectedCandidate[candidateDirType].candidateType = candidate.candidateType;
      result.selectedCandidate[candidateDirType].portNumber = typeof candidate.portNumber !== &#x27;number&#x27; ?
        parseInt(candidate.portNumber, 10) || null : candidate.portNumber;
      result.selectedCandidate[candidateDirType].transport = candidate.transport;
    };

    pc.getStats(null, function (stats) {
      log.debug([peerId, &#x27;RTCStatsReport&#x27;, null, &#x27;Retrieval success -&gt;&#x27;], stats);

      result.raw = stats;

      if (window.webrtcDetectedBrowser === &#x27;firefox&#x27;) {
        loopFn(stats, function (obj, prop) {
          var dirType = &#x27;&#x27;;

          // Receiving/Sending RTP packets
          if (prop.indexOf(&#x27;inbound_rtp&#x27;) === 0 || prop.indexOf(&#x27;outbound_rtp&#x27;) === 0) {
            dirType = prop.indexOf(&#x27;inbound_rtp&#x27;) === 0 ? &#x27;receiving&#x27; : &#x27;sending&#x27;;

            if (!self._peerStats[peerId][prop]) {
              self._peerStats[peerId][prop] = obj;
            }

            result[obj.mediaType][dirType].bytes = self._parseConnectionStats(self._peerStats[peerId][prop],
              obj, dirType === &#x27;receiving&#x27; ? &#x27;bytesReceived&#x27; : &#x27;bytesSent&#x27;);
            result[obj.mediaType][dirType].totalBytes = parseInt(
              (dirType === &#x27;receiving&#x27; ? obj.bytesReceived : obj.bytesSent) || &#x27;0&#x27;, 10);
            result[obj.mediaType][dirType].packets = self._parseConnectionStats(self._peerStats[peerId][prop],
              obj, dirType === &#x27;receiving&#x27; ? &#x27;packetsReceived&#x27; : &#x27;packetsSent&#x27;);
            result[obj.mediaType][dirType].totalPackets = parseInt(
              (dirType === &#x27;receiving&#x27; ? obj.packetsReceived : obj.packetsSent) || &#x27;0&#x27;, 10);
            result[obj.mediaType][dirType].ssrc = obj.ssrc;

            if (dirType === &#x27;receiving&#x27;) {
              result[obj.mediaType][dirType].packetsLost = self._parseConnectionStats(self._peerStats[peerId][prop],
                obj, &#x27;packetsLost&#x27;);
              result[obj.mediaType][dirType].totalPacketsLost = parseInt(obj.packetsLost || &#x27;0&#x27;, 10);
              result[obj.mediaType][dirType].jitter = obj.jitter || 0;
            }

            if (obj.mediaType === &#x27;video&#x27;) {
              result.video[dirType].frameRateMean = obj.framerateMean || 0;
              result.video[dirType].frameRateStdDev = obj.framerateStdDev || 0;

              if (dirType === &#x27;sending&#x27;) {
                result.video.sending.framesDropped = obj.framesDropped || 0;
              }
            }

            self._peerStats[peerId][prop] = obj;

          // Sending RTP packets lost
          } else if (prop.indexOf(&#x27;inbound_rtcp&#x27;) === 0 || prop.indexOf(&#x27;outbound_rtcp&#x27;) === 0) {
            dirType = prop.indexOf(&#x27;inbound_rtp&#x27;) === 0 ? &#x27;receiving&#x27; : &#x27;sending&#x27;;

            if (!self._peerStats[peerId][prop]) {
              self._peerStats[peerId][prop] = obj;
            }

            if (dirType === &#x27;sending&#x27;) {
              result[obj.mediaType].sending.rtt = obj.mozRtt || 0;
              result[obj.mediaType].sending.packetsLost = self._parseConnectionStats(self._peerStats[peerId][prop],
                obj, &#x27;packetsLost&#x27;);
              result[obj.mediaType].sending.totalPacketsLost = parseInt(obj.packetsLost || &#x27;0&#x27;, 10);
              result[obj.mediaType].sending.jitter = obj.jitter || 0;
            }

            self._peerStats[peerId][prop] = obj;

          // Candidates
          } else if (obj.nominated &amp;&amp; obj.selected) {
            formatCandidateFn(&#x27;remote&#x27;, stats[obj.remoteCandidateId]);
            formatCandidateFn(&#x27;local&#x27;, stats[obj.localCandidateId]);
          }
        });

      } else if (window.webrtcDetectedBrowser === &#x27;edge&#x27;) {
        if (pc.getRemoteStreams().length &gt; 0) {
          var tracks = pc.getRemoteStreams()[0].getTracks();

          loopFn(tracks, function (track) {
            loopFn(stats, function (obj, prop) {
              if (obj.type === &#x27;track&#x27; &amp;&amp; obj.trackIdentifier === track.id) {
                loopFn(stats, function (streamObj) {
                  if (streamObj.associateStatsId === obj.id &amp;&amp;
                    [&#x27;outboundrtp&#x27;, &#x27;inboundrtp&#x27;].indexOf(streamObj.type) &gt; -1) {
                    var dirType = streamObj.type === &#x27;outboundrtp&#x27; ? &#x27;sending&#x27; : &#x27;receiving&#x27;;

                    if (!self._peerStats[peerId][prop]) {
                      self._peerStats[peerId][prop] = streamObj;
                    }

                    result[track.kind][dirType].bytes = self._parseConnectionStats(self._peerStats[peerId][prop], streamObj,
                      dirType === &#x27;sending&#x27; ? &#x27;bytesSent&#x27; : &#x27;bytesReceived&#x27;);
                    result[track.kind][dirType].totalBytes = parseInt(
                      (dirType === &#x27;sending&#x27; ? streamObj.bytesSent : streamObj.bytesReceived) || &#x27;0&#x27;, 10);
                    result[track.kind][dirType].packets = self._parseConnectionStats(self._peerStats[peerId][prop], streamObj,
                      dirType === &#x27;sending&#x27; ? &#x27;packetsSent&#x27; : &#x27;packetsReceived&#x27;);
                    result[track.kind][dirType].totalPackets = parseInt(
                      (dirType === &#x27;sending&#x27; ? streamObj.packetsSent : streamObj.packetsReceived) || &#x27;0&#x27;, 10);
                    result[track.kind][dirType].packetsLost = self._parseConnectionStats(self._peerStats[peerId][prop], streamObj, &#x27;packetsLost&#x27;);
                    result[track.kind][dirType].totalPacketsLost = parseInt(streamObj.packetsLost || &#x27;0&#x27;, 10);
                    result[track.kind][dirType].ssrc = parseInt(streamObj.ssrc || &#x27;0&#x27;, 10);

                    if (dirType === &#x27;sending&#x27;) {
                      result[track.kind].sending.rtt = obj.roundTripTime || 0;
                    }

                    self._peerStats[peerId][prop] = streamObj;
                  }
                });
              }
            });
          });
        }

      } else {
        var reportedCandidate = false;

        loopFn(stats, function (obj, prop) {
          if (prop.indexOf(&#x27;ssrc_&#x27;) === 0) {
            var dirType = prop.indexOf(&#x27;_recv&#x27;) &gt; 0 ? &#x27;receiving&#x27; : &#x27;sending&#x27;;

            // Polyfill fix for plugin. Plugin should fix this though
            if (!obj.mediaType) {
              obj.mediaType = obj.hasOwnProperty(&#x27;audioOutputLevel&#x27;) ||
                obj.hasOwnProperty(&#x27;audioInputLevel&#x27;) ? &#x27;audio&#x27; : &#x27;video&#x27;;
            }

            if (!self._peerStats[peerId][prop]) {
              self._peerStats[peerId][prop] = obj;
            }

            try {
              if (obj.mediaType === &#x27;video&#x27; &amp;&amp; dirType === &#x27;receiving&#x27;) {
                var captureStartNtpTimeMs = parseInt(obj.googCaptureStartNtpTimeMs || &#x27;0&#x27;, 10);

                if (captureStartNtpTimeMs &gt; 0 &amp;&amp; pc.getRemoteStreams().length &gt; 0 &amp;&amp; document &amp;&amp;
                  typeof document.getElementsByTagName === &#x27;function&#x27;) {
                  var streamId = pc.getRemoteStreams()[0].id || pc.getRemoteStreams()[0].label;
                  var elements = [];

                  if (self._isUsingPlugin) {
                    elements = document.getElementsByTagName(&#x27;object&#x27;);
                  } else {
                    elements = document.getElementsByTagName(&#x27;video&#x27;);

                    if (elements.length === 0) {
                      elements = document.getElementsByTagName(&#x27;audio&#x27;);
                    }
                  }

                  for (var e = 0; e &lt; elements.length; e++) {
                    var videoElmStreamId = null;

                    if (self._isUsingPlugin) {
                      if (!(elements[e].children &amp;&amp; typeof elements[e].children === &#x27;object&#x27; &amp;&amp;
                        typeof elements[e].children.length === &#x27;number&#x27; &amp;&amp; elements[e].children.length &gt; 0)) {
                        break;
                      }

                      for (var ec = 0; ec &lt; elements[e].children.length; ec++) {
                        if (elements[e].children[ec].name === &#x27;streamId&#x27;) {
                          videoElmStreamId = elements[e].children[ec].value || null;
                          break;
                        }
                      }

                    } else {
                      videoElmStreamId = elements[e].srcObject ? elements[e].srcObject.id ||
                        elements[e].srcObject.label : null;
                    }

                    if (videoElmStreamId &amp;&amp; videoElmStreamId === streamId) {
                      result[obj.mediaType][dirType].e2eDelay = ((new Date()).getTime() + 2208988800000) -
                        captureStartNtpTimeMs - elements[e].currentTime * 1000;
                      break;
                    }
                  }
                }
              }
            } catch (error) {
              log.warn([peerId, &#x27;RTCStatsReport&#x27;, null, &#x27;Failed retrieving e2e delay -&gt;&#x27;], error);
            }

            // Receiving/Sending RTP packets
            result[obj.mediaType][dirType].ssrc = parseInt(obj.ssrc || &#x27;0&#x27;, 10);
            result[obj.mediaType][dirType].bytes = self._parseConnectionStats(self._peerStats[peerId][prop],
              obj, dirType === &#x27;receiving&#x27; ? &#x27;bytesReceived&#x27; : &#x27;bytesSent&#x27;);
            result[obj.mediaType][dirType].totalBytes = parseInt((dirType === &#x27;receiving&#x27; ? obj.bytesReceived :
              obj.bytesSent) || &#x27;0&#x27;, 10);
            result[obj.mediaType][dirType].packets = self._parseConnectionStats(self._peerStats[peerId][prop],
              obj, dirType === &#x27;receiving&#x27; ? &#x27;packetsReceived&#x27; : &#x27;packetsSent&#x27;);
            result[obj.mediaType][dirType].totalPackets = parseInt((dirType === &#x27;receiving&#x27; ? obj.packetsReceived :
              obj.packetsSent) || &#x27;0&#x27;, 10);
            result[obj.mediaType][dirType].packetsLost = self._parseConnectionStats(self._peerStats[peerId][prop],
              obj, &#x27;packetsLost&#x27;);
            result[obj.mediaType][dirType].totalPacketsLost = parseInt(obj.packetsLost || &#x27;0&#x27;, 10);
            result[obj.mediaType][dirType].jitter = parseFloat(obj.googJitterReceived || &#x27;0&#x27;, 10);
            result[obj.mediaType][dirType].googJitterBufferMs = parseFloat(obj.googJitterBufferMs || &#x27;0&#x27;, 10);

            if (result[obj.mediaType][dirType].codec) {
              if (obj.googCodecName &amp;&amp; obj.googCodecName !== &#x27;unknown&#x27;) {
                result[obj.mediaType][dirType].codec.name = obj.googCodecName;
              }
              if (obj.codecImplementationName &amp;&amp; obj.codecImplementationName !== &#x27;unknown&#x27;) {
                result[obj.mediaType][dirType].codec.implementation = obj.codecImplementationName;
              }
            }

            if (dirType === &#x27;sending&#x27;) {
              // NOTE: Chrome sending audio does have it but plugin has..
              result[obj.mediaType].sending.rtt = parseFloat(obj.googRtt || &#x27;0&#x27;, 10);
            }

            if (obj.mediaType === &#x27;video&#x27;) {
              result.video[dirType].frameWidth = parseInt((dirType === &#x27;receiving&#x27; ?
                obj.googFrameWidthReceived : obj.googFrameWidthSent) || &#x27;0&#x27;, 10);
              result.video[dirType].frameHeight = parseInt((dirType === &#x27;receiving&#x27; ?
                obj.googFrameHeightReceived : obj.googFrameHeightSent) || &#x27;0&#x27;, 10);
              result.video[dirType].frames = parseInt((dirType === &#x27;receiving&#x27; ?
                obj.googFrameRateReceived : obj.googFrameRateSent) || &#x27;0&#x27;, 10);

              result.video[dirType].nacks = self._parseConnectionStats(self._peerStats[peerId][prop],
                obj, dirType === &#x27;receiving&#x27; ? &#x27;googNacksReceived&#x27; : &#x27;googNacksSent&#x27;);
              result[obj.mediaType][dirType].totalNacks = parseInt((dirType === &#x27;receiving&#x27; ? obj.googNacksReceived :
                obj.googNacksSent) || &#x27;0&#x27;, 10);
              result.video[dirType].plis = self._parseConnectionStats(self._peerStats[peerId][prop],
                obj, dirType === &#x27;receiving&#x27; ? &#x27;googPlisReceived&#x27; : &#x27;googPlisSent&#x27;);
              result[obj.mediaType][dirType].totalPlis = parseInt((dirType === &#x27;receiving&#x27; ? obj.googPlisReceived :
                obj.googPlisSent) || &#x27;0&#x27;, 10);
              result.video[dirType].firs = self._parseConnectionStats(self._peerStats[peerId][prop],
                obj, dirType === &#x27;receiving&#x27; ? &#x27;googFirsReceived&#x27; : &#x27;googFirsSent&#x27;);
              result[obj.mediaType][dirType].totalFirs = parseInt((dirType === &#x27;receiving&#x27; ? obj.googFirsReceived :
                obj.googFirsSent) || &#x27;0&#x27;, 10);

              if (dirType === &#x27;receiving&#x27;) {
                result.video[dirType].framesDecoded = parseInt(obj.googFrameRateDecoded || &#x27;0&#x27;, 10);
                result.video[dirType].framesOutput = parseInt(obj.googFrameRateOutput || &#x27;0&#x27;, 10);
              } else {
                result.video[dirType].framesInput = parseInt(obj.googFrameRateInput || &#x27;0&#x27;, 10);
              }
            } else {
              if (dirType === &#x27;receiving&#x27;) {
                result.audio[dirType].outputLevel = parseFloat(obj.audioOutputLevel || &#x27;0&#x27;, 10);

              } else {
                result.audio[dirType].inputLevel = parseFloat(obj.audioInputLevel || &#x27;0&#x27;, 10);
                result.audio[dirType].echoReturnLoss = parseFloat(obj.googEchoCancellationReturnLoss || &#x27;0&#x27;, 10);
                result.audio[dirType].echoReturnLossEnhancement = parseFloat(obj.googEchoCancellationReturnLossEnhancement || &#x27;0&#x27;, 10);
              }
            }

            self._peerStats[peerId][prop] = obj;

            if (!reportedCandidate) {
              loopFn(stats, function (canObj, canProp) {
                if (!reportedCandidate &amp;&amp; canProp.indexOf(&#x27;Conn-&#x27;) === 0) {
                  if (obj.transportId === canObj.googChannelId) {
                    formatCandidateFn(&#x27;local&#x27;, stats[canObj.localCandidateId]);
                    formatCandidateFn(&#x27;remote&#x27;, stats[canObj.remoteCandidateId]);
                    reportedCandidate = true;
                  }
                }
              });
            }
          }
        });
      }

      listOfPeerStats[peerId] = result;

      self._trigger(&#x27;getConnectionStatusStateChange&#x27;, self.GET_CONNECTION_STATUS_STATE.RETRIEVE_SUCCESS,
        peerId, listOfPeerStats[peerId], null);

      checkCompletedFn(peerId);

    }, function (error) {
      log.error([peerId, &#x27;RTCStatsReport&#x27;, null, &#x27;Retrieval failure -&gt;&#x27;], error);

      listOfPeerErrors[peerId] = error;

      self._trigger(&#x27;getConnectionStatusStateChange&#x27;, self.GET_CONNECTION_STATUS_STATE.RETRIEVE_ERROR,
        peerId, null, error);

      checkCompletedFn(peerId);
    });
  };

  // Loop through all the list of Peers selected to retrieve connection status
  for (var i = 0; i &lt; listOfPeers.length; i++) {
    var peerId = listOfPeers[i];

    self._trigger(&#x27;getConnectionStatusStateChange&#x27;, self.GET_CONNECTION_STATUS_STATE.RETRIEVING,
      peerId, null, null);

    // Check if the Peer connection exists first
    if (self._peerConnections.hasOwnProperty(peerId) &amp;&amp; self._peerConnections[peerId]) {
      statsFn(peerId);

    } else {
      listOfPeerErrors[peerId] = new Error(&#x27;The peer connection object does not exists&#x27;);

      log.error([peerId, &#x27;RTCStatsReport&#x27;, null, &#x27;Retrieval failure -&gt;&#x27;], listOfPeerErrors[peerId]);

      self._trigger(&#x27;getConnectionStatusStateChange&#x27;, self.GET_CONNECTION_STATUS_STATE.RETRIEVE_ERROR,
        peerId, null, listOfPeerErrors[peerId]);

      checkCompletedFn(peerId);
    }
  }
};

/**
 * Function that starts the Peer connection session.
 * Remember to remove previous method of reconnection (re-creating the Peer connection - destroy and create connection).
 * @method _addPeer
 * @private
 * @for Skylink
 * @since 0.5.4
 */
Skylink.prototype._addPeer = function(targetMid, peerBrowser, toOffer, restartConn, receiveOnly, isSS) {
  var self = this;
  if (self._peerConnections[targetMid] &amp;&amp; !restartConn) {
    log.error([targetMid, null, null, &#x27;Connection to peer has already been made&#x27;]);
    return;
  }
  log.log([targetMid, null, null, &#x27;Starting the connection to peer. Options provided:&#x27;], {
    peerBrowser: peerBrowser,
    toOffer: toOffer,
    receiveOnly: receiveOnly,
    enableDataChannel: self._enableDataChannel
  });

  log.info(&#x27;Adding peer&#x27;, isSS);

  if (!restartConn) {
    self._peerConnections[targetMid] = self._createPeerConnection(targetMid, !!isSS);
  }

  if (!self._peerConnections[targetMid]) {
    log.error([targetMid, null, null, &#x27;Failed creating the connection to peer&#x27;]);
    return;
  }

  self._peerConnections[targetMid].receiveOnly = !!receiveOnly;
  self._peerConnections[targetMid].hasScreen = !!isSS;
  if (!receiveOnly) {
    self._addLocalMediaStreams(targetMid);
  }
};

/**
 * Function that re-negotiates a Peer connection.
 * Remember to remove previous method of reconnection (re-creating the Peer connection - destroy and create connection).
 * @method _restartPeerConnection
 * @private
 * @for Skylink
 * @since 0.5.8
 */
Skylink.prototype._restartPeerConnection = function (peerId, doIceRestart, callback) {
  var self = this;

  if (!self._peerConnections[peerId]) {
    log.error([peerId, null, null, &#x27;Peer does not have an existing &#x27; +
      &#x27;connection. Unable to restart&#x27;]);
    return;
  }

  var pc = self._peerConnections[peerId];
  var agent = (self.getPeerInfo(peerId) || {}).agent || {};

  // prevent restarts for other SDK clients
  if ((agent.SMProtocolVersion || &#x27;&#x27;) &lt; &#x27;0.1.2&#x27;) {
    var notSupportedError = new Error(&#x27;Failed restarting with other agents connecting from other SDKs as &#x27; +
      &#x27;re-negotiation is not supported by other SDKs&#x27;);

    log.warn([peerId, &#x27;RTCPeerConnection&#x27;, null, &#x27;Ignoring restart request as agent\&#x27;s SDK does not support it&#x27;],
        notSupportedError);

    if (typeof callback === &#x27;function&#x27;) {
      log.debug([peerId, &#x27;RTCPeerConnection&#x27;, null, &#x27;Firing restart failure callback&#x27;]);
      callback(notSupportedError);
    }
    return;
  }

  // This is when the state is stable and re-handshaking is possible
  // This could be due to previous connection handshaking that is already done
  if (pc.signalingState === self.PEER_CONNECTION_STATE.STABLE) {
    if (self._peerConnections[peerId] &amp;&amp; !self._peerConnections[peerId].receiveOnly) {
      self._addLocalMediaStreams(peerId);
    }

    log.log([peerId, null, null, &#x27;Sending restart message to signaling server&#x27;]);

    self._sendChannelMessage({
      type: self._SIG_MESSAGE_TYPE.RESTART,
      mid: self._user.sid,
      rid: self._room.id,
      agent: window.webrtcDetectedBrowser,
      version: (window.webrtcDetectedVersion || 0).toString(),
      os: window.navigator.platform,
      userInfo: self._getUserInfo(),
      target: peerId,
      weight: self._peerPriorityWeight,
      receiveOnly: self._peerConnections[peerId] &amp;&amp; self._peerConnections[peerId].receiveOnly,
      enableIceTrickle: self._enableIceTrickle,
      enableDataChannel: self._enableDataChannel,
      enableIceRestart: self._enableIceRestart,
      doIceRestart: doIceRestart === true,
      temasysPluginVersion: AdapterJS.WebRTCPlugin.plugin ? AdapterJS.WebRTCPlugin.plugin.VERSION : null,
      SMProtocolVersion: self.SM_PROTOCOL_VERSION,
      DTProtocolVersion: self.DT_PROTOCOL_VERSION
    });

    self._trigger(&#x27;peerRestart&#x27;, peerId, self.getPeerInfo(peerId), true, doIceRestart === true);

    if (typeof callback === &#x27;function&#x27;) {
      log.debug([peerId, &#x27;RTCPeerConnection&#x27;, null, &#x27;Firing restart callback&#x27;]);
      callback(null);
    }

  } else {
    // Let&#x27;s check if the signalingState is stable first.
    // In another galaxy or universe, where the local description gets dropped..
    // In the offerHandler or answerHandler, do the appropriate flags to ignore or drop &quot;extra&quot; descriptions
    if (pc.signalingState === self.PEER_CONNECTION_STATE.HAVE_LOCAL_OFFER) {
      // Checks if the local description is defined first
      var hasLocalDescription = pc.localDescription &amp;&amp; pc.localDescription.sdp;
      // By then it should have at least the local description..
      if (hasLocalDescription) {
        self._sendChannelMessage({
          type: pc.localDescription.type,
          sdp: pc.localDescription.sdp,
          mid: self._user.sid,
          target: peerId,
          rid: self._room.id,
          restart: true
        });
      } else {
        var noLocalDescriptionError = &#x27;Failed re-sending localDescription as there is &#x27; +
          &#x27;no localDescription set to connection. There could be a handshaking step error&#x27;;
        log.error([peerId, &#x27;RTCPeerConnection&#x27;, null, noLocalDescriptionError], {
            localDescription: pc.localDescription,
            remoteDescription: pc.remoteDescription
        });
        if (typeof callback === &#x27;function&#x27;) {
          log.debug([peerId, &#x27;RTCPeerConnection&#x27;, null, &#x27;Firing restart failure callback&#x27;]);
          callback(new Error(noLocalDescriptionError));
        }
      }
    // It could have connection state closed
    } else {
      var unableToRestartError = &#x27;Failed restarting as peer connection state is &#x27; + pc.signalingState;
      log.warn([peerId, &#x27;RTCPeerConnection&#x27;, null, unableToRestartError]);
      if (typeof callback === &#x27;function&#x27;) {
        log.debug([peerId, &#x27;RTCPeerConnection&#x27;, null, &#x27;Firing restart failure callback&#x27;]);
        callback(new Error(unableToRestartError));
      }
    }
  }
};

/**
 * Function that ends the Peer connection session.
 * @method _removePeer
 * @private
 * @for Skylink
 * @since 0.5.5
 */
Skylink.prototype._removePeer = function(peerId) {
  if (!this._peerConnections[peerId] &amp;&amp; !this._peerInformations[peerId]) {
    log.debug([peerId, &#x27;RTCPeerConnection&#x27;, null, &#x27;Dropping the hangup from Peer as not connected to Peer at all.&#x27;]);
    return;
  }

  var peerInfo = clone(this.getPeerInfo(peerId)) || {
    userData: &#x27;&#x27;,
    settings: {},
    mediaStatus: {},
    agent: {},
    room: clone(this._selectedRoom)
  };

  if (peerId !== &#x27;MCU&#x27;) {
    this._trigger(&#x27;peerLeft&#x27;, peerId, peerInfo, false);
  } else {
    this._hasMCU = false;
    log.log([peerId, null, null, &#x27;MCU has stopped listening and left&#x27;]);
    this._trigger(&#x27;serverPeerLeft&#x27;, peerId, this.SERVER_PEER_TYPE.MCU);
  }

  // check if health timer exists
  if (typeof this._peerConnections[peerId] !== &#x27;undefined&#x27;) {
    // new flag to check if datachannels are all closed
    this._peerConnections[peerId].dataChannelClosed = true;

    if (this._peerConnections[peerId].signalingState !== &#x27;closed&#x27;) {
      this._peerConnections[peerId].close();
    }

    if (peerId !== &#x27;MCU&#x27;) {
      this._handleEndedStreams(peerId);
    }

    delete this._peerConnections[peerId];
  }
  // remove peer informations session
  if (typeof this._peerInformations[peerId] !== &#x27;undefined&#x27;) {
    delete this._peerInformations[peerId];
  }
  // remove peer messages stamps session
  if (typeof this._peerMessagesStamps[peerId] !== &#x27;undefined&#x27;) {
    delete this._peerMessagesStamps[peerId];
  }
  // remove peer streams session
  if (typeof this._streamsSession[peerId] !== &#x27;undefined&#x27;) {
    delete this._streamsSession[peerId];
  }

  // close datachannel connection
  if (this._dataChannels[peerId]) {
    this._closeDataChannel(peerId);
  }

  log.log([peerId, null, null, &#x27;Successfully removed peer&#x27;]);
};

/**
 * Function that creates the Peer connection.
 * @method _createPeerConnection
 * @private
 * @for Skylink
 * @since 0.5.1
 */
Skylink.prototype._createPeerConnection = function(targetMid, isScreenSharing) {
  var pc, self = this;
  // currently the AdapterJS 0.12.1-2 causes an issue to prevent firefox from
  // using .urls feature
  try {
    pc = new RTCPeerConnection(self._room.connection.peerConfig, self._room.connection.peerConstraints);
    log.info([targetMid, null, null, &#x27;Created peer connection&#x27;]);
    log.debug([targetMid, null, null, &#x27;Peer connection config:&#x27;], self._room.connection.peerConfig);
    log.debug([targetMid, null, null, &#x27;Peer connection constraints:&#x27;], self._room.connection.peerConstraints);
  } catch (error) {
    log.error([targetMid, null, null, &#x27;Failed creating peer connection:&#x27;], error);
    return null;
  }
  // attributes (added on by Temasys)
  pc.setOffer = &#x27;&#x27;;
  pc.setAnswer = &#x27;&#x27;;
  pc.hasStream = false;
  pc.hasScreen = !!isScreenSharing;
  pc.hasMainChannel = false;
  pc.firefoxStreamId = &#x27;&#x27;;
  pc.processingLocalSDP = false;
  pc.processingRemoteSDP = false;
  pc.gathered = false;
  pc.gathering = false;

  // candidates
  self._gatheredCandidates[targetMid] = {
    sending: { host: [], srflx: [], relay: [] },
    receiving: { host: [], srflx: [], relay: [] }
  };

  self._streamsSession[targetMid] = self._streamsSession[targetMid] || {};

  // callbacks
  // standard not implemented: onnegotiationneeded,
  pc.ondatachannel = function(event) {
    var dc = event.channel || event;
    log.debug([targetMid, &#x27;RTCDataChannel&#x27;, dc.label, &#x27;Received datachannel -&gt;&#x27;], dc);
    if (self._enableDataChannel &amp;&amp; self._peerInformations[targetMid] &amp;&amp;
      self._peerInformations[targetMid].config.enableDataChannel) {
      var channelType = self.DATA_CHANNEL_TYPE.DATA;
      var channelKey = dc.label;

      // if peer does not have main channel, the first item is main
      if (!pc.hasMainChannel) {
        channelType = self.DATA_CHANNEL_TYPE.MESSAGING;
        channelKey = &#x27;main&#x27;;
        pc.hasMainChannel = true;
      }

      self._createDataChannel(targetMid, dc);

    } else {
      log.warn([targetMid, &#x27;RTCDataChannel&#x27;, dc.label, &#x27;Not adding datachannel as enable datachannel &#x27; +
        &#x27;is set to false&#x27;]);
    }
  };

  pc.onaddstream = function(event) {
    var stream = event.stream || event;
    var streamId = stream.id || stream.label;

    if (targetMid === &#x27;MCU&#x27;) {
      log.warn([targetMid, &#x27;MediaStream&#x27;, streamId, &#x27;Ignoring received remote stream from MCU -&gt;&#x27;], stream);
      return;
    }

    // Fixes for the dirty-hack for Chrome offer to Firefox (inactive)
    // See: ESS-680
    if (!self._hasMCU &amp;&amp; window.webrtcDetectedBrowser === &#x27;firefox&#x27; &amp;&amp;
      pc.getRemoteStreams().length &gt; 1 &amp;&amp; pc.remoteDescription &amp;&amp; pc.remoteDescription.sdp) {
      
      if (pc.remoteDescription.sdp.indexOf(&#x27; msid:&#x27; + streamId + &#x27; &#x27;) === -1) {
        log.warn([targetMid, &#x27;MediaStream&#x27;, streamId, &#x27;Ignoring received empty remote stream -&gt;&#x27;], stream);
        return;
      }
    }

    var peerSettings = clone(self.getPeerInfo(targetMid).settings);
    var hasScreenshare = peerSettings.video &amp;&amp; typeof peerSettings.video === &#x27;object&#x27; &amp;&amp; !!peerSettings.video.screenshare;

    pc.hasStream = true;
    pc.hasScreen = !!hasScreenshare;

<<<<<<< HEAD
    self._onRemoteStreamAdded(targetMid, stream, !!pc.hasScreen);
=======
    self._streamsSession[targetMid][streamId] = peerSettings;

    self._onRemoteStreamAdded(targetMid, stream, !!hasScreenshare);
>>>>>>> d310548f
  };

  pc.onicecandidate = function(event) {
    self._onIceCandidate(targetMid, event.candidate || event);
  };

  pc.oniceconnectionstatechange = function(evt) {
    log.debug([targetMid, &#x27;RTCIceConnectionState&#x27;, null, &#x27;Ice connection state changed -&gt;&#x27;], pc.iceConnectionState);

    self._trigger(&#x27;iceConnectionState&#x27;, pc.iceConnectionState, targetMid);

    if (pc.iceConnectionState === self.ICE_CONNECTION_STATE.FAILED &amp;&amp; self._enableIceTrickle) {
      self._trigger(&#x27;iceConnectionState&#x27;, self.ICE_CONNECTION_STATE.TRICKLE_FAILED, targetMid);
    }
  };

  pc.onsignalingstatechange = function() {
    log.debug([targetMid, &#x27;RTCSignalingState&#x27;, null, &#x27;Peer connection state changed -&gt;&#x27;], pc.signalingState);
    self._trigger(&#x27;peerConnectionState&#x27;, pc.signalingState, targetMid);
  };
  pc.onicegatheringstatechange = function() {
    log.log([targetMid, &#x27;RTCIceGatheringState&#x27;, null, &#x27;Ice gathering state changed -&gt;&#x27;], pc.iceGatheringState);
    self._trigger(&#x27;candidateGenerationState&#x27;, pc.iceGatheringState, targetMid);
  };

  if (window.webrtcDetectedBrowser === &#x27;firefox&#x27;) {
    pc.removeStream = function (stream) {
      var senders = pc.getSenders();
      for (var s = 0; s &lt; senders.length; s++) {
        var tracks = stream.getTracks();
        for (var t = 0; t &lt; tracks.length; t++) {
          if (tracks[t] === senders[s].track) {
            pc.removeTrack(senders[s]);
          }
        }
      }
    };
  }

  return pc;
};

/**
 * Function that handles the &lt;code&gt;_restartPeerConnection&lt;/code&gt; scenario
 *   for MCU enabled Peer connections.
 * This is implemented currently by making the user leave and join the Room again.
 * The Peer ID will not stay the same though.
 * @method _restartMCUConnection
 * @private
 * @for Skylink
 * @since 0.6.1
 */
Skylink.prototype._restartMCUConnection = function(callback) {
  var self = this;
  log.info([self._user.sid, null, null, &#x27;Restarting with MCU enabled&#x27;]);
  // Save room name
  /*var roomName = (self._room.id).substring((self._room.id)
                    .indexOf(&#x27;_api_&#x27;) + 5, (self._room.id).length);*/
  var listOfPeers = Object.keys(self._peerConnections);
  var listOfPeerRestartErrors = {};
  var peerId; // j shint is whinning
  var receiveOnly = false;
  // for MCU case, these dont matter at all
  var weight = (new Date()).valueOf();

  self._trigger(&#x27;serverPeerRestart&#x27;, &#x27;MCU&#x27;, self.SERVER_PEER_TYPE.MCU);

  for (var i = 0; i &lt; listOfPeers.length; i++) {
    peerId = listOfPeers[i];

    if (!self._peerConnections[peerId]) {
      var error = &#x27;Peer connection with peer does not exists. Unable to restart&#x27;;
      log.error([peerId, &#x27;PeerConnection&#x27;, null, error]);
      listOfPeerRestartErrors[peerId] = new Error(error);
      continue;
    }

    if (peerId === &#x27;MCU&#x27;) {
      receiveOnly = !!self._peerConnections[peerId].receiveOnly;
    }

    if (peerId !== &#x27;MCU&#x27;) {
      self._trigger(&#x27;peerRestart&#x27;, peerId, self.getPeerInfo(peerId), true, false);

      log.log([peerId, null, null, &#x27;Sending restart message to signaling server&#x27;]);

      self._sendChannelMessage({
        type: self._SIG_MESSAGE_TYPE.RESTART,
        mid: self._user.sid,
        rid: self._room.id,
        agent: window.webrtcDetectedBrowser,
        version: (window.webrtcDetectedVersion || 0).toString(),
        os: window.navigator.platform,
        userInfo: self._getUserInfo(),
        target: peerId, //&#x27;MCU&#x27;,
        weight: self._peerPriorityWeight,
        receiveOnly: receiveOnly,
        enableIceTrickle: self._enableIceTrickle,
        enableDataChannel: self._enableDataChannel,
        enableIceRestart: self._enableIceRestart,
        doIceRestart: false,
        temasysPluginVersion: AdapterJS.WebRTCPlugin.plugin ? AdapterJS.WebRTCPlugin.plugin.VERSION : null,
        SMProtocolVersion: self.SM_PROTOCOL_VERSION,
        DTProtocolVersion: self.DT_PROTOCOL_VERSION
      });
    }
  }

  // Restart with MCU = peer leaves then rejoins room
  var peerJoinedFn = function (peerId, peerInfo, isSelf) {
    log.log([null, &#x27;PeerConnection&#x27;, null, &#x27;Invoked all peers to restart with MCU. Firing callback&#x27;]);

    if (typeof callback === &#x27;function&#x27;) {
      if (Object.keys(listOfPeerRestartErrors).length &gt; 0) {
        callback({
          refreshErrors: listOfPeerRestartErrors,
          listOfPeers: listOfPeers
        }, null);
      } else {
        callback(null, {
          listOfPeers: listOfPeers
        });
      }
    }
  };

  self.once(&#x27;peerJoined&#x27;, peerJoinedFn, function (peerId, peerInfo, isSelf) {
    return isSelf;
  });

  self.leaveRoom(false, function (error, success) {
    if (error) {
      if (typeof callback === &#x27;function&#x27;) {
        for (var i = 0; i &lt; listOfPeers.length; i++) {
          listOfPeerRestartErrors[listOfPeers[i]] = error;
        }
        callback({
          refreshErrors: listOfPeerRestartErrors,
          listOfPeers: listOfPeers
        }, null);
      }
    } else {
      //self._trigger(&#x27;serverPeerLeft&#x27;, &#x27;MCU&#x27;, self.SERVER_PEER_TYPE.MCU);
      self.joinRoom(self._selectedRoom);
    }
  });
};

/**
 * Function that handles the stats tabulation.
 * @method _parseConnectionStats
 * @private
 * @for Skylink
 * @since 0.6.16
 */
Skylink.prototype._parseConnectionStats = function(prevStats, stats, prop) {
  var nTime = stats.timestamp;
  var oTime = prevStats.timestamp;
  var nVal = parseFloat(stats[prop] || &#x27;0&#x27;, 10);
  var oVal = parseFloat(prevStats[prop] || &#x27;0&#x27;, 10);

  if ((new Date(nTime).getTime()) === (new Date(oTime).getTime())) {
    return nVal;
  }

  return parseFloat(((nVal - oVal) / (nTime - oTime) * 1000).toFixed(3) || &#x27;0&#x27;, 10);
};



    </pre>
</div>

                  </div>
              </div>
          </div>
      </div>
  </div>
</div>
<script src="../assets/vendor/prettify/prettify-min.js"></script>
<script>prettyPrint();</script>
<script src="../assets/js/yui-prettify.js"></script>
<script src="../assets/../api.js"></script>
<script src="../assets/js/api-filter.js"></script>
<script src="../assets/js/api-list.js"></script>
<script src="../assets/js/api-search.js"></script>
<script src="../assets/js/apidocs.js"></script>
</body>
</html><|MERGE_RESOLUTION|>--- conflicted
+++ resolved
@@ -1387,13 +1387,9 @@
     pc.hasStream = true;
     pc.hasScreen = !!hasScreenshare;
 
-<<<<<<< HEAD
-    self._onRemoteStreamAdded(targetMid, stream, !!pc.hasScreen);
-=======
     self._streamsSession[targetMid][streamId] = peerSettings;
 
     self._onRemoteStreamAdded(targetMid, stream, !!hasScreenshare);
->>>>>>> d310548f
   };
 
   pc.onicecandidate = function(event) {

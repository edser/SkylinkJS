<!DOCTYPE html>
<html lang="en">
<head>
    <meta charset="utf-8">
<<<<<<< HEAD
    <title>SkylinkJS 0.6.12 (recording beta)</title>
=======
    <title>SkylinkJS 0.6.13</title>
>>>>>>> 78e393f7
    <meta name="viewport" content="width=device-width, initial-scale=1">
    <!-- font and icon -->
    <link rel="shortcut icon" type="image/ico" href="../assets/favicon.ico">
    <link rel="stylesheet" href="../assets/vendor/prettify/prettify-min.css">
    <link rel="stylesheet" href="https://fonts.googleapis.com/css?family=Source+Sans+Pro:300,400,600,700|Source+Sans+Pro" type="text/css">
    <link rel="stylesheet" href="https://fonts.googleapis.com/css?family=Source+Sans+Pro:300,400,600,700|Source+Code+Pro" type="text/css">
    <!-- styling -->
    <link rel="stylesheet" href="../assets/vendor/css/bootstrap.min.css">
    <link rel="stylesheet" href="../assets/vendor/css/bootstrap-theme.min.css">
    <link href="https://cdnjs.cloudflare.com/ajax/libs/font-awesome/4.2.0/css/font-awesome.min.css" rel="stylesheet" type="text/css">
    <link rel="stylesheet" href="../assets/css/style.css">
    <!-- scripts -->
    <script src="../assets/vendor/js/jquery.min.js"></script>
    <script src="../assets/vendor/js/bootstrap.min.js"></script>
    <script src="../assets/js/script.js"></script>
    <script src="http://yui.yahooapis.com/combo?3.9.1/build/yui/yui-min.js"></script>
</head>
<body>

<div id="doc">
  <nav id="hd" class="navbar navbar-inverse navbar-fixed-top" role="navigation">
    <div class="container">
      <div class="navbar-header">
        <button type="button" class="navbar-toggle collapsed" data-toggle="collapse" data-target="#navbar" aria-expanded="false" aria-controls="navbar">
          <span class="sr-only">Toggle navigation</span>
          <span class="icon-bar"></span>
          <span class="icon-bar"></span>
          <span class="icon-bar"></span>
        </button>
        <a href="" class="navbar-brand">
<<<<<<< HEAD
          <img src="../assets/img/logo.svg" />JS<small>Version: 0.6.12 (recording beta)</small>
=======
          <img src="../assets/img/logo.svg" />JS<small>Version: 0.6.13</small>
>>>>>>> 78e393f7
        </a>
      </div>
      <div id="navbar" class="navbar-collapse collapse">
        <ul id="api-list" class="nav navbar-nav navbar-right">
  <li class="dropdown">
    <a href="#" class="dropdown-toggle" data-toggle="dropdown">Getting Started Examples <span class="caret"></span></a>
    <ul class="dropdown-menu" role="menu">
      <li><a href="https://temasys.com.sg/getting-started-with-webrtc-and-skylinkjs/">Setting up a Video Call</a></li>
      <li><a href="https://temasys.com.sg/screensharing-with-skylinkjs/">Setting up Screensharing</a></li>
      <li><a href="https://temasys.com.sg/building-a-simple-peer-to-peer-webrtc-chat/">Setting up a Chatroom</a></li>
    </ul>
  </li>
  
    <li><a href="../classes/Skylink.html">Documentation</a></li>
  
  <!--<li class="dropdown">
    <a href="#" class="dropdown-toggle" data-toggle="dropdown">Classes <span class="caret"></span></a>
    <ul class="dropdown-menu" role="menu">
      
        <li><a href="../classes/Skylink.html">Skylink</a></li>
      
    </ul>
  </li>-->
  <li><a class="btn btn-info btn-navbar" href="http://developer.temasys.com.sg/">Developer Console</a></li>
  <li><a class="btn btn-info btn-navbar" href="http://support.temasys.com.sg/">Support</a></li>
  <!--<li class="dropdown">
    <a href="#" class="dropdown-toggle" data-toggle="dropdown">Modules <span class="caret"></span></a>
    <ul class="dropdown-menu" role="menu">
      <li><a href="#api-modules">View all Modules</a></li>
      
    </ul>
  </li>-->
</ul>
<!--<form id="api-tabview" class="navbar-form navbar-right" role="form">
  <div id="api-tabview-filter" class="form-group">
    <input type="search" id="api-filter" placeholder="Type to filter APIs">
  </div>
</form>-->
      </div><!--/.navbar-collapse -->
    </div>
  </nav>
  <div id="bd" class="yui3-g">

      <div class="yui3-u-1-4">

      </div>
      <div class="yui3-u-3-4">
          
          <div class="apidocs">
              <div id="docs-main">
                  <div class="content content-main">
                      <h1 class="file-heading">File: source/skylink-events.js</h1>

<div class="file">
    <pre class="code prettyprint linenums">
/**
 * Stores the list of {{#crossLink &quot;Skylink/on:method&quot;}}on(){{/crossLink}}
 *   event subscription handlers.
 * @attribute _EVENTS
 * @param {Array} (#eventName) The array of event subscription handlers that is
 *   subscribed using {{#crossLink &quot;Skylink/on:method&quot;}}on() method{{/crossLink}}
 *   associated with the event name.
 * @param {Function} (#eventName).(#index) The event subscription handler
 *   associated with the event name. This is to be triggered multiple times
 *   until {{#crossLink &quot;Skylink/off:method&quot;}}off(){{/crossLink}} is invoked for
 *   this event subscription handler.
 * @type JSON
 * @private
 * @required
 * @component Events
 * @for Skylink
 * @since 0.5.2
 */
Skylink.prototype._EVENTS = {
  /**
   * Event triggered when the socket connection to the platform signaling is opened.
   * - This event means that socket connection is open and self is ready to join the room.
   * @event channelOpen
   * @component Events
   * @for Skylink
   * @since 0.1.0
   */
  channelOpen: [],

  /**
   * Event triggered when the socket connection to the platform signaling is closed.
   * - This event means that socket connection is closed and self has left the room.
   * @event channelClose
   * @component Events
   * @for Skylink
   * @since 0.1.0
   */
  channelClose: [],

  /**
   * Event triggered when the socket connection is exchanging messages with the platform signaling.
   * - This event is a debugging feature, and it&#x27;s not advisable to subscribe to
   *   this event unless you are debugging the socket messages
   *   received from the platform signaling.
   * @event channelMessage
   * @param {JSON} message The socket message object data received from the platform signaling.
   * @component Events
   * @for Skylink
   * @since 0.1.0
   */
  channelMessage: [],

  /**
   * Event triggered when the socket connection has occurred an exception
   *   during a connection with the platform signaling.
   * - After this event is triggered, it may result in &lt;a href=&quot;#event_channelClose&quot;&gt;channelClose&lt;/a&gt;,
   *   and the socket connection with the platform signaling could be disrupted.
   * @event channelError
   * @param {Object|String} error The error object thrown that caused the exception.
   * @component Events
   * @for Skylink
   * @since 0.1.0
   */
  channelError: [],

  /**
   * Event triggered when attempting to reconnect the socket connection with the platform signaling.
   * - Depending on the current &lt;code&gt;type&lt;/code&gt; triggered in &lt;a href=&quot;#event_socketError&quot;&gt;
   *   socketError&lt;/a&gt; event before, it may or may not attempt the socket reconnection and
   *   this event may not be triggered.
   * - If reconnection attempt fails, it will trigger &lt;a href=&quot;#event_socketError&quot;&gt;socketError&lt;/a&gt; event
   *   again and repeat the stage from there.
   * @event channelRetry
   * @param {String} fallbackType The fallback socket transport that Skylink is attempting to reconnect with.
   *   [Rel: Skylink.SOCKET_FALLBACK]
   * @param {Number} currentAttempt The current reconnection attempt.
   * @component Events
   * @for Skylink
   * @since 0.5.6
   */
  channelRetry: [],

  /**
   * Event triggered when attempt to &lt;em&gt;(re)&lt;/em&gt;connect the socket connection with the platform signaling has failed.
   * - Depending on the current &lt;code&gt;type&lt;/code&gt; payload, it may or may not attempt the
   *   socket reconnection and &lt;a href=&quot;#event_channelRetry&quot;&gt;channelRetry&lt;/a&gt; event may not be triggered.
   * - If reconnection attempt fails and there are still available ports to reconnect with,
   *   it will trigger &lt;a href=&quot;#event_channelRetry&quot;&gt;channelRetry&lt;/a&gt; event again and
   *   repeat the stage from there.
   * @event socketError
   * @param {String} errorCode The socket connection error code received.
   *   [Rel: Skylink.SOCKET_ERROR]
   * @param {Number|String|Object} error The error object thrown that caused the failure.
   * @param {String} type The socket transport that Skylink has failed to connect with.
   *   [Rel: Skylink.SOCKET_FALLBACK]
   * @component Events
   * @for Skylink
   * @since 0.5.5
   */
  socketError: [],

  /**
   * Event triggered when room connection information is being retrieved from platform server.
   * - This is also triggered when &lt;a href=&quot;#method_init&quot;&gt;init()&lt;/a&gt; is invoked, but
   *   the socket connection events like &lt;a href=&quot;#event_channelOpen&quot;&gt;channelOpen&lt;/a&gt; does
   *   not get triggered but stops at &lt;u&gt;readyStateChange&lt;/u&gt; event.
   * @event readyStateChange
   * @param {String} readyState The current ready state of the retrieval when the event is triggered.
   *   [Rel: Skylink.READY_STATE_CHANGE]
   * @param {JSON} [error=null] The error object thrown when there is a failure in retrieval.
   *   If received as &lt;code&gt;null&lt;/code&gt;, it means that there is no errors.
   * @param {Number} error.status Http status when retrieving information.
   *   May be empty for other errors.
   * @param {Number} error.errorCode The
   *   &lt;a href=&quot;#attr_READY_STATE_CHANGE_ERROR&quot;&gt;READY_STATE_CHANGE_ERROR&lt;/a&gt;
   *   if there is an &lt;a href=&quot;#event_readyStateChange&quot;&gt;readyStateChange&lt;/a&gt;
   *   event error that caused the failure for initialising Skylink.
   *   [Rel: Skylink.READY_STATE_CHANGE_ERROR]
   * @param {Object} error.content The exception thrown that caused the failure
   *   for initialising Skylink.
   * @param {Number} error.status The XMLHttpRequest status code received
   *   when exception is thrown that caused the failure for initialising Skylink.
   * @param {String} room The selected room connection information that Skylink is attempting
   *   to retrieve the information for to start connection to.
   * @component Events
   * @for Skylink
   * @since 0.4.0
   */
  readyStateChange: [],

  /**
   * Event triggered when a Peer handshaking state has changed.
   * - This event may trigger &lt;code&gt;state&lt;/code&gt; &lt;code&gt;HANDSHAKE_PROGRESS.ENTER&lt;/code&gt; for
   *   self to indicate that broadcast to ping for any existing Peers in the room has
   *   been made.
   * - This event is a debugging feature, and it&#x27;s used to check the
   *   Peer handshaking connection status.
   * - This starts the Peer connection handshaking, where it retrieves all the Peer
   *   information and then proceeds to start the ICE connection.
   * @event handshakeProgress
   * @param {String} state The Peer connection handshake state.
   *   [Rel: Skylink.HANDSHAKE_PROGRESS]
   * @param {String} peerId The Peer ID associated with the connection
   *   handshake state.
   * @param {Object|String} [error] The error object thrown when there is a failure in
   *   the connection handshaking.
   * @component Events
   * @for Skylink
   * @since 0.3.0
   */
  handshakeProgress: [],

  /**
   * Event triggered when a Peer connection ICE gathering state has changed.
   * - This event is a debugging feature, and it&#x27;s used to check the
   *   Peer ICE candidate gathering status.
   * - This indicates if the ICE gathering has been completed to
   *   start ICE connection for DataChannel and media streaming connection.
   * @event candidateGenerationState
   * @param {String} state The current ICE gathering state.
   *   &lt;small&gt;See the list of available triggered states in the related link.&lt;/small&gt;
   *   [Rel: Skylink.CANDIDATE_GENERATION_STATE]
   * @param {String} peerId The Peer ID associated with the connection
   * @component Events
   * @for Skylink
   * @since 0.1.0
   */
  candidateGenerationState: [],

  /**
   * Event triggered when a Peer connection signaling state has changed.
   * - This event is a debugging feature, and it&#x27;s used to check the
   *   Peer signaling connection status.
   * - This event indicates if the session description is received
   *   to start ICE gathering for DataChannel and media streaming connection.
   * @event peerConnectionState
   * @param {String} state The current connection signaling state.
   *   [Rel: Skylink.PEER_CONNECTION_STATE]
   * @param {String} peerId The Peer ID associated with the current connection
   *   signaling state.
   * @component Events
   * @for Skylink
   * @since 0.1.0
   */
  peerConnectionState: [],

  /**
   * Event triggered when a Peer connection ICE connection state has changed.
   * - This event is a debugging feature, and it&#x27;s used to check the
   *   Peer ICE connection of added ICE candidates status.
   * - This event indicates if the ICE connection is established for successful
   *   DataChannel and media streaming connection.
   * @event iceConnectionState
   * @param {String} state The current ICE connection state.
   *   [Rel: Skylink.ICE_CONNECTION_STATE]
   * @param {String} peerId The Peer ID associated with the current ICE connection state.
   * @component Events
   * @for Skylink
   * @since 0.1.0
   */
  iceConnectionState: [],

  /**
   * Event triggered when access to self user media stream has failed.
   * - If &lt;code&gt;audioFallback&lt;/code&gt; is enabled in &lt;a href=&quot;#method_init&quot;&gt;init()&lt;/a&gt;,
   *   it will throw an error if audio only user media stream failed after
   *   a failed attempt to retrieve video and audio user media.
   * @event mediaAccessError
   * @param {Object|String} error The error object thrown that caused the failure.
   * @param {Boolean} isScreensharing The flag that indicates if self
   *    Stream object is a screensharing stream or not.
   * @param {Boolean} isAudioFallbackError The flag that indicates if Skylink throws
   *    the error after an audio fallback has been attempted.
   * @component Events
   * @for Skylink
   * @since 0.1.0
   */
  mediaAccessError: [],

  /**
   * Event triggered when media access fallback has been made.
   * - If &lt;code&gt;audioFallback&lt;/code&gt; is enabled in &lt;a href=&quot;#method_init&quot;&gt;init()&lt;/a&gt;,
   *   and if there is a failed attempt to retrieve video and audio user media,
   *   it will attempt to do the audio fallback.
   * - If MediaStream successfully received does not meet to expected tracks, this
   *   event would be triggered.
   * @event mediaAccessFallback
   * @param {JSON} error The error object information.
   * @param {Object|String} error.error The error object thrown that caused the failure
   *   from retrieve video and audio user media stream.
   *   is triggered because (video+audio) error is fallbacking to audio only.
   * @param {JSON} [error.diff=null] The list of expected audio and video tracks and received
   *   tracks.&lt;br&gt;This is only defined when &lt;code&gt;state&lt;/code&gt; payload is &lt;code&gt;1&lt;/code&gt;.
   * @param {JSON} error.diff.video The expected and received video tracks.
   * @param {Number} error.diff.video.expected The expected video tracks.
   * @param {Number} error.diff.video.received The received video tracks.
   * @param {JSON} error.diff.audio The expected and received audio tracks.
   * @param {Number} error.diff.audio.expected The expected audio tracks.
   * @param {Number} error.diff.audio.received The received audio tracks.
   * @param {Number} state The access fallback state.
   * &lt;small&gt;&lt;ul&gt;
   * &lt;li&gt;&lt;code&gt;0&lt;/code&gt;: Attempting to retrieve access for fallback state.&lt;/li&gt;
   * &lt;li&gt;&lt;code&gt;1&lt;/code&gt;: Fallback access has been completed successfully&lt;/li&gt;
   * &lt;li&gt;&lt;code&gt;-1&lt;/code&gt;: Failed retrieving fallback access&lt;/li&gt;
   * &lt;/ul&gt;&lt;/small&gt;
   * @param {Boolean} [isScreensharing=false] The flag that indicates if this event ia an
   *   fallback from failed screensharing retrieval or attaching of audio.
   * @component Events
   * @param {Boolean} [isAudioFallback=false] The flag that indicates if this event is an
   *   audio fallbacking from failed attempt to retrieve video and audio user media.
   * @for Skylink
   * @since 0.6.3
   */
  mediaAccessFallback: [],

  /**
   * Event triggered when access to self user media stream is successfully
   *   attached to Skylink.
   * @event mediaAccessSuccess
   * @param {Object} stream The self user [MediaStream](https://developer.mozilla.org/en-US/docs/Web/API/MediaStream_API)
   *   object. To display the MediaStream object to a &lt;code&gt;video&lt;/code&gt; or &lt;code&gt;audio&lt;/code&gt;, simply invoke:&lt;br&gt;
   *   &lt;code&gt;attachMediaStream(domElement, stream);&lt;/code&gt;.
   * @param {Boolean} isScreensharing The flag that indicates if self
   *    Stream object is a screensharing stream or not.
   * @component Events
   * @for Skylink
   * @since 0.1.0
   */
  mediaAccessSuccess: [],

  /**
   * Event triggered when the application requires to retrieve self
   *   user media stream manually instead of doing it automatically in
   *   {{#crossLink &quot;Skylink/joinRoom:method&quot;}}joinRoom(){{/crossLink}}.
   * - This event triggers based on the configuration of &lt;code&gt;manualGetUserMedia&lt;/code&gt;
   *   in the &lt;a href=&quot;#method_joinRoom&quot;&gt;joinRoom() configuration settings&lt;/a&gt;.
   * - Developers must manually invoke &lt;a href=&quot;#method_getUserMedia&quot;&gt;getUserMedia()&lt;/a&gt;
   *   to retrieve the user media stream before self would join the room.
   *   Once the user media stream is attached, self would proceed to join the room
   *   automatically.
   * @event mediaAccessRequired
   * @component Events
   * @for Skylink
   * @since 0.5.5
   */
  mediaAccessRequired: [],

  /**
   * Event triggered when self user media stream attached to Skylink has been stopped.
   * @event mediaAccessStopped
   * @param {Boolean} isScreensharing The flag that indicates if self
   *    Stream object is a screensharing stream or not.
   * @component Events
   * @for Skylink
   * @since 0.5.6
   */
  mediaAccessStopped: [],

  /**
   * Event triggered when a Peer joins the room.
   * @event peerJoined
   * @param {String} peerId The Peer ID of the new peer
   *   that has joined the room.
   * @param {Object} peerInfo The peer information associated
   *   with the Peer Connection.
   * @param {String|JSON} peerInfo.userData The custom user data
   *   information set by developer. This custom user data can also
   *   be set in &lt;a href=&quot;#method_setUserData&quot;&gt;setUserData()&lt;/a&gt;.
   * @param {JSON} peerInfo.settings The Peer Stream
   *   streaming settings information. If both audio and video
   *   option is &lt;code&gt;false&lt;/code&gt;, there should be no
   *   receiving remote Stream object from this associated Peer.
   * @param {Boolean|JSON} [peerInfo.settings.audio=false] The
   *   Peer Stream streaming audio settings. If
   *   &lt;code&gt;false&lt;/code&gt;, it means that audio streaming is disabled in
   *   the remote Stream of the Peer.
   * @param {Boolean} [peerInfo.settings.audio.stereo] The flag that indicates if
   *   stereo option should be explictly enabled to an OPUS enabled audio stream.
   *   Check the &lt;code&gt;audioCodec&lt;/code&gt; configuration settings in
   *   &lt;a href=&quot;#method_init&quot;&gt;init()&lt;/a&gt;
   *   to enable OPUS as the audio codec. Note that stereo is already enabled
   *   for OPUS codecs, this only adds a stereo flag to the SDP to explictly
   *   enable stereo in the audio streaming.
   * @param {Boolean|JSON} [peerInfo.settings.video=false] The Peer
   *   Stream streaming video settings. If &lt;code&gt;false&lt;/code&gt;, it means that
   *   video streaming is disabled in the remote Stream of the Peer.
   * @param {JSON} [peerInfo.settings.video.resolution] The Peer
   *   Stream streaming video resolution settings. Setting the resolution may
   *   not force set the resolution provided as it depends on the how the
   *   browser handles the resolution. [Rel: Skylink.VIDEO_RESOLUTION]
   * @param {Number} [peerInfo.settings.video.resolution.width] The Peer
   *   Stream streaming video resolution width.
   * @param {Number} [peerInfo.settings.video.resolution.height] The Peer
   *   Stream streaming video resolution height.
   * @param {Number} [peerInfo.settings.video.frameRate] The Peer
   *   Stream streaming video maximum frameRate.
   * @param {Boolean} [peerInfo.settings.video.screenshare=false] The flag
   *   that indicates if the Peer connection Stream object sent
   *   is a screensharing stream or not.
   * @param {String} [peerInfo.settings.bandwidth] The Peer configuration for
   *   the maximum sending bandwidth. The flags set may or may not work depending
   *   on the browser implementations and how it handles it.
   * @param {String} [peerInfo.settings.bandwidth.audio] The maximum
   *   sending audio bandwidth bitrate in &lt;var&gt;kb/s&lt;/var&gt;. If this is not provided,
   *   it will leave the audio bitrate to the browser defaults.
   * @param {String} [peerInfo.settings.bandwidth.video] The maximum
   *   sending video bandwidth bitrate in &lt;var&gt;kb/s&lt;/var&gt;. If this is not provided,
   *   it will leave the video bitrate to the browser defaults.
   * @param {String} [peerInfo.settings.bandwidth.data] The maximum
   *   sending data bandwidth bitrate in &lt;var&gt;kb/s&lt;/var&gt;. If this is not provided,
   *   it will leave the data bitrate to the browser defaults.
   * @param {JSON} peerInfo.mediaStatus The Peer Stream mute
   *   settings for both audio and video streamings.
   * @param {Boolean} [peerInfo.mediaStatus.audioMuted=true] The flag that
   *   indicates if the remote Stream object audio streaming is muted. If
   *   there is no audio streaming enabled for the Peer, by default,
   *   it is set to &lt;code&gt;true&lt;/code&gt;.
   * @param {Boolean} [peerInfo.mediaStatus.videoMuted=true] The flag that
   *   indicates if the remote Stream object video streaming is muted. If
   *   there is no video streaming enabled for the Peer, by default,
   *   it is set to &lt;code&gt;true&lt;/code&gt;.
   * @param {JSON} peerInfo.agent The Peer platform agent information.
   * @param {String} peerInfo.agent.name The Peer platform browser or agent name.
   * @param {Number} peerInfo.agent.version The Peer platform browser or agent version.
   * @param {Number} peerInfo.agent.os The Peer platform name.
   * @param {String} peerInfo.room The current room that the Peer is in.
   * @param {Boolean} isSelf The flag that indicates if self is the Peer.
   * @component Events
   * @for Skylink
   * @since 0.5.2
   */
  peerJoined: [],

  /**
   * Event triggered when a Peer connection has been restarted for
   *   a reconnection.
   * @event peerRestart
   * @param {String} peerId The Peer ID of the connection that
   *   is restarted for a reconnection.
   * @param {Object} peerInfo The peer information associated
   *   with the Peer Connection.
   * @param {String|JSON} peerInfo.userData The custom user data
   *   information set by developer. This custom user data can also
   *   be set in &lt;a href=&quot;#method_setUserData&quot;&gt;setUserData()&lt;/a&gt;.
   * @param {JSON} peerInfo.settings The Peer Stream
   *   streaming settings information. If both audio and video
   *   option is &lt;code&gt;false&lt;/code&gt;, there should be no
   *   receiving remote Stream object from this associated Peer.
   * @param {Boolean|JSON} [peerInfo.settings.audio=false] The
   *   Peer Stream streaming audio settings. If
   *   &lt;code&gt;false&lt;/code&gt;, it means that audio streaming is disabled in
   *   the remote Stream of the Peer.
   * @param {Boolean} [peerInfo.settings.audio.stereo] The flag that indicates if
   *   stereo option should be explictly enabled to an OPUS enabled audio stream.
   *   Check the &lt;code&gt;audioCodec&lt;/code&gt; configuration settings in
   *   &lt;a href=&quot;#method_init&quot;&gt;init()&lt;/a&gt;
   *   to enable OPUS as the audio codec. Note that stereo is already enabled
   *   for OPUS codecs, this only adds a stereo flag to the SDP to explictly
   *   enable stereo in the audio streaming.
   * @param {Boolean|JSON} [peerInfo.settings.video=false] The Peer
   *   Stream streaming video settings. If &lt;code&gt;false&lt;/code&gt;, it means that
   *   video streaming is disabled in the remote Stream of the Peer.
   * @param {JSON} [peerInfo.settings.video.resolution] The Peer
   *   Stream streaming video resolution settings. Setting the resolution may
   *   not force set the resolution provided as it depends on the how the
   *   browser handles the resolution. [Rel: Skylink.VIDEO_RESOLUTION]
   * @param {Number} [peerInfo.settings.video.resolution.width] The Peer
   *   Stream streaming video resolution width.
   * @param {Number} [peerInfo.settings.video.resolution.height] The Peer
   *   Stream streaming video resolution height.
   * @param {Number} [peerInfo.settings.video.frameRate] The Peer
   *   Stream streaming video maximum frameRate.
   * @param {Boolean} [peerInfo.settings.video.screenshare=false] The flag
   *   that indicates if the Peer connection Stream object sent
   *   is a screensharing stream or not.
   * @param {String} [peerInfo.settings.bandwidth] The Peer configuration for
   *   the maximum sending bandwidth. The flags set may or may not work depending
   *   on the browser implementations and how it handles it.
   * @param {String} [peerInfo.settings.bandwidth.audio] The maximum
   *   sending audio bandwidth bitrate in &lt;var&gt;kb/s&lt;/var&gt;. If this is not provided,
   *   it will leave the audio bitrate to the browser defaults.
   * @param {String} [peerInfo.settings.bandwidth.video] The maximum
   *   sending video bandwidth bitrate in &lt;var&gt;kb/s&lt;/var&gt;. If this is not provided,
   *   it will leave the video bitrate to the browser defaults.
   * @param {String} [peerInfo.settings.bandwidth.data] The maximum
   *   sending data bandwidth bitrate in &lt;var&gt;kb/s&lt;/var&gt;. If this is not provided,
   *   it will leave the data bitrate to the browser defaults.
   * @param {JSON} peerInfo.mediaStatus The Peer Stream mute
   *   settings for both audio and video streamings.
   * @param {Boolean} [peerInfo.mediaStatus.audioMuted=true] The flag that
   *   indicates if the remote Stream object audio streaming is muted. If
   *   there is no audio streaming enabled for the Peer, by default,
   *   it is set to &lt;code&gt;true&lt;/code&gt;.
   * @param {Boolean} [peerInfo.mediaStatus.videoMuted=true] The flag that
   *   indicates if the remote Stream object video streaming is muted. If
   *   there is no video streaming enabled for the Peer, by default,
   *   it is set to &lt;code&gt;true&lt;/code&gt;.
   * @param {JSON} peerInfo.agent The Peer platform agent information.
   * @param {String} peerInfo.agent.name The Peer platform browser or agent name.
   * @param {Number} peerInfo.agent.version The Peer platform browser or agent version.
   * @param {Number} peerInfo.agent.os The Peer platform name.
   * @param {String} peerInfo.room The current room that the Peer is in.
   * @param {Boolean} isSelfInitiateRestart The flag that indicates if self is
   *    the one who have initiated the Peer connection restart.
   * @component Events
   * @for Skylink
   * @since 0.5.5
   */
  peerRestart: [],

  /**
   * Event triggered when a Peer information have been updated.
   * - This event would only be triggered if self is in the room.
   * - This event triggers when the &lt;code&gt;peerInfo&lt;/code&gt; data is updated,
   *   like &lt;code&gt;peerInfo.mediaStatus&lt;/code&gt; or the &lt;code&gt;peerInfo.userData&lt;/code&gt;,
   *   which is invoked through &lt;a href=&quot;#method_muteStream&quot;&gt;muteStream()&lt;/a&gt; or
   *   &lt;a href=&quot;#method_setUserData&quot;&gt;setUserData()&lt;/a&gt;.
   * @event peerUpdated
   * @param {String} peerId The Peer ID of the peer with updated information.
   * @param {Object} peerInfo The peer information associated
   *   with the Peer Connection.
   * @param {String|JSON} peerInfo.userData The custom user data
   *   information set by developer. This custom user data can also
   *   be set in &lt;a href=&quot;#method_setUserData&quot;&gt;setUserData()&lt;/a&gt;.
   * @param {JSON} peerInfo.settings The Peer Stream
   *   streaming settings information. If both audio and video
   *   option is &lt;code&gt;false&lt;/code&gt;, there should be no
   *   receiving remote Stream object from this associated Peer.
   * @param {Boolean|JSON} [peerInfo.settings.audio=false] The
   *   Peer Stream streaming audio settings. If
   *   &lt;code&gt;false&lt;/code&gt;, it means that audio streaming is disabled in
   *   the remote Stream of the Peer.
   * @param {Boolean} [peerInfo.settings.audio.stereo] The flag that indicates if
   *   stereo option should be explictly enabled to an OPUS enabled audio stream.
   *   Check the &lt;code&gt;audioCodec&lt;/code&gt; configuration settings in
   *   &lt;a href=&quot;#method_init&quot;&gt;init()&lt;/a&gt;
   *   to enable OPUS as the audio codec. Note that stereo is already enabled
   *   for OPUS codecs, this only adds a stereo flag to the SDP to explictly
   *   enable stereo in the audio streaming.
   * @param {Boolean|JSON} [peerInfo.settings.video=false] The Peer
   *   Stream streaming video settings. If &lt;code&gt;false&lt;/code&gt;, it means that
   *   video streaming is disabled in the remote Stream of the Peer.
   * @param {JSON} [peerInfo.settings.video.resolution] The Peer
   *   Stream streaming video resolution settings. Setting the resolution may
   *   not force set the resolution provided as it depends on the how the
   *   browser handles the resolution. [Rel: Skylink.VIDEO_RESOLUTION]
   * @param {Number} [peerInfo.settings.video.resolution.width] The Peer
   *   Stream streaming video resolution width.
   * @param {Number} [peerInfo.settings.video.resolution.height] The Peer
   *   Stream streaming video resolution height.
   * @param {Number} [peerInfo.settings.video.frameRate] The Peer
   *   Stream streaming video maximum frameRate.
   * @param {Boolean} [peerInfo.settings.video.screenshare=false] The flag
   *   that indicates if the Peer connection Stream object sent
   *   is a screensharing stream or not.
   * @param {String} [peerInfo.settings.bandwidth] The Peer configuration for
   *   the maximum sending bandwidth. The flags set may or may not work depending
   *   on the browser implementations.
   * @param {String} [peerInfo.settings.bandwidth] The Peer configuration for
   *   the maximum sending bandwidth. The flags set may or may not work depending
   *   on the browser implementations and how it handles it.
   * @param {String} [peerInfo.settings.bandwidth.audio] The maximum
   *   sending audio bandwidth bitrate in &lt;var&gt;kb/s&lt;/var&gt;. If this is not provided,
   *   it will leave the audio bitrate to the browser defaults.
   * @param {String} [peerInfo.settings.bandwidth.video] The maximum
   *   sending video bandwidth bitrate in &lt;var&gt;kb/s&lt;/var&gt;. If this is not provided,
   *   it will leave the video bitrate to the browser defaults.
   * @param {String} [peerInfo.settings.bandwidth.data] The maximum
   *   sending data bandwidth bitrate in &lt;var&gt;kb/s&lt;/var&gt;. If this is not provided,
   *   it will leave the data bitrate to the browser defaults.
   * @param {JSON} peerInfo.mediaStatus The Peer Stream mute
   *   settings for both audio and video streamings.
   * @param {Boolean} [peerInfo.mediaStatus.audioMuted=true] The flag that
   *   indicates if the remote Stream object audio streaming is muted. If
   *   there is no audio streaming enabled for the Peer, by default,
   *   it is set to &lt;code&gt;true&lt;/code&gt;.
   * @param {Boolean} [peerInfo.mediaStatus.videoMuted=true] The flag that
   *   indicates if the remote Stream object video streaming is muted. If
   *   there is no video streaming enabled for the Peer, by default,
   *   it is set to &lt;code&gt;true&lt;/code&gt;.
   * @param {JSON} peerInfo.agent The Peer platform agent information.
   * @param {String} peerInfo.agent.name The Peer platform browser or agent name.
   * @param {Number} peerInfo.agent.version The Peer platform browser or agent version.
   * @param {Number} peerInfo.agent.os The Peer platform name.
   * @param {String} peerInfo.room The current room that the Peer is in.
   * @param {Boolean} isSelf The flag that indicates if self is the Peer.
   * @component Events
   * @for Skylink
   * @since 0.5.2
   */
  peerUpdated: [],

  /**
   * Event triggered when a Peer leaves the room.
   * @event peerLeft
   * @param {String} peerId The Peer ID of the peer
   *   that had left the room.
   * @param {Object} peerInfo The peer information associated
   *   with the Peer Connection.
   * @param {String|JSON} peerInfo.userData The custom user data
   *   information set by developer. This custom user data can also
   *   be set in &lt;a href=&quot;#method_setUserData&quot;&gt;setUserData()&lt;/a&gt;.
   * @param {JSON} peerInfo.settings The Peer Stream
   *   streaming settings information. If both audio and video
   *   option is &lt;code&gt;false&lt;/code&gt;, there should be no
   *   receiving remote Stream object from this associated Peer.
   * @param {Boolean|JSON} [peerInfo.settings.audio=false] The
   *   Peer Stream streaming audio settings. If
   *   &lt;code&gt;false&lt;/code&gt;, it means that audio streaming is disabled in
   *   the remote Stream of the Peer.
   * @param {Boolean} [peerInfo.settings.audio.stereo] The flag that indicates if
   *   stereo option should be explictly enabled to an OPUS enabled audio stream.
   *   Check the &lt;code&gt;audioCodec&lt;/code&gt; configuration settings in
   *   &lt;a href=&quot;#method_init&quot;&gt;init()&lt;/a&gt;
   *   to enable OPUS as the audio codec. Note that stereo is already enabled
   *   for OPUS codecs, this only adds a stereo flag to the SDP to explictly
   *   enable stereo in the audio streaming.
   * @param {Boolean|JSON} [peerInfo.settings.video=false] The Peer
   *   Stream streaming video settings. If &lt;code&gt;false&lt;/code&gt;, it means that
   *   video streaming is disabled in the remote Stream of the Peer.
   * @param {JSON} [peerInfo.settings.video.resolution] The Peer
   *   Stream streaming video resolution settings. Setting the resolution may
   *   not force set the resolution provided as it depends on the how the
   *   browser handles the resolution. [Rel: Skylink.VIDEO_RESOLUTION]
   * @param {Number} [peerInfo.settings.video.resolution.width] The Peer
   *   Stream streaming video resolution width.
   * @param {Number} [peerInfo.settings.video.resolution.height] The Peer
   *   Stream streaming video resolution height.
   * @param {Number} [peerInfo.settings.video.frameRate] The Peer
   *   Stream streaming video maximum frameRate.
   * @param {Boolean} [peerInfo.settings.video.screenshare=false] The flag
   *   that indicates if the Peer connection Stream object sent
   *   is a screensharing stream or not.
   * @param {String} [peerInfo.settings.bandwidth] The Peer configuration for
   *   the maximum sending bandwidth. The flags set may or may not work depending
   *   on the browser implementations and how it handles it.
   * @param {String} [peerInfo.settings.bandwidth.audio] The maximum
   *   sending audio bandwidth bitrate in &lt;var&gt;kb/s&lt;/var&gt;. If this is not provided,
   *   it will leave the audio bitrate to the browser defaults.
   * @param {String} [peerInfo.settings.bandwidth.video] The maximum
   *   sending video bandwidth bitrate in &lt;var&gt;kb/s&lt;/var&gt;. If this is not provided,
   *   it will leave the video bitrate to the browser defaults.
   * @param {String} [peerInfo.settings.bandwidth.data] The maximum
   *   sending data bandwidth bitrate in &lt;var&gt;kb/s&lt;/var&gt;. If this is not provided,
   *   it will leave the data bitrate to the browser defaults.
   * @param {JSON} peerInfo.mediaStatus The Peer Stream mute
   *   settings for both audio and video streamings.
   * @param {Boolean} [peerInfo.mediaStatus.audioMuted=true] The flag that
   *   indicates if the remote Stream object audio streaming is muted. If
   *   there is no audio streaming enabled for the Peer, by default,
   *   it is set to &lt;code&gt;true&lt;/code&gt;.
   * @param {Boolean} [peerInfo.mediaStatus.videoMuted=true] The flag that
   *   indicates if the remote Stream object video streaming is muted. If
   *   there is no video streaming enabled for the Peer, by default,
   *   it is set to &lt;code&gt;true&lt;/code&gt;.
   * @param {JSON} peerInfo.agent The Peer platform agent information.
   * @param {String} peerInfo.agent.name The Peer platform browser or agent name.
   * @param {Number} peerInfo.agent.version The Peer platform browser or agent version.
   * @param {Number} peerInfo.agent.os The Peer platform name.
   * @param {String} peerInfo.room The current room that the Peer is in.
   * @param {Boolean} isSelf The flag that indicates if self is the Peer.
   * @component Events
   * @for Skylink
   * @since 0.5.2
   */
  peerLeft: [],

  /**
   * Event triggered when self is disconnected from room.
   * @event sessionDisconnect
   * @param {String} peerId The Peer ID of the peer
   *   that had left the room.
   * @param {Object} peerInfo The peer information associated
   *   with the Peer Connection.
   * @param {String|JSON} peerInfo.userData The custom user data
   *   information set by developer. This custom user data can also
   *   be set in &lt;a href=&quot;#method_setUserData&quot;&gt;setUserData()&lt;/a&gt;.
   * @param {JSON} peerInfo.settings The Peer Stream
   *   streaming settings information. If both audio and video
   *   option is &lt;code&gt;false&lt;/code&gt;, there should be no
   *   receiving remote Stream object from this associated Peer.
   * @param {Boolean|JSON} [peerInfo.settings.audio=false] The
   *   Peer Stream streaming audio settings. If
   *   &lt;code&gt;false&lt;/code&gt;, it means that audio streaming is disabled in
   *   the remote Stream of the Peer.
   * @param {Boolean} [peerInfo.settings.audio.stereo] The flag that indicates if
   *   stereo option should be explictly enabled to an OPUS enabled audio stream.
   *   Check the &lt;code&gt;audioCodec&lt;/code&gt; configuration settings in
   *   &lt;a href=&quot;#method_init&quot;&gt;init()&lt;/a&gt;
   *   to enable OPUS as the audio codec. Note that stereo is already enabled
   *   for OPUS codecs, this only adds a stereo flag to the SDP to explictly
   *   enable stereo in the audio streaming.
   * @param {Boolean|JSON} [peerInfo.settings.video=false] The Peer
   *   Stream streaming video settings. If &lt;code&gt;false&lt;/code&gt;, it means that
   *   video streaming is disabled in the remote Stream of the Peer.
   * @param {JSON} [peerInfo.settings.video.resolution] The Peer
   *   Stream streaming video resolution settings. Setting the resolution may
   *   not force set the resolution provided as it depends on the how the
   *   browser handles the resolution. [Rel: Skylink.VIDEO_RESOLUTION]
   * @param {Number} [peerInfo.settings.video.resolution.width] The Peer
   *   Stream streaming video resolution width.
   * @param {Number} [peerInfo.settings.video.resolution.height] The Peer
   *   Stream streaming video resolution height.
   * @param {Number} [peerInfo.settings.video.frameRate] The Peer
   *   Stream streaming video maximum frameRate.
   * @param {Boolean} [peerInfo.settings.video.screenshare=false] The flag
   *   that indicates if the Peer connection Stream object sent
   *   is a screensharing stream or not.
   * @param {String} [peerInfo.settings.bandwidth] The Peer configuration for
   *   the maximum sending bandwidth. The flags set may or may not work depending
   *   on the browser implementations and how it handles it.
   * @param {String} [peerInfo.settings.bandwidth.audio] The maximum
   *   sending audio bandwidth bitrate in &lt;var&gt;kb/s&lt;/var&gt;. If this is not provided,
   *   it will leave the audio bitrate to the browser defaults.
   * @param {String} [peerInfo.settings.bandwidth.video] The maximum
   *   sending video bandwidth bitrate in &lt;var&gt;kb/s&lt;/var&gt;. If this is not provided,
   *   it will leave the video bitrate to the browser defaults.
   * @param {String} [peerInfo.settings.bandwidth.data] The maximum
   *   sending data bandwidth bitrate in &lt;var&gt;kb/s&lt;/var&gt;. If this is not provided,
   *   it will leave the data bitrate to the browser defaults.
   * @param {JSON} peerInfo.mediaStatus The Peer Stream mute
   *   settings for both audio and video streamings.
   * @param {Boolean} [peerInfo.mediaStatus.audioMuted=true] The flag that
   *   indicates if the remote Stream object audio streaming is muted. If
   *   there is no audio streaming enabled for the Peer, by default,
   *   it is set to &lt;code&gt;true&lt;/code&gt;.
   * @param {Boolean} [peerInfo.mediaStatus.videoMuted=true] The flag that
   *   indicates if the remote Stream object video streaming is muted. If
   *   there is no video streaming enabled for the Peer, by default,
   *   it is set to &lt;code&gt;true&lt;/code&gt;.
   * @param {JSON} peerInfo.agent The Peer platform agent information.
   * @param {String} peerInfo.agent.name The Peer platform browser or agent name.
   * @param {Number} peerInfo.agent.version The Peer platform browser or agent version.
   * @param {Number} peerInfo.agent.os The Peer platform name.
   * @param {String} peerInfo.room The current room that the Peer is in.
   * @component Events
   * @for Skylink
   * @since 0.6.10
   */
  sessionDisconnect: [],

  /**
   * Event triggered when a Stream is sent by Peer.
   * - This event may trigger for self, which indicates that self has joined the room
   *   and is sending this Stream object to other Peers connected in the room.
   * @event incomingStream
   * @param {String} peerId The Peer ID associated to the Stream object.
   * @param {Object} stream The Peer
   *   [MediaStream](https://developer.mozilla.org/en-US/docs/Web/API/MediaStream_API)
   *   object that is sent in this connection.
   *   To display the MediaStream object to a &lt;code&gt;video&lt;/code&gt; or &lt;code&gt;audio&lt;/code&gt;, simply invoke:&lt;br&gt;
   *   &lt;code&gt;attachMediaStream(domElement, stream);&lt;/code&gt;.
   * @param {Boolean} isSelf The flag that indicates if self is the Peer.
   * @param {Object} peerInfo The peer information associated
   *   with the Peer Connection.
   * @param {String|JSON} peerInfo.userData The custom user data
   *   information set by developer. This custom user data can also
   *   be set in &lt;a href=&quot;#method_setUserData&quot;&gt;setUserData()&lt;/a&gt;.
   * @param {JSON} peerInfo.settings The Peer Stream
   *   streaming settings information. If both audio and video
   *   option is &lt;code&gt;false&lt;/code&gt;, there should be no
   *   receiving remote Stream object from this associated Peer.
   * @param {Boolean|JSON} [peerInfo.settings.audio=false] The
   *   Peer Stream streaming audio settings. If
   *   &lt;code&gt;false&lt;/code&gt;, it means that audio streaming is disabled in
   *   the remote Stream of the Peer.
   * @param {Boolean} [peerInfo.settings.audio.stereo] The flag that indicates if
   *   stereo option should be explictly enabled to an OPUS enabled audio stream.
   *   Check the &lt;code&gt;audioCodec&lt;/code&gt; configuration settings in
   *   &lt;a href=&quot;#method_init&quot;&gt;init()&lt;/a&gt;
   *   to enable OPUS as the audio codec. Note that stereo is already enabled
   *   for OPUS codecs, this only adds a stereo flag to the SDP to explictly
   *   enable stereo in the audio streaming.
   * @param {Boolean|JSON} [peerInfo.settings.video=false] The Peer
   *   Stream streaming video settings. If &lt;code&gt;false&lt;/code&gt;, it means that
   *   video streaming is disabled in the remote Stream of the Peer.
   * @param {JSON} [peerInfo.settings.video.resolution] The Peer
   *   Stream streaming video resolution settings. Setting the resolution may
   *   not force set the resolution provided as it depends on the how the
   *   browser handles the resolution. [Rel: Skylink.VIDEO_RESOLUTION]
   * @param {Number} [peerInfo.settings.video.resolution.width] The Peer
   *   Stream streaming video resolution width.
   * @param {Number} [peerInfo.settings.video.resolution.height] The Peer
   *   Stream streaming video resolution height.
   * @param {Number} [peerInfo.settings.video.frameRate] The Peer
   *   Stream streaming video maximum frameRate.
   * @param {Boolean} [peerInfo.settings.video.screenshare=false] The flag
   *   that indicates if the Peer connection Stream object sent
   *   is a screensharing stream or not.
   * @param {String} [peerInfo.settings.bandwidth] The Peer configuration for
   *   the maximum sending bandwidth. The flags set may or may not work depending
   *   on the browser implementations and how it handles it.
   * @param {String} [peerInfo.settings.bandwidth.audio] The maximum
   *   sending audio bandwidth bitrate in &lt;var&gt;kb/s&lt;/var&gt;. If this is not provided,
   *   it will leave the audio bitrate to the browser defaults.
   * @param {String} [peerInfo.settings.bandwidth.video] The maximum
   *   sending video bandwidth bitrate in &lt;var&gt;kb/s&lt;/var&gt;. If this is not provided,
   *   it will leave the video bitrate to the browser defaults.
   * @param {String} [peerInfo.settings.bandwidth.data] The maximum
   *   sending data bandwidth bitrate in &lt;var&gt;kb/s&lt;/var&gt;. If this is not provided,
   *   it will leave the data bitrate to the browser defaults.
   * @param {JSON} peerInfo.mediaStatus The Peer Stream mute
   *   settings for both audio and video streamings.
   * @param {Boolean} [peerInfo.mediaStatus.audioMuted=true] The flag that
   *   indicates if the remote Stream object audio streaming is muted. If
   *   there is no audio streaming enabled for the Peer, by default,
   *   it is set to &lt;code&gt;true&lt;/code&gt;.
   * @param {Boolean} [peerInfo.mediaStatus.videoMuted=true] The flag that
   *   indicates if the remote Stream object video streaming is muted. If
   *   there is no video streaming enabled for the Peer, by default,
   *   it is set to &lt;code&gt;true&lt;/code&gt;.
   * @param {JSON} peerInfo.agent The Peer platform agent information.
   * @param {String} peerInfo.agent.name The Peer platform browser or agent name.
   * @param {Number} peerInfo.agent.version The Peer platform browser or agent version.
   * @param {Number} peerInfo.agent.os The Peer platform name.
   * @param {String} peerInfo.room The current room that the Peer is in.
   * @component Events
   * @for Skylink
   * @since 0.5.5
   */
  incomingStream: [],

  /**
   * Event triggered when message data is received from Peer.
   * - This event may trigger for self when sending message data to Peer,
   *   which indicates that self has sent the message data.
   * @event incomingMessage
   * @param {JSON} message The message object received from Peer.
   * @param {JSON|String} message.content The message object content. This is the
   *   message data content passed in {{#crossLink &quot;Skylink/sendMessage:method&quot;}}sendMessage(){{/crossLink}}
   *   and {{#crossLink &quot;Skylink/sendP2PMessage:method&quot;}}sendP2PMessage(){{/crossLink}}.
   * @param {String} message.senderPeerId The Peer ID of the peer who
   *   sent the message object.
   * @param {String|Array} [message.targetPeerId=null] The array of targeted Peer
   *   peers or the single targeted Peer the message is
   *   targeted to received the message object. If the value is &lt;code&gt;null&lt;/code&gt;, the message
   *   object is broadcasted to all Peer peers in the room.
   * @param {Boolean} message.isPrivate The flag that indicates if the message object is sent to
   *   targeted Peer peers and not broadcasted to all Peer peers.
   * @param {Boolean} message.isDataChannel The flag that indicates if the message object is sent
   *   from the platform signaling socket connection or P2P channel connection (DataChannel connection).
   * @param {String} peerId The Peer ID of peer who sent the
   *   message object.
   * @param {Object} peerInfo The peer information associated
   *   with the Peer Connection.
   * @param {String|JSON} peerInfo.userData The custom user data
   *   information set by developer. This custom user data can also
   *   be set in &lt;a href=&quot;#method_setUserData&quot;&gt;setUserData()&lt;/a&gt;.
   * @param {JSON} peerInfo.settings The Peer Stream
   *   streaming settings information. If both audio and video
   *   option is &lt;code&gt;false&lt;/code&gt;, there should be no
   *   receiving remote Stream object from this associated Peer.
   * @param {Boolean|JSON} [peerInfo.settings.audio=false] The
   *   Peer Stream streaming audio settings. If
   *   &lt;code&gt;false&lt;/code&gt;, it means that audio streaming is disabled in
   *   the remote Stream of the Peer.
   * @param {Boolean} [peerInfo.settings.audio.stereo] The flag that indicates if
   *   stereo option should be explictly enabled to an OPUS enabled audio stream.
   *   Check the &lt;code&gt;audioCodec&lt;/code&gt; configuration settings in
   *   &lt;a href=&quot;#method_init&quot;&gt;init()&lt;/a&gt;
   *   to enable OPUS as the audio codec. Note that stereo is already enabled
   *   for OPUS codecs, this only adds a stereo flag to the SDP to explictly
   *   enable stereo in the audio streaming.
   * @param {Boolean|JSON} [peerInfo.settings.video=false] The Peer
   *   Stream streaming video settings. If &lt;code&gt;false&lt;/code&gt;, it means that
   *   video streaming is disabled in the remote Stream of the Peer.
   * @param {JSON} [peerInfo.settings.video.resolution] The Peer
   *   Stream streaming video resolution settings. Setting the resolution may
   *   not force set the resolution provided as it depends on the how the
   *   browser handles the resolution. [Rel: Skylink.VIDEO_RESOLUTION]
   * @param {Number} [peerInfo.settings.video.resolution.width] The Peer
   *   Stream streaming video resolution width.
   * @param {Number} [peerInfo.settings.video.resolution.height] The Peer
   *   Stream streaming video resolution height.
   * @param {Number} [peerInfo.settings.video.frameRate] The Peer
   *   Stream streaming video maximum frameRate.
   * @param {Boolean} [peerInfo.settings.video.screenshare=false] The flag
   *   that indicates if the Peer connection Stream object sent
   *   is a screensharing stream or not.
   * @param {String} [peerInfo.settings.bandwidth] The Peer configuration for
   *   the maximum sending bandwidth. The flags set may or may not work depending
   *   on the browser implementations and how it handles it.
   * @param {String} [peerInfo.settings.bandwidth.audio] The maximum
   *   sending audio bandwidth bitrate in &lt;var&gt;kb/s&lt;/var&gt;. If this is not provided,
   *   it will leave the audio bitrate to the browser defaults.
   * @param {String} [peerInfo.settings.bandwidth.video] The maximum
   *   sending video bandwidth bitrate in &lt;var&gt;kb/s&lt;/var&gt;. If this is not provided,
   *   it will leave the video bitrate to the browser defaults.
   * @param {String} [peerInfo.settings.bandwidth.data] The maximum
   *   sending data bandwidth bitrate in &lt;var&gt;kb/s&lt;/var&gt;. If this is not provided,
   *   it will leave the data bitrate to the browser defaults.
   * @param {JSON} peerInfo.mediaStatus The Peer Stream mute
   *   settings for both audio and video streamings.
   * @param {Boolean} [peerInfo.mediaStatus.audioMuted=true] The flag that
   *   indicates if the remote Stream object audio streaming is muted. If
   *   there is no audio streaming enabled for the Peer, by default,
   *   it is set to &lt;code&gt;true&lt;/code&gt;.
   * @param {Boolean} [peerInfo.mediaStatus.videoMuted=true] The flag that
   *   indicates if the remote Stream object video streaming is muted. If
   *   there is no video streaming enabled for the Peer, by default,
   *   it is set to &lt;code&gt;true&lt;/code&gt;.
   * @param {JSON} peerInfo.agent The Peer platform agent information.
   * @param {String} peerInfo.agent.name The Peer platform browser or agent name.
   * @param {Number} peerInfo.agent.version The Peer platform browser or agent version.
   * @param {Number} peerInfo.agent.os The Peer platform name.
   * @param {String} peerInfo.room The current room that the Peer is in.
   * @param {Boolean} isSelf The flag that indicates if self is the Peer.
   * @component Events
   * @for Skylink
   * @since 0.5.2
   */
  incomingMessage: [],

  /**
   * Event triggered when a data transfer is completed.
   * - This event may trigger for self when transferring data to Peer,
   *   which indicates that self has transferred the data successfully.
   * - For more extensive states like the outgoing and incoming
   *   data transfer progress and rejection of data transfer requests,
   *   you may subscribe to the &lt;a href=&quot;#event_dataTransferState&quot;&gt;dataTransferState&lt;/a&gt; event.
   * - If &lt;code&gt;enableDataChannel&lt;/code&gt; disabled in &lt;a href=&quot;#method_init&quot;&gt;init() configuration
   *   settings&lt;/a&gt;, this event will not be triggered at all.
   * @event incomingData
   * @param {Blob|String} data The transferred data object.&lt;br&gt;
   *   For Blob data object, see the
   *   [createObjectURL](https://developer.mozilla.org/en-US/docs/Web/API/URL.createObjectURL)
   *   method on how you can convert the Blob data object to a download link.
   * @param {String} transferId The transfer ID of the completed data transfer.
   * @param {String} peerId The Peer ID associated with the data transfer.
   * @param {JSON} transferInfo The transfer data object information.
   * @param {String} [transferInfo.name=transferId] The transfer data object name.
   *   If there is no name based on the Blob given, the name would be the transfer ID.
   * @param {Number} transferInfo.size The transfer data size.
   * @param {String} transferInfo.dataType The type of data transfer initiated.
   *   Available types are &lt;code&gt;&quot;dataURL&quot;&lt;/code&gt; and &lt;code&gt;&quot;blob&quot;&lt;/code&gt;.
   * @param {String} transferInfo.timeout The waiting timeout in seconds that the DataChannel
   *   connection data transfer should wait before throwing an exception and terminating the data transfer.
   * @param {Boolean} transferInfo.isPrivate The flag to indicate if the data transferred
   *   targeted Peer peers and not broadcasted to all Peer peers.
   * @param {Boolean} isSelf The flag that indicates if the data transfer is from self or from
   *   associated Peer.
   * @component Events
   * @for Skylink
   * @since 0.6.1
   */
  incomingData: [],


  /**
   * Event triggered when there is a request to start a data transfer.
   * - This event may trigger for self when requesting a data transfer to Peer,
   *   which indicates that self has sent the data transfer request.
   * - For more extensive states like the outgoing and incoming
   *   data transfer progress and rejection of data transfer requests,
   *   you may subscribe to the &lt;a href=&quot;#event_dataTransferState&quot;&gt;dataTransferState&lt;/a&gt; event.
   * - If &lt;code&gt;enableDataChannel&lt;/code&gt; disabled in &lt;a href=&quot;#method_init&quot;&gt;init() configuration
   *   settings&lt;/a&gt;, this event will not be triggered at all.
   * - &lt;sub&gt;DATA TRANSFER STAGE&lt;/sub&gt;&lt;br&gt;
   *   &lt;small&gt;
   *   &lt;a href=&quot;#event_dataTransferState&quot;&gt;dataTransferState&lt;/a&gt; &amp;#8594;
   *   &lt;b&gt;incomingDataRequest&lt;/b&gt; &amp;#8594;
   *   &lt;a href=&quot;#event_incomingData&quot;&gt;incomingData&lt;/a&gt;
   *   &lt;/small&gt;
   * @event incomingDataRequest
   * @param {String} transferId The transfer ID of the data transfer request.
   * @param {String} peerId The Peer ID associated with the data transfer request.
   * @param {JSON} transferInfo The transfer data object information.
   * @param {String} [transferInfo.name=transferId] The transfer data object name.
   *   If there is no name based on the Blob given, the name would be the transfer ID.
   * @param {Number} transferInfo.size The transfer data size.
   * @param {String} transferInfo.dataType The type of data transfer initiated.
   *   Available types are &lt;code&gt;&quot;dataURL&quot;&lt;/code&gt; and &lt;code&gt;&quot;blob&quot;&lt;/code&gt;.
   * @param {String} transferInfo.timeout The waiting timeout in seconds that the DataChannel
   *   connection data transfer should wait before throwing an exception and terminating the data transfer.
   * @param {Boolean} transferInfo.isPrivate The flag to indicate if the data transferred
   *   targeted Peer peers and not broadcasted to all Peer peers.
   * @param {Boolean} isSelf The flag that indicates if the data transfer request is from self or from
   *   associated Peer.
   * @component Events
   * @for Skylink
   * @since 0.6.1
   */
  incomingDataRequest: [],

  /**
   * Event triggered when the currently connected room lock status have been updated.
   * - If this event is triggered, this means that the room is locked / unlocked which
   *   may allow or prevent any other Peers from joining the room.
   * @event roomLock
   * @param {Boolean} isLocked The flag that indicates if the currently connected room is locked.
   * @param {String} peerId The Peer ID of the peer that updated the
   *   currently connected room lock status.
   * @param {Object} peerInfo The peer information associated
   *   with the Peer Connection.
   * @param {String|JSON} peerInfo.userData The custom user data
   *   information set by developer. This custom user data can also
   *   be set in &lt;a href=&quot;#method_setUserData&quot;&gt;setUserData()&lt;/a&gt;.
   * @param {JSON} peerInfo.settings The Peer Stream
   *   streaming settings information. If both audio and video
   *   option is &lt;code&gt;false&lt;/code&gt;, there should be no
   *   receiving remote Stream object from this associated Peer.
   * @param {Boolean|JSON} [peerInfo.settings.audio=false] The
   *   Peer Stream streaming audio settings. If
   *   &lt;code&gt;false&lt;/code&gt;, it means that audio streaming is disabled in
   *   the remote Stream of the Peer.
   * @param {Boolean} [peerInfo.settings.audio.stereo] The flag that indicates if
   *   stereo option should be explictly enabled to an OPUS enabled audio stream.
   *   Check the &lt;code&gt;audioCodec&lt;/code&gt; configuration settings in
   *   &lt;a href=&quot;#method_init&quot;&gt;init()&lt;/a&gt;
   *   to enable OPUS as the audio codec. Note that stereo is already enabled
   *   for OPUS codecs, this only adds a stereo flag to the SDP to explictly
   *   enable stereo in the audio streaming.
   * @param {Boolean|JSON} [peerInfo.settings.video=false] The Peer
   *   Stream streaming video settings. If &lt;code&gt;false&lt;/code&gt;, it means that
   *   video streaming is disabled in the remote Stream of the Peer.
   * @param {JSON} [peerInfo.settings.video.resolution] The Peer
   *   Stream streaming video resolution settings. Setting the resolution may
   *   not force set the resolution provided as it depends on the how the
   *   browser handles the resolution. [Rel: Skylink.VIDEO_RESOLUTION]
   * @param {Number} [peerInfo.settings.video.resolution.width] The Peer
   *   Stream streaming video resolution width.
   * @param {Number} [peerInfo.settings.video.resolution.height] The Peer
   *   Stream streaming video resolution height.
   * @param {Number} [peerInfo.settings.video.frameRate] The Peer
   *   Stream streaming video maximum frameRate.
   * @param {Boolean} [peerInfo.settings.video.screenshare=false] The flag
   *   that indicates if the Peer connection Stream object sent
   *   is a screensharing stream or not.
   * @param {String} [peerInfo.settings.bandwidth] The Peer configuration for
   *   the maximum sending bandwidth. The flags set may or may not work depending
   *   on the browser implementations and how it handles it.
   * @param {String} [peerInfo.settings.bandwidth.audio] The maximum
   *   sending audio bandwidth bitrate in &lt;var&gt;kb/s&lt;/var&gt;. If this is not provided,
   *   it will leave the audio bitrate to the browser defaults.
   * @param {String} [peerInfo.settings.bandwidth.video] The maximum
   *   sending video bandwidth bitrate in &lt;var&gt;kb/s&lt;/var&gt;. If this is not provided,
   *   it will leave the video bitrate to the browser defaults.
   * @param {String} [peerInfo.settings.bandwidth.data] The maximum
   *   sending data bandwidth bitrate in &lt;var&gt;kb/s&lt;/var&gt;. If this is not provided,
   *   it will leave the data bitrate to the browser defaults.
   * @param {JSON} peerInfo.mediaStatus The Peer Stream mute
   *   settings for both audio and video streamings.
   * @param {Boolean} [peerInfo.mediaStatus.audioMuted=true] The flag that
   *   indicates if the remote Stream object audio streaming is muted. If
   *   there is no audio streaming enabled for the Peer, by default,
   *   it is set to &lt;code&gt;true&lt;/code&gt;.
   * @param {Boolean} [peerInfo.mediaStatus.videoMuted=true] The flag that
   *   indicates if the remote Stream object video streaming is muted. If
   *   there is no video streaming enabled for the Peer, by default,
   *   it is set to &lt;code&gt;true&lt;/code&gt;.
   * @param {JSON} peerInfo.agent The Peer platform agent information.
   * @param {String} peerInfo.agent.name The Peer platform browser or agent name.
   * @param {Number} peerInfo.agent.version The Peer platform browser or agent version.
   * @param {Number} peerInfo.agent.os The Peer platform name.
   * @param {String} peerInfo.room The current room that the Peer is in.
   * @param {Boolean} isSelf The flag that indicates if self is the Peer.
   * @component Events
   * @for Skylink
   * @since 0.5.2
   */
  roomLock: [],

  /**
   * Event triggered when a Peer connection DataChannel connection state has changed.
   * - This event is a debugging feature, and it&#x27;s used to check the
   *   Peer DataChannel connection, which is used for P2P messaging and transfers for
   *   methods like &lt;a href=&quot;#method_sendBlobData&quot;&gt;sendBlobData()&lt;/a&gt;,
   *   &lt;a href=&quot;#method_sendURLData&quot;&gt;sendURLData()&lt;/a&gt; and
   *   &lt;a href=&quot;#method_sendP2PMessage&quot;&gt;sendP2PMessage()&lt;/a&gt;.
   * - If &lt;code&gt;enableDataChannel&lt;/code&gt; disabled in &lt;a href=&quot;#method_init&quot;&gt;init() configuration
   *   settings&lt;/a&gt;, this event will not be triggered at all.
   * @event dataChannelState
   * @param {String} state The current DataChannel connection state.
   *   [Rel: Skylink.DATA_CHANNEL_STATE]
   * @param {String} peerId The Peer ID associated with the current DataChannel connection state.
   * @param {Object} [error=null] The error object thrown when there is a failure in
   *   the DataChannel connection.
   *   If received as &lt;code&gt;null&lt;/code&gt;, it means that there is no errors.
   * @param {String} channelName The DataChannel connection ID.
   * @param {String} channelType The DataChannel connection functionality type.
   *   [Rel: Skylink.DATA_CHANNEL_TYPE]
   * @component Events
   * @for Skylink
   * @since 0.1.0
   */
  dataChannelState: [],

  /**
   * Event triggered when a data transfer state has changed.
   * - This event triggers more extensive states like the outgoing and incoming
   *   data transfer progress and rejection of data transfer requests.
   *   For simplified events, you may subscribe to the
   *   &lt;a href=&quot;#event_incomingDataRequest&quot;&gt;incomingDataRequest&lt;/a&gt; and
   *   &lt;a href=&quot;#event_incomingData&quot;&gt;incomingData&lt;/a&gt; events.
   * - If &lt;code&gt;enableDataChannel&lt;/code&gt; disabled in &lt;a href=&quot;#method_init&quot;&gt;init() configuration
   *   settings&lt;/a&gt;, this event will not be triggered at all.
   * @event dataTransferState
   * @param {String} state The data transfer made to Peer
   *   in a DataChannel connection state.
   *   [Rel: Skylink.DATA_TRANSFER_STATE]
   * @param {String} transferId The transfer ID of the completed data transfer.
   * @param {String} peerId The Peer ID associated with the data transfer.
   * @param {JSON} transferInfo The transfer data object information.
   * @param {Blob|String} transferInfo.data The transfer data object. This is defined
   *   only after the transfer data is completed, when the state is
   *   &lt;code&gt;DATA_TRANSFER_STATE.DOWNLOAD_COMPLETED&lt;/code&gt; and
   *   &lt;code&gt;DATA_TRANSFER_STATE.UPLOAD_STARTED&lt;/code&gt;&lt;br&gt;
   *   For Blob data object, see the
   *   [createObjectURL](https://developer.mozilla.org/en-US/docs/Web/API/URL.createObjectURL)
   *   method on how you can convert the Blob data object to a download link.
   * @param {String} [transferInfo.name=transferId] The transfer data object name.
   *   If there is no name based on the Blob given, the name would be the transfer ID.
   * @param {Number} transferInfo.size The transfer data size.
   * @param {String} transferInfo.dataType The type of data transfer initiated.
   *   Available types are &lt;code&gt;&quot;dataURL&quot;&lt;/code&gt; and &lt;code&gt;&quot;blob&quot;&lt;/code&gt;.
   * @param {String} transferInfo.timeout The waiting timeout in seconds that the DataChannel
   *   connection data transfer should wait before throwing an exception and terminating the data transfer.
   * @param {Boolean} transferInfo.isPrivate The flag to indicate if the data transferred
   *   targeted Peer peers and not broadcasted to all Peer peers.
   * @param {JSON} [error] The error object thrown when there is a failure in transferring data.
   * @param {Object} error.message The exception thrown that caused the failure
   *   for transferring data.
   * @param {String} error.transferType The data transfer type to indicate if the DataChannel is
   *   uploading or downloading the data transfer when the exception occurred.
   *   [Rel: Skylink.DATA_TRANSFER_TYPE]
   * @component Events
   * @for Skylink
   * @since 0.4.1
   */
  dataTransferState: [],

  /**
   * Event triggered when Skylink receives an system action from the platform signaling.
   * @event systemAction
   * @param {String} action The system action that is received from the platform signaling.
   *   [Rel: Skylink.SYSTEM_ACTION]
   * @param {String} message The message received from the platform signaling when
   *   the system action and reason is given.
   * @param {String} reason The reason received from the platform signaling behind the
   *   system action given.
   *   [Rel: Skylink.SYSTEM_ACTION_REASON]
   * @component Events
   * @for Skylink
   * @since 0.5.1
   */
  systemAction: [],

  /**
   * Event triggered when a server Peer joins the room.
   * @event serverPeerJoined
   * @param {String} peerId The Peer ID of the new server peer
   *   that has joined the room.
   * @param {String} serverPeerType The server Peer type
   *   [Rel: Skylink.SERVER_PEER_TYPE]
   * @component Events
   * @for Skylink
   * @since 0.6.1
   */
  serverPeerJoined: [],

  /**
   * Event triggered when a server Peer leaves the room.
   * @event serverPeerLeft
   * @param {String} peerId The Peer ID of the new server peer
   *   that has left the room.
   * @param {String} serverPeerType The server Peer type
   *   [Rel: Skylink.SERVER_PEER_TYPE]
   * @component Events
   * @for Skylink
   * @since 0.6.1
   */
  serverPeerLeft: [],

  /**
   * Event triggered when a sever Peer connection has been restarted for
   *   a reconnection.
   * @event serverPeerRestart
   * @param {String} peerId The Peer ID of the new server peer
   *   that has joined the room.
   * @param {String} serverPeerType The server Peer type
   *   [Rel: Skylink.SERVER_PEER_TYPE]
   * @component Events
   * @for Skylink
   * @since 0.6.1
   */
  serverPeerRestart: [],

  /**
   * Event triggered when a Peer connection Stream streaming has stopped.
   * @event streamEnded
   * @param {String} [peerId=null] The Peer ID associated to the Stream object.
   *   If self is not in the room, the value returned would be &lt;code&gt;null&lt;/code&gt;.
   * @param {Object} peerInfo The peer information associated
   *   with the Peer Connection.
   * @param {String|JSON} peerInfo.userData The custom user data
   *   information set by developer. This custom user data can also
   *   be set in &lt;a href=&quot;#method_setUserData&quot;&gt;setUserData()&lt;/a&gt;.
   * @param {JSON} peerInfo.settings The Peer Stream
   *   streaming settings information. If both audio and video
   *   option is &lt;code&gt;false&lt;/code&gt;, there should be no
   *   receiving remote Stream object from this associated Peer.
   * @param {Boolean|JSON} [peerInfo.settings.audio=false] The
   *   Peer Stream streaming audio settings. If
   *   &lt;code&gt;false&lt;/code&gt;, it means that audio streaming is disabled in
   *   the remote Stream of the Peer.
   * @param {Boolean} [peerInfo.settings.audio.stereo] The flag that indicates if
   *   stereo option should be explictly enabled to an OPUS enabled audio stream.
   *   Check the &lt;code&gt;audioCodec&lt;/code&gt; configuration settings in
   *   &lt;a href=&quot;#method_init&quot;&gt;init()&lt;/a&gt;
   *   to enable OPUS as the audio codec. Note that stereo is already enabled
   *   for OPUS codecs, this only adds a stereo flag to the SDP to explictly
   *   enable stereo in the audio streaming.
   * @param {Boolean|JSON} [peerInfo.settings.video=false] The Peer
   *   Stream streaming video settings. If &lt;code&gt;false&lt;/code&gt;, it means that
   *   video streaming is disabled in the remote Stream of the Peer.
   * @param {JSON} [peerInfo.settings.video.resolution] The Peer
   *   Stream streaming video resolution settings. Setting the resolution may
   *   not force set the resolution provided as it depends on the how the
   *   browser handles the resolution. [Rel: Skylink.VIDEO_RESOLUTION]
   * @param {Number} [peerInfo.settings.video.resolution.width] The Peer
   *   Stream streaming video resolution width.
   * @param {Number} [peerInfo.settings.video.resolution.height] The Peer
   *   Stream streaming video resolution height.
   * @param {Number} [peerInfo.settings.video.frameRate] The Peer
   *   Stream streaming video maximum frameRate.
   * @param {Boolean} [peerInfo.settings.video.screenshare=false] The flag
   *   that indicates if the Peer connection Stream object sent
   *   is a screensharing stream or not.
   * @param {String} [peerInfo.settings.bandwidth] The Peer configuration for
   *   the maximum sending bandwidth. The flags set may or may not work depending
   *   on the browser implementations and how it handles it.
   * @param {String} [peerInfo.settings.bandwidth.audio] The maximum
   *   sending audio bandwidth bitrate in &lt;var&gt;kb/s&lt;/var&gt;. If this is not provided,
   *   it will leave the audio bitrate to the browser defaults.
   * @param {String} [peerInfo.settings.bandwidth.video] The maximum
   *   sending video bandwidth bitrate in &lt;var&gt;kb/s&lt;/var&gt;. If this is not provided,
   *   it will leave the video bitrate to the browser defaults.
   * @param {String} [peerInfo.settings.bandwidth.data] The maximum
   *   sending data bandwidth bitrate in &lt;var&gt;kb/s&lt;/var&gt;. If this is not provided,
   *   it will leave the data bitrate to the browser defaults.
   * @param {JSON} peerInfo.mediaStatus The Peer Stream mute
   *   settings for both audio and video streamings.
   * @param {Boolean} [peerInfo.mediaStatus.audioMuted=true] The flag that
   *   indicates if the remote Stream object audio streaming is muted. If
   *   there is no audio streaming enabled for the Peer, by default,
   *   it is set to &lt;code&gt;true&lt;/code&gt;.
   * @param {Boolean} [peerInfo.mediaStatus.videoMuted=true] The flag that
   *   indicates if the remote Stream object video streaming is muted. If
   *   there is no video streaming enabled for the Peer, by default,
   *   it is set to &lt;code&gt;true&lt;/code&gt;.
   * @param {JSON} peerInfo.agent The Peer platform agent information.
   * @param {String} peerInfo.agent.name The Peer platform browser or agent name.
   * @param {Number} peerInfo.agent.version The Peer platform browser or agent version.
   * @param {Number} peerInfo.agent.os The Peer platform name.
   * @param {String} peerInfo.room The current room that the Peer is in.
   * @param {Boolean} isSelf The flag that indicates if self is the Peer.
   * @param {Boolean} isScreensharing The flag that indicates if Peer connection
   *    Stream object is a screensharing stream or not.
   * @component Events
   * @for Skylink
   * @since 0.5.10
   */
  streamEnded: [],

  /**
   * Event triggered when a Peer connection Stream streaming audio or video
   *   stream muted status have been updated.
   * @event streamMuted
   * @param {String} peerId The Peer ID associated to the Stream object.
   *   If self is not in the room, the value returned would be &lt;code&gt;null&lt;/code&gt;.
   * @param {Object} peerInfo The peer information associated
   *   with the Peer Connection.
   * @param {String|JSON} peerInfo.userData The custom user data
   *   information set by developer. This custom user data can also
   *   be set in &lt;a href=&quot;#method_setUserData&quot;&gt;setUserData()&lt;/a&gt;.
   * @param {JSON} peerInfo.settings The Peer Stream
   *   streaming settings information. If both audio and video
   *   option is &lt;code&gt;false&lt;/code&gt;, there should be no
   *   receiving remote Stream object from this associated Peer.
   * @param {Boolean|JSON} [peerInfo.settings.audio=false] The
   *   Peer Stream streaming audio settings. If
   *   &lt;code&gt;false&lt;/code&gt;, it means that audio streaming is disabled in
   *   the remote Stream of the Peer.
   * @param {Boolean} [peerInfo.settings.audio.stereo] The flag that indicates if
   *   stereo option should be explictly enabled to an OPUS enabled audio stream.
   *   Check the &lt;code&gt;audioCodec&lt;/code&gt; configuration settings in
   *   &lt;a href=&quot;#method_init&quot;&gt;init()&lt;/a&gt;
   *   to enable OPUS as the audio codec. Note that stereo is already enabled
   *   for OPUS codecs, this only adds a stereo flag to the SDP to explictly
   *   enable stereo in the audio streaming.
   * @param {Boolean|JSON} [peerInfo.settings.video=false] The Peer
   *   Stream streaming video settings. If &lt;code&gt;false&lt;/code&gt;, it means that
   *   video streaming is disabled in the remote Stream of the Peer.
   * @param {JSON} [peerInfo.settings.video.resolution] The Peer
   *   Stream streaming video resolution settings. Setting the resolution may
   *   not force set the resolution provided as it depends on the how the
   *   browser handles the resolution. [Rel: Skylink.VIDEO_RESOLUTION]
   * @param {Number} [peerInfo.settings.video.resolution.width] The Peer
   *   Stream streaming video resolution width.
   * @param {Number} [peerInfo.settings.video.resolution.height] The Peer
   *   Stream streaming video resolution height.
   * @param {Number} [peerInfo.settings.video.frameRate] The Peer
   *   Stream streaming video maximum frameRate.
   * @param {Boolean} [peerInfo.settings.video.screenshare=false] The flag
   *   that indicates if the Peer connection Stream object sent
   *   is a screensharing stream or not.
   * @param {String} [peerInfo.settings.bandwidth] The Peer configuration for
   *   the maximum sending bandwidth. The flags set may or may not work depending
   *   on the browser implementations and how it handles it.
   * @param {String} [peerInfo.settings.bandwidth.audio] The maximum
   *   sending audio bandwidth bitrate in &lt;var&gt;kb/s&lt;/var&gt;. If this is not provided,
   *   it will leave the audio bitrate to the browser defaults.
   * @param {String} [peerInfo.settings.bandwidth.video] The maximum
   *   sending video bandwidth bitrate in &lt;var&gt;kb/s&lt;/var&gt;. If this is not provided,
   *   it will leave the video bitrate to the browser defaults.
   * @param {String} [peerInfo.settings.bandwidth.data] The maximum
   *   sending data bandwidth bitrate in &lt;var&gt;kb/s&lt;/var&gt;. If this is not provided,
   *   it will leave the data bitrate to the browser defaults.
   * @param {JSON} peerInfo.mediaStatus The Peer Stream mute
   *   settings for both audio and video streamings.
   * @param {Boolean} [peerInfo.mediaStatus.audioMuted=true] The flag that
   *   indicates if the remote Stream object audio streaming is muted. If
   *   there is no audio streaming enabled for the Peer, by default,
   *   it is set to &lt;code&gt;true&lt;/code&gt;.
   * @param {Boolean} [peerInfo.mediaStatus.videoMuted=true] The flag that
   *   indicates if the remote Stream object video streaming is muted. If
   *   there is no video streaming enabled for the Peer, by default,
   *   it is set to &lt;code&gt;true&lt;/code&gt;.
   * @param {JSON} peerInfo.agent The Peer platform agent information.
   * @param {String} peerInfo.agent.name The Peer platform browser or agent name.
   * @param {Number} peerInfo.agent.version The Peer platform browser or agent version.
   * @param {Number} peerInfo.agent.os The Peer platform name.
   * @param {String} peerInfo.room The current room that the Peer is in.
   * @param {Boolean} isSelf The flag that indicates if self is the Peer.
   * @param {Boolean} isScreensharing The flag that indicates if Peer connection
   *    Stream object is a screensharing stream or not.
   * @component Events
   * @for Skylink
   * @since 0.6.1
   */
  streamMuted: [],

  /**
   * Event triggered when the retrieval of the list of rooms and peers under the same realm based
   *   on the Application Key configured in &lt;a href=&quot;#method_init&quot;&gt;init()&lt;/a&gt;
   *   from the platform signaling state has changed.
   * - This requires that the provided alias Application Key has privileged feature configured.
   * @event getPeersStateChange
   * @param {String} state The retrieval current status.
   *   [Rel: Skylink.GET_PEERS_STATE]
   * @param {String} privilegedPeerId The Peer ID of the privileged Peer.
   * @param {JSON} peerList The retrieved list of rooms and peers under the same realm based on
   *   the Application Key configured in &lt;code&gt;init()&lt;/code&gt;.
   * @component Events
   * @for Skylink
   * @since 0.6.1
   */
  getPeersStateChange: [],

  /**
   * Event triggered when introductory state of two Peer peers to each other
   *   selected by the privileged Peer state has changed.
   * - This requires that the provided alias Application Key has privileged feature configured.
   * @event introduceStateChange
   * @param {String} state The Peer introduction state.
   *   [Rel: Skylink.INTRODUCE_STATE]
   * @param {String} privilegedPeerId The Peer ID of the privileged Peer.
   * @param {String} sendingPeerId The Peer ID of the peer
   *   that initiates the connection with the introduced Peer.
   * @param {String} receivingPeerId The Peer ID of the
   *   introduced peer who would be introduced to the initiator Peer.
   * @param {String} reason The error object thrown when there is a failure in
   *   the introduction with the two Peer peers.
   *   If received as &lt;code&gt;null&lt;/code&gt;, it means that there is no errors.
   * @component Events
   * @for Skylink
   * @since 0.6.1
   */
  introduceStateChange: [],

  /**
<<<<<<< HEAD
   * Event triggered when the current state of the recording session has changed.
   * - See {{#crossLink &quot;Skylink/startRecording:method&quot;}}startRecording(){{/crossLink}} and
   *   {{#crossLink &quot;Skylink/stopRecording:method&quot;}}stopRecording(){{/crossLink}}.
   * @event recordingState
   * @param {Number} state The current recording state.
   *   [Rel: Skylink.RECORDING_STATE]
   * @param {String} recordingId The recording session ID.
   * @param {String} link The recording session URL compiled once the recording has mixing and completed.
   * @param {Object} error The error object received when there&#x27;s an exception for the recording session.
   * @beta
   * @component Events
   * @for Skylink
   * @since 0.6.-
   */
  recordingState: []
=======
   * Event triggered when the retrieval of the Peer connection status state has changed.
   * @event getConnectionStatusStateChange
   * @param {Number} state The retrieval state of the Peer connection status.
   *   [Rel: Skylink.GET_CONNECTION_STATUS_STATE]
   * @param {String} peerId The Peer ID of the peer connection status.
   * @param {JSON} stats The Peer retrieved connection stats.
   *   Returned as &lt;code&gt;null&lt;/code&gt; unless &lt;code&gt;RETRIEVE_SUCCESS&lt;/code&gt; state.
   * @param {JSON} stats.raw The received raw connection stats data before parsing.
   * @param {JSON} stats.audio The Peer connection audio stats.
   * @param {JSON} stats.audio.sending The Peer connection audio sending stats.
   * @param {Number} stats.audio.sending.bytes The Peer connection audio sending bytes.
   * @param {Number} stats.audio.sending.packets The Peer
   *   connection audio sending packets.
   * @param {Number} stats.audio.sending.packetsLost The Peer
   *   connection audio sending packets lost.
   * @param {Number} stats.audio.sending.ssrc The Peer
   *   connection audio sending ssrc.
   * @param {Number} stats.audio.sending.rtt The Peer
   *   connection audio sending RTT (Round-trip delay time). This will be defined as &lt;code&gt;0&lt;/code&gt; if it&#x27;s not
   *   defined in the original raw stats data.
   * @param {JSON} stats.audio.receiving The Peer connection audio receiving stats.
   * @param {Number} stats.audio.receiving.bytes The Peer connection audio receiving bytes.
   * @param {Number} stats.audio.receiving.packets The Peer
   *   connection audio receiving packets.
   * @param {Number} stats.audio.receiving.packetsLost The Peer
   *   connection audio receiving packets lost.
   * @param {Number} stats.audio.receiving.ssrc The Peer
   *   connection audio receiving ssrc.
   * @param {JSON} stats.video The Peer connection video stats.
   * @param {JSON} stats.video.sending The Peer connection video sending stats.
   * @param {Number} stats.video.sending.bytes The Peer connection video sending bytes.
   * @param {Number} stats.video.sending.packets The Peer
   *   connection video sending packets.
   * @param {Number} stats.video.sending.packetsLost The Peer
   *   connection video sending packets lost.
   * @param {JSON} stats.video.sending.ssrc The Peer
   *   connection video sending ssrc ID.
   * @param {Number} stats.video.sending.rtt The Peer
   *   connection video sending RTT (Round-trip delay time). This will be defined as &lt;code&gt;0&lt;/code&gt; if it&#x27;s not
   *   defined in the original raw stats data.
   * @param {JSON} stats.video.receiving The Peer connection video receiving stats.
   * @param {Number} stats.video.receiving.bytes The Peer connection video receiving bytes.
   * @param {Number} stats.video.receiving.packets The Peer
   *   connection video receiving packets.
   * @param {Number} stats.video.receiving.packetsLost The Peer
   *   connection video receiving packets lost.
   * @param {Number} stats.video.receiving.ssrc The Peer
   *   connection video receiving ssrc.
   * @param {JSON} stats.selectedCandidate The Peer connection selected candidate
   *   pair details.
   * @param {JSON} stats.selectedCandidate.local The Peer connection
   *   selected local candidate.
   * @param {String} stats.selectedCandidate.local.ipAddress The Peer connection
   *   selected local candidate IP address.
   * @param {Number} stats.selectedCandidate.local.portNumber The Peer connection
   *   selected local candidate port number.
   * @param {String} stats.selectedCandidate.local.transport The Peer connection
   *   selected local candidate transport.
   * @param {String} stats.selectedCandidate.local.candidateType The Peer connection
   *   selected local candidate candidate type.
   * @param {JSON} stats.selectedCandidate.remote The Peer connection
   *   selected remote candidate.
   * @param {String} stats.selectedCandidate.remote.ipAddress The Peer connection
   *   selected remote candidate IP address.
   * @param {Number} stats.selectedCandidate.remote.portNumber The Peer connection
   *   selected remote candidate port number.
   * @param {String} stats.selectedCandidate.remote.transport The Peer connection
   *   selected remote candidate transport.
   * @param {String} stats.selectedCandidate.remote.candidateType The Peer connection
   *   selected remote candidate candidate type.
   * @param {JSON} stats.connection The Peer connection details.
   * @param {String} stats.connection.iceConnectionState The Peer connection ICE
   *   connection state.
   * @param {String} stats.connection.iceGatheringState The Peer connection ICE
   *   gathering state.
   * @param {String} stats.connection.signalingState The Peer connection
   *   signaling state.
   * @param {JSON} stats.connection.localDescription The Peer connection
   *   local session description.
   * @param {String} stats.connection.localDescription.type The Peer connection
   *   local session description type.
   * @param {String} stats.connection.localDescription.sdp The Peer connection
   *   local session description sdp.
   * @param {JSON} stats.connection.remoteDescription The Peer connection
   *   remote session description.
   * @param {String} stats.connection.remoteDescription.type The Peer connection
   *   remote session description type.
   * @param {String} stats.connection.remoteDescription.sdp The Peer connection
   *   remote session description sdp.
   * @param {JSON} stats.connection.candidates The Peer connection list of
   *   candidates received or sent.
   * @param {JSON} stats.connection.candidates.sending The Peer connection list of
   *   candidates sent.
   * @param {Array} stats.connection.candidates.sending.host The Peer connection list of
   *   &lt;code&gt;&quot;host&quot;&lt;/code&gt; candidates sent.
   * @param {JSON} stats.connection.candidates.sending.host.(#index) The &lt;code&gt;&quot;host&quot;&lt;/code&gt;
   *   candidate sent.
   * @param {Array} stats.connection.candidates.sending.srflx The Peer connection list of
   *   &lt;code&gt;&quot;srflx&quot;&lt;/code&gt; candidates sent.
   * @param {JSON} stats.connection.candidates.sending.srflx.(#index) The &lt;code&gt;&quot;srflx&quot;&lt;/code&gt;
   *   candidate sent.
   * @param {Array} stats.connection.candidates.sending.relay The Peer connection list of
   *   &lt;code&gt;&quot;relay&quot;&lt;/code&gt; candidates sent.
   * @param {JSON} stats.connection.candidates.sending.relay.(#index) The &lt;code&gt;&quot;relay&quot;&lt;/code&gt;
   *   candidate sent.
   * @param {JSON} stats.connection.candidates.receiving The Peer connection list of
   *   candidates received.
   * @param {Array} stats.connection.candidates.receiving.host The Peer connection list of
   *   &lt;code&gt;&quot;host&quot;&lt;/code&gt; candidates received.
   * @param {JSON} stats.connection.candidates.receiving.host.(#index) The &lt;code&gt;&quot;host&quot;&lt;/code&gt;
   *   candidate received.
   * @param {Array} stats.connection.candidates.receiving.srflx The Peer connection list of
   *   &lt;code&gt;&quot;srflx&quot;&lt;/code&gt; candidates received.
   * @param {JSON} stats.connection.candidates.receiving.srflx.(#index) The &lt;code&gt;&quot;srflx&quot;&lt;/code&gt;
   *   candidate received.
   * @param {Array} stats.connection.candidates.receiving.relay The Peer connection list of
   *   &lt;code&gt;&quot;relay&quot;&lt;/code&gt; candidates received.
   * @param {JSON} stats.connection.candidates.receiving.relay.(#index) The &lt;code&gt;&quot;relay&quot;&lt;/code&gt;
   *   candidate received.
   * @param {Error} error The Error object received when failed retrieving the
   *   Peer connection status.
   * @component Events
   * @for Skylink
   * @since 0.6.14
   */
  getConnectionStatusStateChange: []
>>>>>>> 78e393f7
};

/**
 * Stores the list of {{#crossLink &quot;Skylink/once:method&quot;}}once(){{/crossLink}}
 *   event subscription handlers.
 * @attribute _onceEvents
 * @param {Array} (#eventName) The array of event subscription handlers that is
 *   subscribed using {{#crossLink &quot;Skylink/once:method&quot;}}once() method{{/crossLink}}
 *   associated with the event name.
 * @param {Function} (#eventName).(#index) The event subscription handler
 *   associated with the event name. This is to be triggered once when condition is met.
 *   Alternatively, the &lt;code&gt;once()&lt;/code&gt; event subscription handler can be
 *   unsubscribed with {{#crossLink &quot;Skylink/off:method&quot;}}off(){{/crossLink}} before
 *   condition is met.
 * @type JSON
 * @private
 * @required
 * @component Events
 * @for Skylink
 * @since 0.5.4
 */
Skylink.prototype._onceEvents = {};

/**
 * The throttling function datetime stamp in
 *   [(ISO 8601 format)](https://en.wikipedia.org/wiki/ISO_8601).
 * @attribute _timestamp
 * @type JSON
 * @private
 * @required
 * @component Events
 * @for Skylink
 * @since 0.5.8
 */
Skylink.prototype._timestamp = {
  now: Date.now() || function() { return +new Date(); },
  screen: false
};

/**
 * Triggers event subscription handlers that is associated with the event name.
 * {{#crossLink &quot;Skylink/on:method&quot;}}on() event subscription handlers{{/crossLink}}
 *   will be triggered always, but
 *   {{#crossLink &quot;Skylink/once:method&quot;}}once() event subscription hadlers{{/crossLink}}
 *   will only be triggered once the condition is met.
 * @method _trigger
 * @param {String} eventName The Skylink event name to trigger that would trigger event subscription
 *   handlers associated to the event name with the &lt;code&gt;arguments&lt;/code&gt; parameters payload.
 * @for Skylink
 * @private
 * @component Events
 * @for Skylink
 * @since 0.1.0
 */
Skylink.prototype._trigger = function(eventName) {
  //convert the arguments into an array
  var args = Array.prototype.slice.call(arguments);
  var arr = this._EVENTS[eventName];
  var once = this._onceEvents[eventName] || null;
  args.shift(); //Omit the first argument since it&#x27;s the event name
  if (arr) {
    // for events subscribed forever
    for (var i = 0; i &lt; arr.length; i++) {
      try {
        log.log([null, &#x27;Event&#x27;, eventName, &#x27;Event is fired&#x27;]);
        if(arr[i].apply(this, args) === false) {
          break;
        }
      } catch(error) {
        log.error([null, &#x27;Event&#x27;, eventName, &#x27;Exception occurred in event:&#x27;], error);
        throw error;
      }
    }
  }
  if (once){
    // for events subscribed on once
    for (var j = 0; j &lt; once.length; j++) {
      if (once[j][1].apply(this, args) === true) {
        log.log([null, &#x27;Event&#x27;, eventName, &#x27;Condition is met. Firing event&#x27;]);
        if(once[j][0].apply(this, args) === false) {
          break;
        }
        if (!once[j][2]) {
          log.log([null, &#x27;Event&#x27;, eventName, &#x27;Removing event after firing once&#x27;]);
          once.splice(j, 1);
          //After removing current element, the next element should be element of the same index
          j--;
        }
      } else {
        log.log([null, &#x27;Event&#x27;, eventName, &#x27;Condition is still not met. &#x27; +
          &#x27;Holding event from being fired&#x27;]);
      }
    }
  }

  log.log([null, &#x27;Event&#x27;, eventName, &#x27;Event is triggered&#x27;]);
};

/**
 * Subscribes an event handler associated to the event name.
 * This event handler will always be triggered when the event name is triggered. If you
 *   are looking for subscription event handler to be triggered once, check out
 *   {{#crossLink &quot;Skylink/once:method&quot;}}once() event subscription{{/crossLink}}.
 * @method on
 * @param {String} eventName The Skylink event name to subscribe to.
 * @param {Function} callback The event handler to subsribe to the associated
 *   Skylink event name that would be triggered once the event name is triggered.
 * @example
 *   SkylinkDemo.on(&quot;peerJoined&quot;, function (peerId, peerInfo) {
 *      alert(peerId + &quot; has joined the room&quot;);
 *   });
 * @component Events
 * @for Skylink
 * @since 0.1.0
 */
Skylink.prototype.on = function(eventName, callback) {
  if (&#x27;function&#x27; === typeof callback) {
    this._EVENTS[eventName] = this._EVENTS[eventName] || [];
    this._EVENTS[eventName].push(callback);
    log.log([null, &#x27;Event&#x27;, eventName, &#x27;Event is subscribed&#x27;]);
  } else {
    log.error([null, &#x27;Event&#x27;, eventName, &#x27;Provided parameter is not a function&#x27;]);
  }
};

/**
 * Subscribes an event handler associated to the event name that
 *    would only be triggered once the provided condition function has been met.
 * @method once
 * @param {String} eventName The Skylink event name to subscribe to.
 * @param {Function} callback The event handler to subscribe to the associated
 *   Skylink event name to trigger once the condition has met. If
 *   &lt;code&gt;fireAlways&lt;/code&gt; option is set toe &lt;code&gt;true&lt;/code&gt;, this will
 *   always be fired when condition is met.
 * @param {Function} [condition] The condition function that once the condition has
 *   been met, trigger the event handler once. Return in the condition function &lt;code&gt;true&lt;/code&gt;
 *   to pass as meeting the condition.
 *   If the condition function is not provided, the event handler will be triggered
 *     once the Skylink event name is triggered.
 * @param {Boolean} [fireAlways=false] The flag that indicates if Skylink should interrupt this
 *   &lt;code&gt;once()&lt;/code&gt; function once the function has been triggered to not unsubscribe the
 *   event handler but to always trigger when the condition has been met.
 * @example
 *   SkylinkDemo.once(&quot;peerConnectionState&quot;, function (state, peerId) {
 *     alert(&quot;Peer has left&quot;);
 *   }, function (state, peerId) {
 *     return state === SkylinkDemo.PEER_CONNECTION_STATE.CLOSED;
 *   });
 * @component Events
 * @for Skylink
 * @since 0.5.4
 */
Skylink.prototype.once = function(eventName, callback, condition, fireAlways) {
  if (typeof condition === &#x27;boolean&#x27;) {
    fireAlways = condition;
    condition = null;
  }
  fireAlways = (typeof fireAlways === &#x27;undefined&#x27; ? false : fireAlways);
  condition = (typeof condition !== &#x27;function&#x27;) ? function () {
    return true;
  } : condition;

  if (typeof callback === &#x27;function&#x27;) {

    this._EVENTS[eventName] = this._EVENTS[eventName] || [];
    // prevent undefined error
    this._onceEvents[eventName] = this._onceEvents[eventName] || [];
    this._onceEvents[eventName].push([callback, condition, fireAlways]);
    log.log([null, &#x27;Event&#x27;, eventName, &#x27;Event is subscribed on condition&#x27;]);
  } else {
    log.error([null, &#x27;Event&#x27;, eventName, &#x27;Provided callback is not a function&#x27;]);
  }
};

/**
 * Unsubscribes an event handler associated to the event name.
 * @method off
 * @param {String} eventName The Skylink event name to unsubscribe to.
 * @param {Function} [callback] The event handler to unsubscribe to the associated
 *   Skylink event name. If the event handler is not provided, Skylink would
 *   unsubscribe all event handlers subscribed to the associated event name.
 * @example
 *   // Example 1: Unsubscribe all event handlers related to the event
 *   SkylinkDemo.off(&quot;peerJoined&quot;);
 *
 *   // Example 2: Unsubscribe to one event handler
 *   SkylinkDemo.off(&quot;peerJoined&quot;, callback);
 * @component Events
 * @for Skylink
 * @since 0.5.5
 */
Skylink.prototype.off = function(eventName, callback) {
  if (callback === undefined) {
    this._EVENTS[eventName] = [];
    this._onceEvents[eventName] = [];
    log.log([null, &#x27;Event&#x27;, eventName, &#x27;All events are unsubscribed&#x27;]);
    return;
  }
  var arr = this._EVENTS[eventName];
  var once = this._onceEvents[eventName];

  // unsubscribe events that is triggered always
  for (var i = 0; i &lt; arr.length; i++) {
    if (arr[i] === callback) {
      log.log([null, &#x27;Event&#x27;, eventName, &#x27;Event is unsubscribed&#x27;]);
      arr.splice(i, 1);
      break;
    }
  }
  // unsubscribe events fired only once
  if(once !== undefined) {
    for (var j = 0; j &lt; once.length; j++) {
      if (once[j][0] === callback) {
        log.log([null, &#x27;Event&#x27;, eventName, &#x27;One-time Event is unsubscribed&#x27;]);
        once.splice(j, 1);
        break;
      }
    }
  }
};

/**
 * Checks if the first condition is already met before doing an event
 *   handler subscription to wait for the second condition to be met.
 * This method will do a event subscription with
 *   {{#crossLink &quot;Skylink/once:method&quot;}}once(){{/crossLink}} as this
 *   &lt;code&gt;_condition()&lt;/code&gt; would only trigger once, unless &lt;code&gt;fireAlways&lt;/code&gt;
 *   is set to &lt;code&gt;true&lt;/code&gt;.
 * @method _condition
 * @param {String} eventName The Skylink event name to subscribe to.
 * @param {Function} callback The event handler to subscribe to the associated
 *   Skylink event name to trigger once the condition has met. If
 *   &lt;code&gt;fireAlways&lt;/code&gt; option is set to &lt;code&gt;true&lt;/code&gt;, this will
 *   always be fired when condition is met.
 * @param {Function} [checkFirst] The first condition to check before
 *   doing an event subscription to wait for second condition to meet.
 *   Return in the first condition function &lt;code&gt;true&lt;/code&gt; to pass as meeting the condition.
 *   If the first condition is met, the event handler would be triggered
 *   and the event handler will not be subscribed to the event or wait
 *   for second condition to pass.
 * @param {Function} [condition] The second condition function that once the it has
 *   been met, it will trigger the event handler once.
 *   Return in the second condition function &lt;code&gt;true&lt;/code&gt; to pass as meeting the condition.
 *   If the second condition is met, the event handler would be triggered and
 *   depending if &lt;code&gt;fireAlways&lt;/code&gt; option is set to &lt;code&gt;true&lt;/code&gt;, this will
 *   always be fired when condition is met.
 * @param {Boolean} [fireAlways=false] The flag that indicates if Skylink should interrupt the
 *   second condition function once the function has been triggered to not unsubscribe the
 *   event handler but to always trigger when the second condition has been met.
 * @private
 * @component Events
 * @for Skylink
 * @since 0.5.5
 */
Skylink.prototype._condition = function(eventName, callback, checkFirst, condition, fireAlways) {
  if (typeof condition === &#x27;boolean&#x27;) {
    fireAlways = condition;
    condition = null;
  }
  if (typeof callback === &#x27;function&#x27; &amp;&amp; typeof checkFirst === &#x27;function&#x27;) {
    if (checkFirst()) {
      log.log([null, &#x27;Event&#x27;, eventName, &#x27;First condition is met. Firing callback&#x27;]);
      callback();
      return;
    }
    log.log([null, &#x27;Event&#x27;, eventName, &#x27;First condition is not met. Subscribing to event&#x27;]);
    this.once(eventName, callback, condition, fireAlways);
  } else {
    log.error([null, &#x27;Event&#x27;, eventName, &#x27;Provided callback or checkFirst is not a function&#x27;]);
  }
};

/**
 * Starts the interval check for the condition provided to meet before clearing
 *   the interval and triggering the callback provided.
 * This utilises &lt;code&gt;setInterval()&lt;/code&gt; function.
 * @method _wait
 * @param {Function} callback The callback fired after the condition provided
 *   has been met.
 * @param {Function} condition The condition function that once the condition has
 *   been met, trigger the callback. Return in the condition function &lt;code&gt;true&lt;/code&gt;
 *   to pass as meeting the condition.
 * @param {Number} [intervalTime=50] The interval loop timeout that the interval
 *   check should iterate based on the timeout provided (in ms).
 *   By default, if the value is not configured, it is &lt;code&gt;50&lt;/code&gt;ms.
 * @for Skylink
 * @private
 * @component Events
 * @for Skylink
 * @since 0.5.5
 */
Skylink.prototype._wait = function(callback, condition, intervalTime, fireAlways) {
  fireAlways = (typeof fireAlways === &#x27;undefined&#x27; ? false : fireAlways);
  if (typeof callback === &#x27;function&#x27; &amp;&amp; typeof condition === &#x27;function&#x27;) {
    if (condition()) {
      log.log([null, &#x27;Event&#x27;, null, &#x27;Condition is met. Firing callback&#x27;]);
      callback();
      return;
    }
    log.log([null, &#x27;Event&#x27;, null, &#x27;Condition is not met. Doing a check.&#x27;]);

    intervalTime = (typeof intervalTime === &#x27;number&#x27;) ? intervalTime : 50;

    var doWait = setInterval(function () {
      if (condition()) {
        log.log([null, &#x27;Event&#x27;, null, &#x27;Condition is met after waiting. Firing callback&#x27;]);
        if (!fireAlways){
          clearInterval(doWait);
        }
        callback();
      }
    }, intervalTime);
  } else {
    if (typeof callback !== &#x27;function&#x27;){
      log.error([null, &#x27;Event&#x27;, null, &#x27;Provided callback is not a function&#x27;]);
    }
    if (typeof condition !== &#x27;function&#x27;){
      log.error([null, &#x27;Event&#x27;, null, &#x27;Provided condition is not a function&#x27;]);
    }
  }
};

/**
 * Returns a wrapper of the original function, which fires only once during
 *  a specified amount of time.
 * @method _throttle
 * @param {Function} func The function that should be throttled.
 * @param {Number} wait The amount of time that function need to throttled (in ms).
 * @return {Function} The throttled function.
 * @private
 * @component Events
 * @for Skylink
 * @since 0.5.8
 */
Skylink.prototype._throttle = function(func, wait){
  var self = this;
  return function () {
      if (!self._timestamp.func){
        //First time run, need to force timestamp to skip condition
        self._timestamp.func = self._timestamp.now - wait;
      }
      var now = Date.now();
      if (now - self._timestamp.func &lt; wait) {
          return;
      }
      func.apply(self, arguments);
      self._timestamp.func = now;
  };
};
    </pre>
</div>

                  </div>
              </div>
          </div>
      </div>
  </div>
</div>
<script src="../assets/vendor/prettify/prettify-min.js"></script>
<script>prettyPrint();</script>
<script src="../assets/js/yui-prettify.js"></script>
<script src="../assets/../api.js"></script>
<script src="../assets/js/api-filter.js"></script>
<script src="../assets/js/api-list.js"></script>
<script src="../assets/js/api-search.js"></script>
<script src="../assets/js/apidocs.js"></script>
</body>
</html><|MERGE_RESOLUTION|>--- conflicted
+++ resolved
@@ -2,11 +2,7 @@
 <html lang="en">
 <head>
     <meta charset="utf-8">
-<<<<<<< HEAD
-    <title>SkylinkJS 0.6.12 (recording beta)</title>
-=======
     <title>SkylinkJS 0.6.13</title>
->>>>>>> 78e393f7
     <meta name="viewport" content="width=device-width, initial-scale=1">
     <!-- font and icon -->
     <link rel="shortcut icon" type="image/ico" href="../assets/favicon.ico">
@@ -37,11 +33,7 @@
           <span class="icon-bar"></span>
         </button>
         <a href="" class="navbar-brand">
-<<<<<<< HEAD
-          <img src="../assets/img/logo.svg" />JS<small>Version: 0.6.12 (recording beta)</small>
-=======
           <img src="../assets/img/logo.svg" />JS<small>Version: 0.6.13</small>
->>>>>>> 78e393f7
         </a>
       </div>
       <div id="navbar" class="navbar-collapse collapse">
@@ -1418,7 +1410,6 @@
   introduceStateChange: [],
 
   /**
-<<<<<<< HEAD
    * Event triggered when the current state of the recording session has changed.
    * - See {{#crossLink &quot;Skylink/startRecording:method&quot;}}startRecording(){{/crossLink}} and
    *   {{#crossLink &quot;Skylink/stopRecording:method&quot;}}stopRecording(){{/crossLink}}.
@@ -1433,8 +1424,9 @@
    * @for Skylink
    * @since 0.6.-
    */
-  recordingState: []
-=======
+  recordingState: [],
+
+  /*
    * Event triggered when the retrieval of the Peer connection status state has changed.
    * @event getConnectionStatusStateChange
    * @param {Number} state The retrieval state of the Peer connection status.
@@ -1561,7 +1553,6 @@
    * @since 0.6.14
    */
   getConnectionStatusStateChange: []
->>>>>>> 78e393f7
 };
 
 /**

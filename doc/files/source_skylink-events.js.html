--- conflicted
+++ resolved
@@ -629,7 +629,6 @@
   introduceStateChange: [],
 
   /**
-<<<<<<< HEAD
    * Event triggered when the current state of the recording session has changed.
    * - See {{#crossLink &quot;Skylink/startRecording:method&quot;}}startRecording(){{/crossLink}} and
    *   {{#crossLink &quot;Skylink/stopRecording:method&quot;}}stopRecording(){{/crossLink}}.
@@ -647,11 +646,8 @@
   recordingState: [],
 
   /*
-   * Event triggered when the retrieval of the Peer connection status state has changed.
-=======
    * Event triggered when &lt;a href=&quot;#method_getConnectionStatus&quot;&gt;&lt;code&gt;getConnectionStatus()&lt;/code&gt; method&lt;/a&gt;
    * retrieval state changes.
->>>>>>> 514f5727
    * @event getConnectionStatusStateChange
    * @param {Number} state The current &lt;code&gt;getConnectionStatus()&lt;/code&gt; retrieval state.
    *   [Rel: Skylink.GET_CONNECTION_STATUS_STATE]

<!DOCTYPE html>
<html lang="en">
<head>
    <meta charset="utf-8">
    <title>SkylinkJS 0.6.16</title>
    <meta name="viewport" content="width=device-width, initial-scale=1">
    <!-- font and icon -->
    <link rel="shortcut icon" type="image/ico" href="../assets/favicon.ico">
    <link rel="stylesheet" href="../assets/vendor/prettify/prettify-min.css">
    <link rel="stylesheet" href="https://fonts.googleapis.com/css?family=Source+Sans+Pro:300,400,600,700|Source+Sans+Pro" type="text/css">
    <link rel="stylesheet" href="https://fonts.googleapis.com/css?family=Source+Sans+Pro:300,400,600,700|Source+Code+Pro" type="text/css">
    <!-- styling -->
    <link rel="stylesheet" href="../assets/vendor/css/bootstrap.min.css">
    <link rel="stylesheet" href="../assets/vendor/css/bootstrap-theme.min.css">
    <link href="https://cdnjs.cloudflare.com/ajax/libs/font-awesome/4.2.0/css/font-awesome.min.css" rel="stylesheet" type="text/css">
    <link rel="stylesheet" href="../assets/css/style.css">
    <!-- scripts -->
    <script src="../assets/vendor/js/jquery.min.js"></script>
    <script src="../assets/vendor/js/bootstrap.min.js"></script>
    <script src="../assets/js/script.js"></script>
    <script src="http://yui.yahooapis.com/combo?3.9.1/build/yui/yui-min.js"></script>
</head>
<body>

<div id="doc">
  <nav id="hd" class="navbar navbar-inverse navbar-fixed-top" role="navigation">
    <div class="container">
      <div class="navbar-header">
        <button type="button" class="navbar-toggle collapsed" data-toggle="collapse" data-target="#navbar" aria-expanded="false" aria-controls="navbar">
          <span class="sr-only">Toggle navigation</span>
          <span class="icon-bar"></span>
          <span class="icon-bar"></span>
          <span class="icon-bar"></span>
        </button>
        <a href="" class="navbar-brand">
          <img src="../assets/img/logo.svg" />JS<small>Version: 0.6.16</small>
        </a>
      </div>
      <div id="navbar" class="navbar-collapse collapse">
        <ul id="api-list" class="nav navbar-nav navbar-right">
  <li class="dropdown">
    <a href="#" class="dropdown-toggle" data-toggle="dropdown">Getting Started Examples <span class="caret"></span></a>
    <ul class="dropdown-menu" role="menu">
      <li><a href="https://temasys.com.sg/getting-started-with-webrtc-and-skylinkjs/">Setting up a Video Call</a></li>
      <li><a href="https://temasys.com.sg/screensharing-with-skylinkjs/">Setting up Screensharing</a></li>
      <li><a href="https://temasys.com.sg/building-a-simple-peer-to-peer-webrtc-chat/">Setting up a Chatroom</a></li>
    </ul>
  </li>
  
    <li><a href="../classes/Skylink.html">Documentation</a></li>
  
  <!--<li class="dropdown">
    <a href="#" class="dropdown-toggle" data-toggle="dropdown">Classes <span class="caret"></span></a>
    <ul class="dropdown-menu" role="menu">
      
        <li><a href="../classes/Skylink.html">Skylink</a></li>
      
    </ul>
  </li>-->
  <li><a class="btn btn-info btn-navbar" href="http://developer.temasys.com.sg/">Developer Console</a></li>
  <li><a class="btn btn-info btn-navbar" href="http://support.temasys.com.sg/">Support</a></li>
  <!--<li class="dropdown">
    <a href="#" class="dropdown-toggle" data-toggle="dropdown">Modules <span class="caret"></span></a>
    <ul class="dropdown-menu" role="menu">
      <li><a href="#api-modules">View all Modules</a></li>
      
    </ul>
  </li>-->
</ul>
<!--<form id="api-tabview" class="navbar-form navbar-right" role="form">
  <div id="api-tabview-filter" class="form-group">
    <input type="search" id="api-filter" placeholder="Type to filter APIs">
  </div>
</form>-->
      </div><!--/.navbar-collapse -->
    </div>
  </nav>
  <div id="bd" class="yui3-g">

      <div class="yui3-u-1-4">

      </div>
      <div class="yui3-u-3-4">
          
          <div class="apidocs">
              <div id="docs-main">
                  <div class="content content-main">
                      <h1 class="file-heading">File: source/template/header.js</h1>

<div class="file">
    <pre class="code prettyprint linenums">
(function(refThis) {

&#x27;use strict&#x27;;

/**
 * Polyfill for Object.keys() from Mozilla
 * From https://developer.mozilla.org/en-US/docs/Web/JavaScript/Reference/Global_Objects/Object/keys
 */
if (!Object.keys) {
  Object.keys = (function() {
    var hasOwnProperty = Object.prototype.hasOwnProperty,
      hasDontEnumBug = !({
        toString: null
      }).propertyIsEnumerable(&#x27;toString&#x27;),
      dontEnums = [
        &#x27;toString&#x27;,
        &#x27;toLocaleString&#x27;,
        &#x27;valueOf&#x27;,
        &#x27;hasOwnProperty&#x27;,
        &#x27;isPrototypeOf&#x27;,
        &#x27;propertyIsEnumerable&#x27;,
        &#x27;constructor&#x27;
      ],
      dontEnumsLength = dontEnums.length;

    return function(obj) {
      if (typeof obj !== &#x27;object&#x27; &amp;&amp; typeof obj !== &#x27;function&#x27; || obj === null) throw new TypeError(&#x27;Object.keys called on non-object&#x27;);

      var result = [];

      for (var prop in obj) {
        if (hasOwnProperty.call(obj, prop)) result.push(prop);
      }

      if (hasDontEnumBug) {
        for (var i = 0; i &lt; dontEnumsLength; i++) {
          if (hasOwnProperty.call(obj, dontEnums[i])) result.push(dontEnums[i]);
        }
      }
      return result;
    }
  })()
}

/**
 * Polyfill for Date.getISOString() from Mozilla
 * From https://developer.mozilla.org/en/docs/Web/JavaScript/Reference/Global_Objects/Date/toISOString
 */
(function() {
  function pad(number) {
    if (number &lt; 10) {
      return &#x27;0&#x27; + number;
    }
    return number;
  }

  Date.prototype.toISOString = function() {
    return this.getUTCFullYear() +
      &#x27;-&#x27; + pad(this.getUTCMonth() + 1) +
      &#x27;-&#x27; + pad(this.getUTCDate()) +
      &#x27;T&#x27; + pad(this.getUTCHours()) +
      &#x27;:&#x27; + pad(this.getUTCMinutes()) +
      &#x27;:&#x27; + pad(this.getUTCSeconds()) +
      &#x27;.&#x27; + (this.getUTCMilliseconds() / 1000).toFixed(3).slice(2, 5) +
      &#x27;Z&#x27;;
  };
})();

/**
 * Polyfill for addEventListener() from Eirik Backer @eirikbacker (github.com).
 * From https://gist.github.com/eirikbacker/2864711
 * MIT Licensed
 */
(function(win, doc){
  if(win.addEventListener) return; //No need to polyfill

  function docHijack(p){var old = doc[p];doc[p] = function(v){ return addListen(old(v)) }}
  function addEvent(on, fn, self){
    return (self = this).attachEvent(&#x27;on&#x27; + on, function(e){
      var e = e || win.event;
      e.preventDefault  = e.preventDefault  || function(){e.returnValue = false}
      e.stopPropagation = e.stopPropagation || function(){e.cancelBubble = true}
      fn.call(self, e);
    });
  }
  function addListen(obj, i){
    if(i = obj.length)while(i--)obj[i].addEventListener = addEvent;
    else obj.addEventListener = addEvent;
    return obj;
  }

  addListen([doc, win]);
  if(&#x27;Element&#x27; in win)win.Element.prototype.addEventListener = addEvent; //IE8
  else{                                     //IE &lt; 8
    doc.attachEvent(&#x27;onreadystatechange&#x27;, function(){addListen(doc.all)}); //Make sure we also init at domReady
    docHijack(&#x27;getElementsByTagName&#x27;);
    docHijack(&#x27;getElementById&#x27;);
    docHijack(&#x27;createElement&#x27;);
    addListen(doc.all);
  }
})(window, document);

/**
 * Global function that clones an object.
 */
var clone = function (obj) {
  if (obj === null || typeof obj !== &#x27;object&#x27;) {
    return obj;
  }

  var copy = function (data) {
    var copy = data.constructor();
    for (var attr in data) {
      if (data.hasOwnProperty(attr)) {
        copy[attr] = data[attr];
      }
    }
    return copy;
  };

  if (typeof obj === &#x27;object&#x27; &amp;&amp; !Array.isArray(obj)) {
    try {
      return JSON.parse( JSON.stringify(obj) );
    } catch (err) {
      return copy(obj);
    }
  }

  return copy(obj);
};

/**
 * &lt;h2&gt;Prerequisites on using Skylink&lt;/h2&gt;
 * Before using any Skylink functionalities, you will need to authenticate your App Key using
 *   the &lt;a href=&quot;#method_init&quot;&gt;&#x60;init()&#x60; method&lt;/a&gt;.
 *
 * To manage or create App Keys, you may access the [Skylink Developer Portal here](https://console.temasys.io).
 *
 * To view the list of supported browsers, visit [the list here](
 * https://github.com/Temasys/SkylinkJS#supported-browsers).
 *
 * Here are some articles to help you get started:
 * - [How to setup a simple video call](https://temasys.com.sg/getting-started-with-webrtc-and-skylinkjs/)
 * - [How to setup screensharing](https://temasys.com.sg/screensharing-with-skylinkjs/)
 * - [How to create a chatroom like feature](https://temasys.com.sg/building-a-simple-peer-to-peer-webrtc-chat/)
 *
 * Here are some demos you may use to aid your development:
 * - Getaroom.io [[Demo](https://getaroom.io) / [Source code](https://github.com/Temasys/getaroom)]
 * - Creating a component [[Link](https://github.com/Temasys/skylink-call-button)]
 *
 * You may see the example below in the &lt;a href=&quot;#&quot;&gt;Constructor tab&lt;/a&gt; to have a general idea how event subscription
 *   and the ordering of &lt;a href=&quot;#method_init&quot;&gt;&lt;code&gt;init()&lt;/code&gt;&lt;/a&gt; and
 *   &lt;a href=&quot;#method_joinRoom&quot;&gt;&lt;code&gt;joinRoom()&lt;/code&gt;&lt;/a&gt; methods should be called.
 *
 * If you have any issues, you may find answers to your questions in the FAQ section on [our support portal](
 * http://support.temasys.com.sg), asks questions, request features or raise bug tickets as well.
 *
 * If you would like to contribute to our SkylinkJS codebase, see [the contributing README](
 * https://github.com/Temasys/SkylinkJS/blob/master/CONTRIBUTING.md).
 *
 * [See License (Apache 2.0)](https://github.com/Temasys/SkylinkJS/blob/master/LICENSE)
 *
 * @class Skylink
 * @constructor
 * @example
 *   // Here&#x27;s a simple example on how you can start using Skylink.
 *   var skylinkDemo = new Skylink();
 *
 *   // Subscribe all events first as a general guideline
 *   skylinkDemo.on(&quot;incomingStream&quot;, function (peerId, stream, peerInfo, isSelf) {
 *     if (isSelf) {
 *       attachMediaStream(document.getElementById(&quot;selfVideo&quot;), stream);
 *     } else {
 *       var peerVideo = document.createElement(&quot;video&quot;);
 *       peerVideo.id = peerId;
 *       peerVideo.autoplay = &quot;autoplay&quot;;
 *       document.getElementById(&quot;peersVideo&quot;).appendChild(peerVideo);
 *       attachMediaStream(peerVideo, stream);
 *     }
 *   });
 *
 *   skylinkDemo.on(&quot;peerLeft&quot;, function (peerId, peerInfo, isSelf) {
 *     if (!isSelf) {
 *       var peerVideo = document.getElementById(peerId);
 *       // do a check if peerVideo exists first
 *       if (peerVideo) {
 *         document.getElementById(&quot;peersVideo&quot;).removeChild(peerVideo);
 *       } else {
 *         console.error(&quot;Peer video for &quot; + peerId + &quot; is not found.&quot;);
 *       }
 *     }
 *   });
 *
 *  // init() should always be called first before other methods other than event methods like on() or off().
 *  skylinkDemo.init(&quot;YOUR_APP_KEY_HERE&quot;, function (error, success) {
 *    if (success) {
 *      skylinkDemo.joinRoom(&quot;my_room&quot;, {
 *        userData: &quot;My Username&quot;,
 *        audio: true,
 *        video: true
 *      });
 *    }
 *  });
 * @for Skylink
 * @since 0.5.0
 */
function Skylink() {
  /**
   * Stores the flag if Peers should have any Datachannel connections.
   * @attribute _enableDataChannel
   * @default true
   * @type Boolean
   * @private
   * @for Skylink
   * @since 0.3.0
   */
  this._enableDataChannel = true;

  /**
   * Stores the list of Peer Datachannel connections.
   * @attribute _dataChannels
   * @param {JSON} #peerId The list of Datachannels associated with Peer ID.
   * @param {RTCDataChannel} #peerId.#channelLabel The Datachannel connection.
   *   The property name &lt;code&gt;&quot;main&quot;&lt;/code&gt; is reserved for messaging Datachannel type.
   * @type JSON
   * @private
   * @for Skylink
   * @since 0.2.0
   */
  this._dataChannels = {};

  /**
   * Stores the list of data transfers from / to Peers.
   * @attribute _dataTransfers
   * @param {JSON} #transferId The data transfer session.
   * @type JSON
   * @private
   * @for Skylink
   * @since 0.6.16
   */
  this._dataTransfers = {};

  /**
   * Stores the list of buffered ICE candidates that is received before
   *   remote session description is received and set.
   * @attribute _peerCandidatesQueue
   * @param {Array} &lt;#peerId&gt; The list of the Peer connection buffered ICE candidates received.
   * @param {Object} &lt;#peerId&gt;.&lt;#index&gt; The Peer connection buffered ICE candidate received.
   * @type JSON
   * @private
   * @for Skylink
   * @since 0.5.1
   */
  this._peerCandidatesQueue = {};

  /**
   * Stores the list of Peer connection ICE candidates.
   * @attribute _gatheredCandidates
   * @param {JSON} &lt;#peerId&gt; The list of the Peer connection ICE candidates.
   * @param {JSON} &lt;#peerId&gt;.sending The list of the Peer connection ICE candidates sent.
   * @param {JSON} &lt;#peerId&gt;.receiving The list of the Peer connection ICE candidates received.
   * @type JSON
   * @private
   * @for Skylink
   * @since 0.6.14
   */
  this._gatheredCandidates = {};

  /**
   * Stores the flags for ICE candidate filtering.
   * @attribute _filterCandidatesType
   * @type JSON
   * @private
   * @for Skylink
   * @since 0.6.16
   */
  this._filterCandidatesType = {
    host: false,
    srflx: false,
    relay: false
  };

  /**
   * Stores the flag that indicates if Peer connections should trickle ICE.
   * @attribute _enableIceTrickle
   * @type Boolean
   * @default true
   * @private
   * @for Skylink
   * @since 0.3.0
   */
  this._enableIceTrickle = true;

  /**
   * Stores the flag that indicates if STUN ICE servers should be used when constructing Peer connection.
   * @attribute _enableSTUN
   * @type Boolean
   * @default true
   * @private
   * @for Skylink
   * @since 0.5.4
   */
  this._enableSTUN = true;

  /**
   * Stores the flag that indicates if TURN ICE servers should be used when constructing Peer connection.
   * @attribute _enableTURN
   * @type Boolean
   * @default true
   * @private
   * @for Skylink
   * @since 0.5.4
   */
  this._enableTURN = true;

  /**
   * Stores the flag that indicates if public STUN ICE servers should be used when constructing Peer connection.
   * @attribute _usePublicSTUN
   * @type Boolean
   * @default true
   * @private
   * @for Skylink
   * @since 0.6.1
   */
  this._usePublicSTUN = true;

  /**
   * Stores the global number of Peer connection retries that would increase the wait-for-response timeout
   *   for the Peer connection health timer.
   * @attribute _retryCounters
   * @type JSON
   * @private
   * @for Skylink
   * @since 0.5.10
   */
  this._retryCounters = {};

  /**
   * Stores the list of the Peer connections.
   * @attribute _peerConnections
   * @param {Object} &lt;#peerId&gt; The Peer connection.
   * @type JSON
   * @private
   * @for Skylink
   * @since 0.1.0
   */
  this._peerConnections = {};

  /**
   * Stores the list of the Peer connections stats.
   * @attribute _peerStats
   * @param {Object} &lt;#peerId&gt; The Peer connection stats.
   * @type JSON
   * @private
   * @for Skylink
   * @since 0.6.16
   */
  this._peerStats = {};

  /**
   * The flag if User is using plugin.
   * @attribute _isUsingPlugin
   * @type Boolean
   * @private
   * @for Skylink
   * @since 0.6.16
   */
  this._isUsingPlugin = false;

  /**
   * Stores the option for the TURN protocols to use.
   * This should configure the TURN ICE servers urls &lt;code&gt;?transport=protocol&lt;/code&gt; flag.
   * @attribute _TURNTransport
   * @type String
   * @default &quot;any&quot;
   * @private
   * @required
   * @for Skylink
   * @since 0.5.4
   */
  this._TURNTransport = &#x27;any&#x27;;

  /**
   * Stores the list of Peers session information.
   * @attribute _peerInformations
   * @param {JSON} &lt;#peerId&gt; The Peer session information.
   * @param {JSON|String} &lt;#peerId&gt;.userData The Peer custom data.
   * @param {JSON} &lt;#peerId&gt;.settings The Peer streaming information.
   * @param {JSON} &lt;#peerId&gt;.mediaStatus The Peer streaming muted status.
   * @param {JSON} &lt;#peerId&gt;.agent The Peer agent information.
   * @type JSON
   * @private
   * @for Skylink
   * @since 0.3.0
   */
  this._peerInformations = {};

  /**
   * Stores the Signaling user credentials from the API response required for connecting to the Signaling server.
   * @attribute _user
   * @param {String} uid The API result &quot;username&quot;.
   * @param {String} token The API result &quot;userCred&quot;.
   * @param {String} timeStamp The API result &quot;timeStamp&quot;.
   * @param {String} sid The Signaling server receive user Peer ID.
   * @type JSON
   * @private
   * @for Skylink
   * @since 0.5.6
   */
  this._user = null;

  /**
   * Stores the User custom data.
   * By default, if no custom user data is set, it is an empty string &lt;code&gt;&quot;&quot;&lt;/code&gt;.
   * @attribute _userData
   * @type JSON|String
   * @default &quot;&quot;
   * @private
   * @for Skylink
   * @since 0.5.6
   */
  this._userData = &#x27;&#x27;;

  /**
   * Stores the User connection priority weight.
   * If Peer has a higher connection weight, it will do the offer from its Peer connection first.
   * @attribute _peerPriorityWeight
   * @type Number
   * @private
   * @for Skylink
   * @since 0.5.0
   */
  this._peerPriorityWeight = 0;

  /**
   * Stores the flag that indicates if &quot;autoIntroduce&quot; is enabled.
   * If enabled, the Peers connecting the same Room will receive each others &quot;enter&quot; message ping.
   * @attribute _autoIntroduce
   * @type Boolean
   * @default true
   * @private
   * @for Skylink
   * @since 0.6.1
   */
  this._autoIntroduce = true;

  /**
   * Stores the flag that indicates if &quot;isPrivileged&quot; is enabled.
   * If enabled, the User has Privileged features which has the ability to retrieve the list of
   *   Peers in the same App space with &lt;code&gt;getPeers()&lt;/code&gt; method
   *   and introduce Peers to each other with &lt;code&gt;introducePeer&lt;/code&gt; method.
   * @attribute isPrivileged
   * @type Boolean
   * @default false
   * @private
   * @for Skylink
   * @since 0.6.1
   */
  this._isPrivileged = false;

  /**
   * Stores the list of Peers retrieved from the Signaling from &lt;code&gt;getPeers()&lt;/code&gt; method.
   * @attribute _peerList
   * @type JSON
   * @private
   * @for Skylink
   * @since 0.6.1
   */
  this._peerList = null;

  /**
   * Stores the current Room name that User is connected to.
   * @attribute _selectedRoom
   * @type String
   * @private
   * @for Skylink
   * @since 0.3.0
   */
  this._selectedRoom = null;

  /**
   * Stores the flag that indicates if Room is locked.
   * @attribute _roomLocked
   * @type Boolean
   * @private
   * @for Skylink
   * @since 0.5.2
   */
  this._roomLocked = false;

  /**
   * Stores the flag that indicates if User is connected to the Room.
   * @attribute _inRoom
   * @type Boolean
   * @private
   * @for Skylink
   * @since 0.4.0
   */
  this._inRoom = false;

  /**
   * Stores the list of &lt;code&gt;on()&lt;/code&gt; event handlers.
   * @attribute _EVENTS
   * @param {Array} &lt;#event&gt; The list of event handlers associated with the event.
   * @param {Function} &lt;#event&gt;.&lt;#index&gt; The event handler function.
   * @type JSON
   * @private
   * @for Skylink
   * @since 0.5.2
   */
  this._EVENTS = {};

  /**
   * Stores the list of &lt;code&gt;once()&lt;/code&gt; event handlers.
   * These events are only triggered once.
   * @attribute _onceEvents
   * @param {Array} &lt;#event&gt; The list of event handlers associated with the event.
   * @param {Array} &lt;#event&gt;.&lt;#index&gt; The array of event handler function and its condition function.
   * @type JSON
   * @private
   * @for Skylink
   * @since 0.5.4
   */
  this._onceEvents = {};

  /**
   * Stores the timestamps data used for throttling.
   * @attribute _timestamp
   * @type JSON
   * @private
   * @for Skylink
   * @since 0.5.8
   */
  this._timestamp = {
    socketMessage: null,
    shareScreen: null,
    refreshConnection: null,
    getUserMedia: null,
    lastRestart: null
  };

  /**
   * Stores the throttling interval timeout.
   * @attribute _throttlingTimeouts
   * @type JSON
   * @private
   * @for Skylink
   * @since 0.6.16
   */
  this._throttlingTimeouts = {
    shareScreen: 10000,
    refreshConnection: 5000,
    getUserMedia: 0
  };

  /**
   * Stores the flag if throttling should throw when called less than the interval timeout.
   * @attribute _throttlingShouldThrowError
   * @type JSON
   * @private
   * @for Skylink
   * @since 0.6.16
   */
  this._throttlingShouldThrowError = false;

  /**
   * Stores the current socket connection information.
   * @attribute _socketSession
   * @type JSON
   * @private
   * @for Skylink
   * @since 0.6.13
   */
  this._socketSession = {};

  /**
   * Stores the queued socket messages.
   * This is to prevent too many sent over less than a second interval that might cause dropped messages
   *   or jams to the Signaling connection.
   * @attribute _socketMessageQueue
   * @type Array
   * @private
   * @for Skylink
   * @since 0.5.8
   */
  this._socketMessageQueue = [];

  /**
   * Stores the &lt;code&gt;setTimeout&lt;/code&gt; to sent queued socket messages.
   * @attribute _socketMessageTimeout
   * @type Object
   * @private
   * @for Skylink
   * @since 0.5.8
   */
  this._socketMessageTimeout = null;

  /**
   * Stores the list of socket ports to use to connect to the Signaling.
   * These ports are defined by default which is commonly used currently by the Signaling.
   * Should re-evaluate this sometime.
   * @attribute _socketPorts
   * @param {Array} http: The list of HTTP socket ports.
   * @param {Array} https: The list of HTTPS socket ports.
   * @type JSON
   * @private
   * @for Skylink
   * @since 0.5.8
   */
  this._socketPorts = {
    &#x27;http:&#x27;: [80, 3000],
    &#x27;https:&#x27;: [443, 3443]
  };

  /**
   * Stores the flag that indicates if socket connection to the Signaling has opened.
   * @attribute _channelOpen
   * @type Boolean
   * @private
   * @for Skylink
   * @since 0.5.2
   */
  this._channelOpen = false;

  /**
   * Stores the Signaling server url.
   * @attribute _signalingServer
   * @type String
   * @private
   * @for Skylink
   * @since 0.5.2
   */
  this._signalingServer = null;

  /**
   * Stores the Signaling server protocol.
   * @attribute _signalingServerProtocol
   * @type String
   * @private
   * @for Skylink
   * @since 0.5.4
   */
  this._signalingServerProtocol = window.location.protocol;

  /**
   * Stores the Signaling server port.
   * @attribute _signalingServerPort
   * @type Number
   * @private
   * @for Skylink
   * @since 0.5.4
   */
  this._signalingServerPort = null;

  /**
   * Stores the Signaling socket connection object.
   * @attribute _socket
   * @type io
   * @private
   * @for Skylink
   * @since 0.1.0
   */
  this._socket = null;

  /**
   * Stores the socket connection timeout when establishing connection to the Signaling.
   * @attribute _socketTimeout
   * @type Number
   * @private
   * @for Skylink
   * @since 0.5.4
   */
  this._socketTimeout = 20000;

  /**
   * Stores the flag that indicates if XDomainRequest is used for IE 8/9.
   * @attribute _socketUseXDR
   * @type Boolean
   * @private
   * @for Skylink
   * @since 0.5.4
   */
  this._socketUseXDR = false;

  /**
   * Stores the value if ICE restart is supported.
   * @attribute _enableIceRestart
   * @type String
   * @private
   * @for Skylink
   * @since 0.6.16
   */
  this._enableIceRestart = window.webrtcDetectedBrowser === &#x27;firefox&#x27; ?
    window.webrtcDetectedVersion &gt;= 48 : true;

  /**
   * Stores the flag if MCU environment is enabled.
   * @attribute _hasMCU
   * @type Boolean
   * @private
   * @for Skylink
   * @since 0.5.4
   */
  this._hasMCU = false;

  /**
   * Stores the flag that indicates if User should only receive Stream from Peer connections but
   *   do not send User&#x27;s Stream to Peer connections.
   * @attribute _receiveOnly
   * @type Boolean
   * @private
   * @for Skylink
   * @since 0.5.10
   */
  this._receiveOnly = false;

  /**
   * Stores the flag if HTTPS connections should be enforced when connecting to
   *   the API or Signaling server if App is accessing from HTTP domain.
   * HTTPS connections are enforced if App is accessing from HTTPS domains.
   * @attribute _forceSSL
   * @type Boolean
   * @default false
   * @private
   * @for Skylink
   * @since 0.5.4
   */
  this._forceSSL = false;

  /**
   * Stores the flag if TURNS connections should be enforced when connecting to
   *   the TURN server if App is accessing from HTTP domain.
   * TURNS connections are enforced if App is accessing from HTTPS domains.
   * @attribute _forceTURNSSL
   * @type Boolean
   * @default false
   * @private
   * @for Skylink
   * @since 0.6.1
   */
  this._forceTURNSSL = false;

  /**
   * Stores the flag if TURN connections should be enforced when connecting to Peers.
   * This filters all non &quot;relay&quot; ICE candidates to enforce connections via the TURN server.
   * @attribute _forceTURN
   * @type Boolean
   * @default false
   * @private
   * @for Skylink
   * @since 0.6.1
   */
  this._forceTURN = false;

  /**
   * Stores the construct API REST path to obtain Room credentials.
   * @attribute _path
   * @type String
   * @private
   * @for Skylink
   * @since 0.1.0
   */
  this._path = null;

  /**
   * Stores the API server url.
   * @attribute _roomServer
   * @type String
   * @private
   * @for Skylink
   * @since 0.5.2
   */
  this._roomServer = &#x27;//api.temasys.com.sg&#x27;;

  /**
   * Stores the App Key configured in &lt;code&gt;init()&lt;/code&gt;.
   * @attribute _appKey
   * @type String
   * @private
   * @for Skylink
   * @since 0.3.0
   */
  this._appKey = null;

  /**
   * Stores the default Room name to connect to when &lt;code&gt;joinRoom()&lt;/code&gt; does not provide a Room name.
   * @attribute _defaultRoom
   * @type String
   * @private
   * @for Skylink
   * @since 0.3.0
   */
  this._defaultRoom = null;

  /**
   * Stores the &lt;code&gt;init()&lt;/code&gt; credentials starting DateTime stamp in ISO 8601.
   * @attribute _roomStart
   * @type String
   * @private
   * @for Skylink
   * @since 0.3.0
   */
  this._roomStart = null;

  /**
   * Stores the &lt;code&gt;init()&lt;/code&gt; credentials duration counted in hours.
   * @attribute _roomDuration
   * @type Number
   * @private
   * @for Skylink
   * @since 0.3.0
   */
  this._roomDuration = null;

  /**
   * Stores the &lt;code&gt;init()&lt;/code&gt; generated credentials string.
   * @attribute _roomCredentials
   * @type String
   * @private
   * @for Skylink
   * @since 0.3.0
   */
  this._roomCredentials = null;

  /**
   * Stores the current &lt;code&gt;init()&lt;/code&gt; readyState.
   * @attribute _readyState
   * @type Number
   * @private
   * @for Skylink
   * @since 0.1.0
   */
  this._readyState = 0;

  /**
   * Stores the &quot;cid&quot; used for &lt;code&gt;joinRoom()&lt;/code&gt;.
   * @attribute _key
   * @type String
   * @private
   * @for Skylink
   * @since 0.1.0
   */
  this._key = null;

  /**
   * Stores the &quot;apiOwner&quot; used for &lt;code&gt;joinRoom()&lt;/code&gt;.
   * @attribute _appKeyOwner
   * @type String
   * @private
   * @for Skylink
   * @since 0.5.2
   */
  this._appKeyOwner = null;

  /**
   * Stores the Room credentials information for &lt;code&gt;joinRoom()&lt;/code&gt;.
   * @attribute _room
   * @param {String} id The &quot;rid&quot; for &lt;code&gt;joinRoom()&lt;/code&gt;.
   * @param {String} token The &quot;roomCred&quot; for &lt;code&gt;joinRoom()&lt;/code&gt;.
   * @param {String} startDateTime The &quot;start&quot; for &lt;code&gt;joinRoom()&lt;/code&gt;.
   * @param {String} duration The &quot;len&quot; for &lt;code&gt;joinRoom()&lt;/code&gt;.
   * @param {String} connection The RTCPeerConnection constraints and configuration. This is not used in the SDK
   *   except for the &quot;mediaConstraints&quot; property that sets the default &lt;code&gt;getUserMedia()&lt;/code&gt; settings.
   * @type JSON
   * @private
   * @for Skylink
   * @since 0.5.2
   */
  this._room = null;

  /**
   * Stores the list of Peer messages timestamp.
   * @attribute _peerMessagesStamps
   * @type JSON
   * @private
   * @for Skylink
   * @since 0.6.15
   */
  this._peerMessagesStamps = {};

  /**
   * Stores the flag that indicates if &lt;code&gt;getUserMedia()&lt;/code&gt; should fallback to retrieve
   *   audio only Stream after retrieval of audio and video Stream had failed.
   * @attribute _audioFallback
   * @type Boolean
   * @default false
   * @private
   * @for Skylink
   * @since 0.5.4
   */
  this._audioFallback = false;

  /**
   * Stores the Streams.
   * @attribute _streams
   * @type JSON
   * @private
   * @for Skylink
   * @since 0.6.15
   */
  this._streams = {
    userMedia: null,
    screenshare: null
  };

  /**
   * Stores the default camera Stream settings.
   * @attribute _streamsDefaultSettings
   * @type JSON
   * @private
   * @for Skylink
   * @since 0.6.15
   */
  this._streamsDefaultSettings = {
    userMedia: {
      audio: {
        stereo: false
      },
      video: {
        resolution: {
          width: 640,
          height: 480
        },
        frameRate: 50
      }
    },
    screenshare: {
      video: true
    }
  };

  /**
   * Stores all the Stream required muted settings.
   * @attribute _streamsMutedSettings
   * @type JSON
   * @private
   * @for Skylink
   * @since 0.6.15
   */
  this._streamsMutedSettings = {
    audioMuted: false,
    videoMuted: false
  };

  /**
   * Stores all the Stream sending maximum bandwidth settings.
   * @attribute _streamsBandwidthSettings
   * @type JSON
   * @private
   * @for Skylink
   * @since 0.6.15
   */
  this._streamsBandwidthSettings = {
    googleX: {},
    bAS: {}
  };

  /**
   * Stores all the Stream stopped callbacks.
   * @attribute _streamsStoppedCbs
   * @type JSON
   * @private
   * @for Skylink
   * @since 0.6.15
   */
  this._streamsStoppedCbs = {};

  /**
   * Stores all the Stream sessions.
   * Defined as &lt;code&gt;false&lt;/code&gt; when Stream has already ended.
   * @attribute _streamsSession
   * @type JSON
   * @private
   * @for Skylink
   * @since 0.6.15
   */
  this._streamsSession = {};

  /**
   * Stores the preferred sending Peer connection streaming audio codec.
   * @attribute _selectedAudioCodec
   * @type String
   * @default &quot;auto&quot;
   * @private
   * @for Skylink
   * @since 0.5.10
   */
  this._selectedAudioCodec = &#x27;auto&#x27;;

  /**
   * Stores the preferred sending Peer connection streaming video codec.
   * @attribute _selectedVideoCodec
   * @type String
   * @default &quot;auto&quot;
   * @private
   * @for Skylink
   * @since 0.5.10
   */
  this._selectedVideoCodec = &#x27;auto&#x27;;

  /**
   * Stores the flag if ulpfec and red codecs should be removed.
   * @attribute _disableVideoFecCodecs
   * @type Boolean
   * @default false
   * @private
   * @for Skylink
   * @since 0.6.16
   */
  this._disableVideoFecCodecs = false;

  /**
   * Stores the flag if CN (Comfort Noise) codec should be removed.
   * @attribute _disableComfortNoiseCodec
   * @type Boolean
   * @default false
   * @private
   * @for Skylink
   * @since 0.6.16
   */
  this._disableComfortNoiseCodec = false;

  /**
   * Stores the flag if REMB feedback packets should be removed.
   * @attribute _disableREMB
   * @type Boolean
   * @default false
   * @private
   * @for Skylink
   * @since 0.6.16
   */
  this._disableREMB = false;

  /**
<<<<<<< HEAD
   * Stores the list of recordings.
   * @attribute _recordings
   * @type JSON
   * @private
   * @beta
   * @for Skylink
   * @since 0.6.-
   */
  this._recordings = {};

  /**
   * Stores the current active recording session ID.
   * There can only be 1 recording session at a time in a Room
   * @attribute _currentRecordingId
   * @type JSON
   * @private
   * @beta
   * @for Skylink
   * @since 0.6.-
   */
  this._currentRecordingId = false;

  /**
   * Stores the recording session timeout to ensure 4 seconds has been recorded.
   * @attribute _recordingStartInterval
   * @type JSON
   * @private
   * @beta
   * @for Skylink
   * @since 0.6.-
   */
  this._recordingStartInterval = null;
=======
   * Stores the session description settings.
   * @attribute _sdpSettings
   * @type JSON
   * @private
   * @for Skylink
   * @since 0.6.16
   */
  this._sdpSettings = {
    connection: {
      audio: true,
      video: true,
      data: true
    },
    direction: {
      audio: { send: true, receive: true },
      video: { send: true, receive: true }
    }
  };
>>>>>>> d310548f
}
    </pre>
</div>

                  </div>
              </div>
          </div>
      </div>
  </div>
</div>
<script src="../assets/vendor/prettify/prettify-min.js"></script>
<script>prettyPrint();</script>
<script src="../assets/js/yui-prettify.js"></script>
<script src="../assets/../api.js"></script>
<script src="../assets/js/api-filter.js"></script>
<script src="../assets/js/api-list.js"></script>
<script src="../assets/js/api-search.js"></script>
<script src="../assets/js/apidocs.js"></script>
</body>
</html><|MERGE_RESOLUTION|>--- conflicted
+++ resolved
@@ -1123,40 +1123,6 @@
   this._disableREMB = false;
 
   /**
-<<<<<<< HEAD
-   * Stores the list of recordings.
-   * @attribute _recordings
-   * @type JSON
-   * @private
-   * @beta
-   * @for Skylink
-   * @since 0.6.-
-   */
-  this._recordings = {};
-
-  /**
-   * Stores the current active recording session ID.
-   * There can only be 1 recording session at a time in a Room
-   * @attribute _currentRecordingId
-   * @type JSON
-   * @private
-   * @beta
-   * @for Skylink
-   * @since 0.6.-
-   */
-  this._currentRecordingId = false;
-
-  /**
-   * Stores the recording session timeout to ensure 4 seconds has been recorded.
-   * @attribute _recordingStartInterval
-   * @type JSON
-   * @private
-   * @beta
-   * @for Skylink
-   * @since 0.6.-
-   */
-  this._recordingStartInterval = null;
-=======
    * Stores the session description settings.
    * @attribute _sdpSettings
    * @type JSON
@@ -1175,7 +1141,40 @@
       video: { send: true, receive: true }
     }
   };
->>>>>>> d310548f
+
+  /**
+   * Stores the list of recordings.
+   * @attribute _recordings
+   * @type JSON
+   * @private
+   * @beta
+   * @for Skylink
+   * @since 0.6.-
+   */
+  this._recordings = {};
+
+  /**
+   * Stores the current active recording session ID.
+   * There can only be 1 recording session at a time in a Room
+   * @attribute _currentRecordingId
+   * @type JSON
+   * @private
+   * @beta
+   * @for Skylink
+   * @since 0.6.-
+   */
+  this._currentRecordingId = false;
+
+  /**
+   * Stores the recording session timeout to ensure 4 seconds has been recorded.
+   * @attribute _recordingStartInterval
+   * @type JSON
+   * @private
+   * @beta
+   * @for Skylink
+   * @since 0.6.-
+   */
+  this._recordingStartInterval = null;
 }
     </pre>
 </div>

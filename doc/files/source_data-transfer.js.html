--- conflicted
+++ resolved
@@ -229,7 +229,7 @@
  * @for Skylink
  * @since 0.6.16
  */
-Skylink.prototype._SUPPORTED_WEB_AGENTS = [&#x27;chrome&#x27;, &#x27;firefox&#x27;, &#x27;safari&#x27;, &#x27;IE&#x27;, &#x27;edge&#x27; ,&#x27;opera&#x27;, &#x27;bowser&#x27;, &#x27;blink&#x27;, &#x27;cpp&#x27;];
+Skylink.prototype._SUPPORTED_WEB_AGENTS = [&#x27;chrome&#x27;, &#x27;firefox&#x27;, &#x27;safari&#x27;, &#x27;IE&#x27;, &#x27;edge&#x27; ,&#x27;opera&#x27;, &#x27;bowser&#x27;, &#x27;blink&#x27;];
 
 /**
  * &lt;blockquote class=&quot;info&quot;&gt;
@@ -1266,11 +1266,7 @@
       var agentName = (((self._peerInformations[listOfPeers[p]]) || {}).agent || {}).name || &#x27;&#x27;;
 
       // C++ SDK does not support binary file transfer for now
-<<<<<<< HEAD
-      if (self._SUPPORTED_WEB_AGENTS.indexOf(agentName) === -1 || agentName === &#x27;cpp&#x27;) {
-=======
       if (self._SUPPORTED_WEB_AGENTS.indexOf(agentName) === -1) {
->>>>>>> d310548f
         self._dataTransfers[transferId].enforceBSPeers.push(listOfPeers[p]);
       }
     }

--- conflicted
+++ resolved
@@ -769,13 +769,8 @@
       message.temasysPluginVersion : null,
     SMProtocolVersion: message.SMProtocolVersion &amp;&amp; typeof message.SMProtocolVersion === &#x27;string&#x27; ?
       message.SMProtocolVersion : &#x27;0.1.1&#x27;,
-<<<<<<< HEAD
-    DTProtocolVersion: message.DTProtocolVersion &amp;&amp; typeof message.SMProtocolVersion === &#x27;string&#x27; ?
-      message.SMProtocolVersion : &#x27;0.1.0&#x27;
-=======
     DTProtocolVersion: message.DTProtocolVersion &amp;&amp; typeof message.DTProtocolVersion === &#x27;string&#x27; ?
       message.DTProtocolVersion : &#x27;0.1.0&#x27;
->>>>>>> 90a38e8e
   };
 
   log.log([targetMid, &#x27;RTCPeerConnection&#x27;, null, &#x27;Peer &quot;enter&quot; received -&gt;&#x27;], message);
@@ -880,13 +875,8 @@
       message.temasysPluginVersion : null,
     SMProtocolVersion: message.SMProtocolVersion &amp;&amp; typeof message.SMProtocolVersion === &#x27;string&#x27; ?
       message.SMProtocolVersion : &#x27;0.1.1&#x27;,
-<<<<<<< HEAD
-    DTProtocolVersion: message.DTProtocolVersion &amp;&amp; typeof message.SMProtocolVersion === &#x27;string&#x27; ?
-      message.SMProtocolVersion : &#x27;0.1.0&#x27;
-=======
     DTProtocolVersion: message.DTProtocolVersion &amp;&amp; typeof message.DTProtocolVersion === &#x27;string&#x27; ?
       message.DTProtocolVersion : &#x27;0.1.0&#x27;
->>>>>>> 90a38e8e
   };
 
   log.log([targetMid, &#x27;RTCPeerConnection&#x27;, null, &#x27;Peer &quot;restart&quot; received -&gt;&#x27;], message);
@@ -992,13 +982,8 @@
       message.temasysPluginVersion : null,
     SMProtocolVersion: message.SMProtocolVersion &amp;&amp; typeof message.SMProtocolVersion === &#x27;string&#x27; ?
       message.SMProtocolVersion : &#x27;0.1.1&#x27;,
-<<<<<<< HEAD
-    DTProtocolVersion: message.DTProtocolVersion &amp;&amp; typeof message.SMProtocolVersion === &#x27;string&#x27; ?
-      message.SMProtocolVersion : &#x27;0.1.0&#x27;
-=======
     DTProtocolVersion: message.DTProtocolVersion &amp;&amp; typeof message.DTProtocolVersion === &#x27;string&#x27; ?
       message.DTProtocolVersion : &#x27;0.1.0&#x27;
->>>>>>> 90a38e8e
   };
 
   log.log([targetMid, &#x27;RTCPeerConnection&#x27;, null, &#x27;Peer &quot;welcome&quot; received -&gt;&#x27;], message);

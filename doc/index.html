<!DOCTYPE html>
<html lang="en">
<head>
    <meta charset="utf-8">
<<<<<<< HEAD
    <title>SkylinkJS 0.6.12 (recording beta)</title>
=======
    <title>SkylinkJS 0.6.13</title>
>>>>>>> 78e393f7
    <meta name="viewport" content="width=device-width, initial-scale=1">
    <!-- font and icon -->
    <link rel="shortcut icon" type="image/ico" href="./assets/favicon.ico">
    <link rel="stylesheet" href="./assets/vendor/prettify/prettify-min.css">
    <link rel="stylesheet" href="https://fonts.googleapis.com/css?family=Source+Sans+Pro:300,400,600,700|Source+Sans+Pro" type="text/css">
    <link rel="stylesheet" href="https://fonts.googleapis.com/css?family=Source+Sans+Pro:300,400,600,700|Source+Code+Pro" type="text/css">
    <!-- styling -->
    <link rel="stylesheet" href="./assets/vendor/css/bootstrap.min.css">
    <link rel="stylesheet" href="./assets/vendor/css/bootstrap-theme.min.css">
    <link href="https://cdnjs.cloudflare.com/ajax/libs/font-awesome/4.2.0/css/font-awesome.min.css" rel="stylesheet" type="text/css">
    <link rel="stylesheet" href="./assets/css/style.css">
    <!-- scripts -->
    <script src="./assets/vendor/js/jquery.min.js"></script>
    <script src="./assets/vendor/js/bootstrap.min.js"></script>
    <script src="./assets/js/script.js"></script>
    <script src="http://yui.yahooapis.com/combo?3.9.1/build/yui/yui-min.js"></script>
</head>
<body>

<div id="doc">
  <nav id="hd" class="navbar navbar-inverse navbar-fixed-top" role="navigation">
    <div class="container">
      <div class="navbar-header">
        <button type="button" class="navbar-toggle collapsed" data-toggle="collapse" data-target="#navbar" aria-expanded="false" aria-controls="navbar">
          <span class="sr-only">Toggle navigation</span>
          <span class="icon-bar"></span>
          <span class="icon-bar"></span>
          <span class="icon-bar"></span>
        </button>
        <a href="" class="navbar-brand">
<<<<<<< HEAD
          <img src="./assets/img/logo.svg" />JS<small>Version: 0.6.12 (recording beta)</small>
=======
          <img src="./assets/img/logo.svg" />JS<small>Version: 0.6.13</small>
>>>>>>> 78e393f7
        </a>
      </div>
      <div id="navbar" class="navbar-collapse collapse">
        <ul id="api-list" class="nav navbar-nav navbar-right">
  <li class="dropdown">
    <a href="#" class="dropdown-toggle" data-toggle="dropdown">Getting Started Examples <span class="caret"></span></a>
    <ul class="dropdown-menu" role="menu">
      <li><a href="https://temasys.com.sg/getting-started-with-webrtc-and-skylinkjs/">Setting up a Video Call</a></li>
      <li><a href="https://temasys.com.sg/screensharing-with-skylinkjs/">Setting up Screensharing</a></li>
      <li><a href="https://temasys.com.sg/building-a-simple-peer-to-peer-webrtc-chat/">Setting up a Chatroom</a></li>
    </ul>
  </li>
  
    <li><a href="./classes/Skylink.html">Documentation</a></li>
  
  <!--<li class="dropdown">
    <a href="#" class="dropdown-toggle" data-toggle="dropdown">Classes <span class="caret"></span></a>
    <ul class="dropdown-menu" role="menu">
      
        <li><a href="./classes/Skylink.html">Skylink</a></li>
      
    </ul>
  </li>-->
  <li><a class="btn btn-info btn-navbar" href="http://developer.temasys.com.sg/">Developer Console</a></li>
  <li><a class="btn btn-info btn-navbar" href="http://support.temasys.com.sg/">Support</a></li>
  <!--<li class="dropdown">
    <a href="#" class="dropdown-toggle" data-toggle="dropdown">Modules <span class="caret"></span></a>
    <ul class="dropdown-menu" role="menu">
      <li><a href="#api-modules">View all Modules</a></li>
      
    </ul>
  </li>-->
</ul>
<!--<form id="api-tabview" class="navbar-form navbar-right" role="form">
  <div id="api-tabview-filter" class="form-group">
    <input type="search" id="api-filter" placeholder="Type to filter APIs">
  </div>
</form>-->
      </div><!--/.navbar-collapse -->
    </div>
  </nav>
  <div id="bd" class="yui3-g">

      <div class="yui3-u-1-4">

      </div>
      <div class="yui3-u-3-4">
          
          <div class="apidocs">
              <div id="docs-main">
                  <div class="content content-main">
                      <div class="jumbotron no-padding">
  <div class="container">
    <h1>
      SkylinkJS <span>API Documentation</span>
<<<<<<< HEAD
      <small><i class="fa fa-info-circle">&nbsp;&nbsp;&nbsp;</i>Version: 0.6.12 (recording beta)</small>
=======
      <small><i class="fa fa-info-circle">&nbsp;&nbsp;&nbsp;</i>Version: 0.6.13</small>
>>>>>>> 78e393f7
    </h1>
    <br>
  </div>
</div>
<div class="container">
  <h3>Select a class/module to view API documentation</h3>
  <p>It's on the top-right hand corner</p>
</div>
                  </div>
              </div>
          </div>
      </div>
  </div>
</div>
<script src="./assets/vendor/prettify/prettify-min.js"></script>
<script>prettyPrint();</script>
<script src="./assets/js/yui-prettify.js"></script>
<script src="./assets/../api.js"></script>
<script src="./assets/js/api-filter.js"></script>
<script src="./assets/js/api-list.js"></script>
<script src="./assets/js/api-search.js"></script>
<script src="./assets/js/apidocs.js"></script>
</body>
</html><|MERGE_RESOLUTION|>--- conflicted
+++ resolved
@@ -2,11 +2,7 @@
 <html lang="en">
 <head>
     <meta charset="utf-8">
-<<<<<<< HEAD
-    <title>SkylinkJS 0.6.12 (recording beta)</title>
-=======
     <title>SkylinkJS 0.6.13</title>
->>>>>>> 78e393f7
     <meta name="viewport" content="width=device-width, initial-scale=1">
     <!-- font and icon -->
     <link rel="shortcut icon" type="image/ico" href="./assets/favicon.ico">
@@ -37,11 +33,7 @@
           <span class="icon-bar"></span>
         </button>
         <a href="" class="navbar-brand">
-<<<<<<< HEAD
-          <img src="./assets/img/logo.svg" />JS<small>Version: 0.6.12 (recording beta)</small>
-=======
           <img src="./assets/img/logo.svg" />JS<small>Version: 0.6.13</small>
->>>>>>> 78e393f7
         </a>
       </div>
       <div id="navbar" class="navbar-collapse collapse">
@@ -97,11 +89,7 @@
   <div class="container">
     <h1>
       SkylinkJS <span>API Documentation</span>
-<<<<<<< HEAD
-      <small><i class="fa fa-info-circle">&nbsp;&nbsp;&nbsp;</i>Version: 0.6.12 (recording beta)</small>
-=======
       <small><i class="fa fa-info-circle">&nbsp;&nbsp;&nbsp;</i>Version: 0.6.13</small>
->>>>>>> 78e393f7
     </h1>
     <br>
   </div>

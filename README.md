--- conflicted
+++ resolved
@@ -1,4 +1,3 @@
-<<<<<<< HEAD
 # Temasys SkyWay JS
 
 > WebRTC real-time video conversation library
@@ -10,8 +9,4 @@
 
 ## lib
 
-The skyway.js library
-=======
-Skyway JS
-=========
->>>>>>> 27f66b67
+The skyway.js library
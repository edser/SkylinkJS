# SkywayJS

> SkywayJS is an open-source client-side library for your web-browser that enables any website to easily leverage the capabilities of WebRTC and its direct data streaming powers between peers for audio/video conferencing or file transfer.

You'll need a Temasys Developer Account and an API key to use this. [Register here to get your API key](https://developers.temasys.com.sg).

We've gone to great length to make this library work in as many browsers as possible. SkywayJS is build on top of [AdapterJS](https://github.com/Temasys/AdapterJS) and works with our [Temasys WebRTC Plugin](https://temasys.atlassian.net/wiki/display/TWPP/WebRTC+Plugins) even in Internet Explorer and Safari on Mac and PC.

- [Introducing SkywayJS](https://temasys.atlassian.net/wiki/display/TPD/Introducing+SkywayJS) - The complete documentation and API docs


#### Need help or want something changed?

Please read how you can find help, contribute and support us advancing SkywayJS on [our Github Page](http://temasys.github.io/support).


## How to setup this project

- Install or update to the latest version of node and npm
- Install `grunt-cli` (See: http://gruntjs.com/getting-started)
- Run `npm install` to install dev dependencies.
- Run `npm install -g browserify` and `npm install -g testling` (might require sudo) to install the necessary tools to test locally
- Run `npm start` to start a local webserver to be able access the demo and doc folders (WebRTC won't work from your local file-system). This will popup Chrome (Mac). You can configure a different browsers in the `start.sh` file.

## Development

- Run `npm test` to execute jshint and run the tests in your local Chrome. You can configure this in the `test.sh` file.
- Run `grunt jshint` to run jshint on its own.
- Run `grunt publish` to create production version in `publish` folder and generate the documentation in `doc` folder


## What's included?

#### demo

Demos to help with the development.

#### doc

<<<<<<< HEAD
This folder doesn't exist yet. To generate the documentation install grunt and the project dependencies then issue the following:
`grunt yuidoc`. This will generate YUI Documentation for the Skyway object and its events. Files would be located 
into the doc folder.
=======
YUI documentation for the Skyway object and its events
>>>>>>> 47120069

#### doc-style

Template for our YUI documentation

#### publish

The production version of the library and a minified copy of it

#### source

The skyway.js library development files

#### tests

Tape/Testling tests, currently work-in-progress


## License

[APACHE 2.0](http://www.apache.org/licenses/LICENSE-2.0.html)

<|MERGE_RESOLUTION|>--- conflicted
+++ resolved
@@ -1,20 +1,11 @@
 # SkywayJS
 
-> SkywayJS is an open-source client-side library for your web-browser that enables any website to easily leverage the capabilities of WebRTC and its direct data streaming powers between peers for audio/video conferencing or file transfer.
+> WebRTC real-time video conversation library
 
-You'll need a Temasys Developer Account and an API key to use this. [Register here to get your API key](https://developers.temasys.com.sg).
+[![browser support](https://ci.testling.com/TemasysCommunications/SkywayJS.png)
+](https://ci.testling.com/TemasysCommunications/SkywayJS)
 
-We've gone to great length to make this library work in as many browsers as possible. SkywayJS is build on top of [AdapterJS](https://github.com/Temasys/AdapterJS) and works with our [Temasys WebRTC Plugin](https://temasys.atlassian.net/wiki/display/TWPP/WebRTC+Plugins) even in Internet Explorer and Safari on Mac and PC.
-
-- [Introducing SkywayJS](https://temasys.atlassian.net/wiki/display/TPD/Introducing+SkywayJS) - The complete documentation and API docs
-
-
-#### Need help or want something changed?
-
-Please read how you can find help, contribute and support us advancing SkywayJS on [our Github Page](http://temasys.github.io/support).
-
-
-## How to setup this project
+## Setup
 
 - Install or update to the latest version of node and npm
 - Install `grunt-cli` (See: http://gruntjs.com/getting-started)
@@ -24,45 +15,28 @@
 
 ## Development
 
-- Run `npm test` to execute jshint and run the tests in your local Chrome. You can configure this in the `test.sh` file.
+- Run `npm test` to execute jshint and run the tests in your local Chrome (Mac). You can configure this in the `test.sh` file.
 - Run `grunt jshint` to run jshint on its own.
 - Run `grunt publish` to create production version in `publish` folder and generate the documentation in `doc` folder
 
+## Folders
 
-## What's included?
+### demo
 
-#### demo
+Some demos to help with the development
 
-Demos to help with the development.
+### doc
 
-#### doc
+YUI documentation for the Skyway object and its events
 
-<<<<<<< HEAD
-This folder doesn't exist yet. To generate the documentation install grunt and the project dependencies then issue the following:
-`grunt yuidoc`. This will generate YUI Documentation for the Skyway object and its events. Files would be located 
-into the doc folder.
-=======
-YUI documentation for the Skyway object and its events
->>>>>>> 47120069
-
-#### doc-style
-
-Template for our YUI documentation
-
-#### publish
+### publish
 
 The production version of the library and a minified copy of it
 
-#### source
+### source
 
 The skyway.js library development files
 
-#### tests
+### tests
 
-Tape/Testling tests, currently work-in-progress
-
-
-## License
-
-[APACHE 2.0](http://www.apache.org/licenses/LICENSE-2.0.html)
-
+Tape tests
/*! skylinkjs - v0.5.4 - 2014-11-25 */

!function(e){if("object"==typeof exports&&"undefined"!=typeof module)module.exports=e();else if("function"==typeof define&&define.amd)define([],e);else{var f;"undefined"!=typeof window?f=window:"undefined"!=typeof global?f=global:"undefined"!=typeof self&&(f=self),f.io=e()}}(function(){var define,module,exports;return (function e(t,n,r){function s(o,u){if(!n[o]){if(!t[o]){var a=typeof require=="function"&&require;if(!u&&a)return a(o,!0);if(i)return i(o,!0);throw new Error("Cannot find module '"+o+"'")}var f=n[o]={exports:{}};t[o][0].call(f.exports,function(e){var n=t[o][1][e];return s(n?n:e)},f,f.exports,e,t,n,r)}return n[o].exports}var i=typeof require=="function"&&require;for(var o=0;o<r.length;o++)s(r[o]);return s})({1:[function(_dereq_,module,exports){

module.exports = _dereq_('./lib/');

},{"./lib/":2}],2:[function(_dereq_,module,exports){

/**
 * Module dependencies.
 */

var url = _dereq_('./url');
var parser = _dereq_('socket.io-parser');
var Manager = _dereq_('./manager');
var debug = _dereq_('debug')('socket.io-client');

/**
 * Module exports.
 */

module.exports = exports = lookup;

/**
 * Managers cache.
 */

var cache = exports.managers = {};

/**
 * Looks up an existing `Manager` for multiplexing.
 * If the user summons:
 *
 *   `io('http://localhost/a');`
 *   `io('http://localhost/b');`
 *
 * We reuse the existing instance based on same scheme/port/host,
 * and we initialize sockets for each namespace.
 *
 * @api public
 */

function lookup(uri, opts) {
  if (typeof uri == 'object') {
    opts = uri;
    uri = undefined;
  }

  opts = opts || {};

  var parsed = url(uri);
  var source = parsed.source;
  var id = parsed.id;
  var io;

  if (opts.forceNew || opts['force new connection'] || false === opts.multiplex) {
    debug('ignoring socket cache for %s', source);
    io = Manager(source, opts);
  } else {
    if (!cache[id]) {
      debug('new io instance for %s', source);
      cache[id] = Manager(source, opts);
    }
    io = cache[id];
  }

  return io.socket(parsed.path);
}

/**
 * Protocol version.
 *
 * @api public
 */

exports.protocol = parser.protocol;

/**
 * `connect`.
 *
 * @param {String} uri
 * @api public
 */

exports.connect = lookup;

/**
 * Expose constructors for standalone build.
 *
 * @api public
 */

exports.Manager = _dereq_('./manager');
exports.Socket = _dereq_('./socket');

},{"./manager":3,"./socket":5,"./url":6,"debug":9,"socket.io-parser":43}],3:[function(_dereq_,module,exports){

/**
 * Module dependencies.
 */

var url = _dereq_('./url');
var eio = _dereq_('engine.io-client');
var Socket = _dereq_('./socket');
var Emitter = _dereq_('component-emitter');
var parser = _dereq_('socket.io-parser');
var on = _dereq_('./on');
var bind = _dereq_('component-bind');
var object = _dereq_('object-component');
var debug = _dereq_('debug')('socket.io-client:manager');

/**
 * Module exports
 */

module.exports = Manager;

/**
 * `Manager` constructor.
 *
 * @param {String} engine instance or engine uri/opts
 * @param {Object} options
 * @api public
 */

function Manager(uri, opts){
  if (!(this instanceof Manager)) return new Manager(uri, opts);
  if (uri && ('object' == typeof uri)) {
    opts = uri;
    uri = undefined;
  }
  opts = opts || {};

  opts.path = opts.path || '/socket.io';
  this.nsps = {};
  this.subs = [];
  this.opts = opts;
  this.reconnection(opts.reconnection !== false);
  this.reconnectionAttempts(opts.reconnectionAttempts || Infinity);
  this.reconnectionDelay(opts.reconnectionDelay || 1000);
  this.reconnectionDelayMax(opts.reconnectionDelayMax || 5000);
  this.timeout(null == opts.timeout ? 20000 : opts.timeout);
  this.readyState = 'closed';
  this.uri = uri;
  this.connected = 0;
  this.attempts = 0;
  this.encoding = false;
  this.packetBuffer = [];
  this.encoder = new parser.Encoder();
  this.decoder = new parser.Decoder();
  this.autoConnect = opts.autoConnect !== false;
  if (this.autoConnect) this.open();
}

/**
 * Propagate given event to sockets and emit on `this`
 *
 * @api private
 */

Manager.prototype.emitAll = function() {
  this.emit.apply(this, arguments);
  for (var nsp in this.nsps) {
    this.nsps[nsp].emit.apply(this.nsps[nsp], arguments);
  }
};

/**
 * Mix in `Emitter`.
 */

Emitter(Manager.prototype);

/**
 * Sets the `reconnection` config.
 *
 * @param {Boolean} true/false if it should automatically reconnect
 * @return {Manager} self or value
 * @api public
 */

Manager.prototype.reconnection = function(v){
  if (!arguments.length) return this._reconnection;
  this._reconnection = !!v;
  return this;
};

/**
 * Sets the reconnection attempts config.
 *
 * @param {Number} max reconnection attempts before giving up
 * @return {Manager} self or value
 * @api public
 */

Manager.prototype.reconnectionAttempts = function(v){
  if (!arguments.length) return this._reconnectionAttempts;
  this._reconnectionAttempts = v;
  return this;
};

/**
 * Sets the delay between reconnections.
 *
 * @param {Number} delay
 * @return {Manager} self or value
 * @api public
 */

Manager.prototype.reconnectionDelay = function(v){
  if (!arguments.length) return this._reconnectionDelay;
  this._reconnectionDelay = v;
  return this;
};

/**
 * Sets the maximum delay between reconnections.
 *
 * @param {Number} delay
 * @return {Manager} self or value
 * @api public
 */

Manager.prototype.reconnectionDelayMax = function(v){
  if (!arguments.length) return this._reconnectionDelayMax;
  this._reconnectionDelayMax = v;
  return this;
};

/**
 * Sets the connection timeout. `false` to disable
 *
 * @return {Manager} self or value
 * @api public
 */

Manager.prototype.timeout = function(v){
  if (!arguments.length) return this._timeout;
  this._timeout = v;
  return this;
};

/**
 * Starts trying to reconnect if reconnection is enabled and we have not
 * started reconnecting yet
 *
 * @api private
 */

Manager.prototype.maybeReconnectOnOpen = function() {
  // Only try to reconnect if it's the first time we're connecting
  if (!this.openReconnect && !this.reconnecting && this._reconnection && this.attempts === 0) {
    // keeps reconnection from firing twice for the same reconnection loop
    this.openReconnect = true;
    this.reconnect();
  }
};


/**
 * Sets the current transport `socket`.
 *
 * @param {Function} optional, callback
 * @return {Manager} self
 * @api public
 */

Manager.prototype.open =
Manager.prototype.connect = function(fn){
  debug('readyState %s', this.readyState);
  if (~this.readyState.indexOf('open')) return this;

  debug('opening %s', this.uri);
  this.engine = eio(this.uri, this.opts);
  var socket = this.engine;
  var self = this;
  this.readyState = 'opening';

  // emit `open`
  var openSub = on(socket, 'open', function() {
    self.onopen();
    fn && fn();
  });

  // emit `connect_error`
  var errorSub = on(socket, 'error', function(data){
    debug('connect_error');
    self.cleanup();
    self.readyState = 'closed';
    self.emitAll('connect_error', data);
    if (fn) {
      var err = new Error('Connection error');
      err.data = data;
      fn(err);
    }

    self.maybeReconnectOnOpen();
  });

  // emit `connect_timeout`
  if (false !== this._timeout) {
    var timeout = this._timeout;
    debug('connect attempt will timeout after %d', timeout);

    // set timer
    var timer = setTimeout(function(){
      debug('connect attempt timed out after %d', timeout);
      openSub.destroy();
      socket.close();
      socket.emit('error', 'timeout');
      self.emitAll('connect_timeout', timeout);
    }, timeout);

    this.subs.push({
      destroy: function(){
        clearTimeout(timer);
      }
    });
  }

  this.subs.push(openSub);
  this.subs.push(errorSub);

  return this;
};

/**
 * Called upon transport open.
 *
 * @api private
 */

Manager.prototype.onopen = function(){
  debug('open');

  // clear old subs
  this.cleanup();

  // mark as open
  this.readyState = 'open';
  this.emit('open');

  // add new subs
  var socket = this.engine;
  this.subs.push(on(socket, 'data', bind(this, 'ondata')));
  this.subs.push(on(this.decoder, 'decoded', bind(this, 'ondecoded')));
  this.subs.push(on(socket, 'error', bind(this, 'onerror')));
  this.subs.push(on(socket, 'close', bind(this, 'onclose')));
};

/**
 * Called with data.
 *
 * @api private
 */

Manager.prototype.ondata = function(data){
  this.decoder.add(data);
};

/**
 * Called when parser fully decodes a packet.
 *
 * @api private
 */

Manager.prototype.ondecoded = function(packet) {
  this.emit('packet', packet);
};

/**
 * Called upon socket error.
 *
 * @api private
 */

Manager.prototype.onerror = function(err){
  debug('error', err);
  this.emitAll('error', err);
};

/**
 * Creates a new socket for the given `nsp`.
 *
 * @return {Socket}
 * @api public
 */

Manager.prototype.socket = function(nsp){
  var socket = this.nsps[nsp];
  if (!socket) {
    socket = new Socket(this, nsp);
    this.nsps[nsp] = socket;
    var self = this;
    socket.on('connect', function(){
      self.connected++;
    });
  }
  return socket;
};

/**
 * Called upon a socket close.
 *
 * @param {Socket} socket
 */

Manager.prototype.destroy = function(socket){
  --this.connected || this.close();
};

/**
 * Writes a packet.
 *
 * @param {Object} packet
 * @api private
 */

Manager.prototype.packet = function(packet){
  debug('writing packet %j', packet);
  var self = this;

  if (!self.encoding) {
    // encode, then write to engine with result
    self.encoding = true;
    this.encoder.encode(packet, function(encodedPackets) {
      for (var i = 0; i < encodedPackets.length; i++) {
        self.engine.write(encodedPackets[i]);
      }
      self.encoding = false;
      self.processPacketQueue();
    });
  } else { // add packet to the queue
    self.packetBuffer.push(packet);
  }
};

/**
 * If packet buffer is non-empty, begins encoding the
 * next packet in line.
 *
 * @api private
 */

Manager.prototype.processPacketQueue = function() {
  if (this.packetBuffer.length > 0 && !this.encoding) {
    var pack = this.packetBuffer.shift();
    this.packet(pack);
  }
};

/**
 * Clean up transport subscriptions and packet buffer.
 *
 * @api private
 */

Manager.prototype.cleanup = function(){
  var sub;
  while (sub = this.subs.shift()) sub.destroy();

  this.packetBuffer = [];
  this.encoding = false;

  this.decoder.destroy();
};

/**
 * Close the current socket.
 *
 * @api private
 */

Manager.prototype.close =
Manager.prototype.disconnect = function(){
  this.skipReconnect = true;
  this.engine.close();
};

/**
 * Called upon engine close.
 *
 * @api private
 */

Manager.prototype.onclose = function(reason){
  debug('close');
  this.cleanup();
  this.readyState = 'closed';
  this.emit('close', reason);
  if (this._reconnection && !this.skipReconnect) {
    this.reconnect();
  }
};

/**
 * Attempt a reconnection.
 *
 * @api private
 */

Manager.prototype.reconnect = function(){
  if (this.reconnecting) return this;

  var self = this;
  this.attempts++;

  if (this.attempts > this._reconnectionAttempts) {
    debug('reconnect failed');
    this.emitAll('reconnect_failed');
    this.reconnecting = false;
  } else {
    var delay = this.attempts * this.reconnectionDelay();
    delay = Math.min(delay, this.reconnectionDelayMax());
    debug('will wait %dms before reconnect attempt', delay);

    this.reconnecting = true;
    var timer = setTimeout(function(){
      debug('attempting reconnect');
      self.emitAll('reconnect_attempt', self.attempts);
      self.emitAll('reconnecting', self.attempts);
      self.open(function(err){
        if (err) {
          debug('reconnect attempt error');
          self.reconnecting = false;
          self.reconnect();
          self.emitAll('reconnect_error', err.data);
        } else {
          debug('reconnect success');
          self.onreconnect();
        }
      });
    }, delay);

    this.subs.push({
      destroy: function(){
        clearTimeout(timer);
      }
    });
  }
};

/**
 * Called upon successful reconnect.
 *
 * @api private
 */

Manager.prototype.onreconnect = function(){
  var attempt = this.attempts;
  this.attempts = 0;
  this.reconnecting = false;
  this.emitAll('reconnect', attempt);
};

<<<<<<< HEAD
},{"./on":4,"./socket":5,"./url":6,"component-bind":7,"component-emitter":8,"debug":9,"engine.io-client":10,"indexof":39,"object-component":40,"socket.io-parser":43}],4:[function(_dereq_,module,exports){
=======
},{"./on":4,"./socket":5,"./url":6,"component-bind":7,"component-emitter":8,"debug":9,"engine.io-client":10,"object-component":37,"socket.io-parser":40}],4:[function(_dereq_,module,exports){
>>>>>>> 5d432fab

/**
 * Module exports.
 */

module.exports = on;

/**
 * Helper for subscriptions.
 *
 * @param {Object|EventEmitter} obj with `Emitter` mixin or `EventEmitter`
 * @param {String} event name
 * @param {Function} callback
 * @api public
 */

function on(obj, ev, fn) {
  obj.on(ev, fn);
  return {
    destroy: function(){
      obj.removeListener(ev, fn);
    }
  };
}

},{}],5:[function(_dereq_,module,exports){

/**
 * Module dependencies.
 */

var parser = _dereq_('socket.io-parser');
var Emitter = _dereq_('component-emitter');
var toArray = _dereq_('to-array');
var on = _dereq_('./on');
var bind = _dereq_('component-bind');
var debug = _dereq_('debug')('socket.io-client:socket');
var hasBin = _dereq_('has-binary');
var indexOf = _dereq_('indexof');

/**
 * Module exports.
 */

module.exports = exports = Socket;

/**
 * Internal events (blacklisted).
 * These events can't be emitted by the user.
 *
 * @api private
 */

var events = {
  connect: 1,
  connect_error: 1,
  connect_timeout: 1,
  disconnect: 1,
  error: 1,
  reconnect: 1,
  reconnect_attempt: 1,
  reconnect_failed: 1,
  reconnect_error: 1,
  reconnecting: 1
};

/**
 * Shortcut to `Emitter#emit`.
 */

var emit = Emitter.prototype.emit;

/**
 * `Socket` constructor.
 *
 * @api public
 */

function Socket(io, nsp){
  this.io = io;
  this.nsp = nsp;
  this.json = this; // compat
  this.ids = 0;
  this.acks = {};
  if (this.io.autoConnect) this.open();
  this.receiveBuffer = [];
  this.sendBuffer = [];
  this.connected = false;
  this.disconnected = true;
  this.subEvents();
}

/**
 * Mix in `Emitter`.
 */

Emitter(Socket.prototype);

/**
 * Subscribe to open, close and packet events
 *
 * @api private
 */

Socket.prototype.subEvents = function() {
  var io = this.io;
  this.subs = [
    on(io, 'open', bind(this, 'onopen')),
    on(io, 'packet', bind(this, 'onpacket')),
    on(io, 'close', bind(this, 'onclose'))
  ];
};

/**
 * Called upon engine `open`.
 *
 * @api private
 */

Socket.prototype.open =
Socket.prototype.connect = function(){
  if (this.connected) return this;

  this.io.open(); // ensure open
  if ('open' == this.io.readyState) this.onopen();
  return this;
};

/**
 * Sends a `message` event.
 *
 * @return {Socket} self
 * @api public
 */

Socket.prototype.send = function(){
  var args = toArray(arguments);
  args.unshift('message');
  this.emit.apply(this, args);
  return this;
};

/**
 * Override `emit`.
 * If the event is in `events`, it's emitted normally.
 *
 * @param {String} event name
 * @return {Socket} self
 * @api public
 */

Socket.prototype.emit = function(ev){
  if (events.hasOwnProperty(ev)) {
    emit.apply(this, arguments);
    return this;
  }

  var args = toArray(arguments);
  var parserType = parser.EVENT; // default
  if (hasBin(args)) { parserType = parser.BINARY_EVENT; } // binary
  var packet = { type: parserType, data: args };

  // event ack callback
  if ('function' == typeof args[args.length - 1]) {
    debug('emitting packet with ack id %d', this.ids);
    this.acks[this.ids] = args.pop();
    packet.id = this.ids++;
  }

  if (this.connected) {
    this.packet(packet);
  } else {
    this.sendBuffer.push(packet);
  }

  return this;
};

/**
 * Sends a packet.
 *
 * @param {Object} packet
 * @api private
 */

Socket.prototype.packet = function(packet){
  packet.nsp = this.nsp;
  this.io.packet(packet);
};

/**
 * "Opens" the socket.
 *
 * @api private
 */

Socket.prototype.onopen = function(){
  debug('transport is open - connecting');

  // write connect packet if necessary
  if ('/' != this.nsp) {
    this.packet({ type: parser.CONNECT });
  }
};

/**
 * Called upon engine `close`.
 *
 * @param {String} reason
 * @api private
 */

Socket.prototype.onclose = function(reason){
  debug('close (%s)', reason);
  this.connected = false;
  this.disconnected = true;
  this.emit('disconnect', reason);
};

/**
 * Called with socket packet.
 *
 * @param {Object} packet
 * @api private
 */

Socket.prototype.onpacket = function(packet){
  if (packet.nsp != this.nsp) return;

  switch (packet.type) {
    case parser.CONNECT:
      this.onconnect();
      break;

    case parser.EVENT:
      this.onevent(packet);
      break;

    case parser.BINARY_EVENT:
      this.onevent(packet);
      break;

    case parser.ACK:
      this.onack(packet);
      break;

    case parser.BINARY_ACK:
      this.onack(packet);
      break;

    case parser.DISCONNECT:
      this.ondisconnect();
      break;

    case parser.ERROR:
      this.emit('error', packet.data);
      break;
  }
};

/**
 * Called upon a server event.
 *
 * @param {Object} packet
 * @api private
 */

Socket.prototype.onevent = function(packet){
  var args = packet.data || [];
  debug('emitting event %j', args);

  if (null != packet.id) {
    debug('attaching ack callback to event');
    args.push(this.ack(packet.id));
  }

  if (this.connected) {
    emit.apply(this, args);
  } else {
    this.receiveBuffer.push(args);
  }
};

/**
 * Produces an ack callback to emit with an event.
 *
 * @api private
 */

Socket.prototype.ack = function(id){
  var self = this;
  var sent = false;
  return function(){
    // prevent double callbacks
    if (sent) return;
    sent = true;
    var args = toArray(arguments);
    debug('sending ack %j', args);

    var type = hasBin(args) ? parser.BINARY_ACK : parser.ACK;
    self.packet({
      type: type,
      id: id,
      data: args
    });
  };
};

/**
 * Called upon a server acknowlegement.
 *
 * @param {Object} packet
 * @api private
 */

Socket.prototype.onack = function(packet){
  debug('calling ack %s with %j', packet.id, packet.data);
  var fn = this.acks[packet.id];
  fn.apply(this, packet.data);
  delete this.acks[packet.id];
};

/**
 * Called upon server connect.
 *
 * @api private
 */

Socket.prototype.onconnect = function(){
  this.connected = true;
  this.disconnected = false;
  this.emit('connect');
  this.emitBuffered();
};

/**
 * Emit buffered events (received and emitted).
 *
 * @api private
 */

Socket.prototype.emitBuffered = function(){
  var i;
  for (i = 0; i < this.receiveBuffer.length; i++) {
    emit.apply(this, this.receiveBuffer[i]);
  }
  this.receiveBuffer = [];

  for (i = 0; i < this.sendBuffer.length; i++) {
    this.packet(this.sendBuffer[i]);
  }
  this.sendBuffer = [];
};

/**
 * Called upon server disconnect.
 *
 * @api private
 */

Socket.prototype.ondisconnect = function(){
  debug('server disconnect (%s)', this.nsp);
  this.destroy();
  this.onclose('io server disconnect');
};

/**
 * Called upon forced client/server side disconnections,
 * this method ensures the manager stops tracking us and
 * that reconnections don't get triggered for this.
 *
 * @api private.
 */

Socket.prototype.destroy = function(){
  // clean subscriptions to avoid reconnections
  for (var i = 0; i < this.subs.length; i++) {
    this.subs[i].destroy();
  }

  this.io.destroy(this);
};

/**
 * Disconnects the socket manually.
 *
 * @return {Socket} self
 * @api public
 */

Socket.prototype.close =
Socket.prototype.disconnect = function(){
  if (!this.connected) return this;

  debug('performing disconnect (%s)', this.nsp);
  this.packet({ type: parser.DISCONNECT });

  // remove socket from pool
  this.destroy();

  // fire events
  this.onclose('io client disconnect');
  return this;
};

<<<<<<< HEAD
},{"./on":4,"component-bind":7,"component-emitter":8,"debug":9,"has-binary":35,"socket.io-parser":43,"to-array":47}],6:[function(_dereq_,module,exports){
=======
},{"./on":4,"component-bind":7,"component-emitter":8,"debug":9,"has-binary":32,"indexof":36,"socket.io-parser":40,"to-array":44}],6:[function(_dereq_,module,exports){
>>>>>>> 5d432fab
(function (global){

/**
 * Module dependencies.
 */

var parseuri = _dereq_('parseuri');
var debug = _dereq_('debug')('socket.io-client:url');

/**
 * Module exports.
 */

module.exports = url;

/**
 * URL parser.
 *
 * @param {String} url
 * @param {Object} An object meant to mimic window.location.
 *                 Defaults to window.location.
 * @api public
 */

function url(uri, loc){
  var obj = uri;

  // default to window.location
  var loc = loc || global.location;
  if (null == uri) uri = loc.protocol + '//' + loc.hostname;

  // relative path support
  if ('string' == typeof uri) {
    if ('/' == uri.charAt(0)) {
      if ('undefined' != typeof loc) {
        uri = loc.hostname + uri;
      }
    }

    if (!/^(https?|wss?):\/\//.test(uri)) {
      debug('protocol-less url %s', uri);
      if ('undefined' != typeof loc) {
        uri = loc.protocol + '//' + uri;
      } else {
        uri = 'https://' + uri;
      }
    }

    // parse
    debug('parse %s', uri);
    obj = parseuri(uri);
  }

  // make sure we treat `localhost:80` and `localhost` equally
  if (!obj.port) {
    if (/^(http|ws)$/.test(obj.protocol)) {
      obj.port = '80';
    }
    else if (/^(http|ws)s$/.test(obj.protocol)) {
      obj.port = '443';
    }
  }

  obj.path = obj.path || '/';

  // define unique id
  obj.id = obj.protocol + '://' + obj.host + ':' + obj.port;
  // define href
  obj.href = obj.protocol + '://' + obj.host + (loc && loc.port == obj.port ? '' : (':' + obj.port));

  return obj;
}

}).call(this,typeof self !== "undefined" ? self : typeof window !== "undefined" ? window : {})
},{"debug":9,"parseuri":41}],7:[function(_dereq_,module,exports){
/**
 * Slice reference.
 */

var slice = [].slice;

/**
 * Bind `obj` to `fn`.
 *
 * @param {Object} obj
 * @param {Function|String} fn or string
 * @return {Function}
 * @api public
 */

module.exports = function(obj, fn){
  if ('string' == typeof fn) fn = obj[fn];
  if ('function' != typeof fn) throw new Error('bind() requires a function');
  var args = slice.call(arguments, 2);
  return function(){
    return fn.apply(obj, args.concat(slice.call(arguments)));
  }
};

},{}],8:[function(_dereq_,module,exports){

/**
 * Expose `Emitter`.
 */

module.exports = Emitter;

/**
 * Initialize a new `Emitter`.
 *
 * @api public
 */

function Emitter(obj) {
  if (obj) return mixin(obj);
};

/**
 * Mixin the emitter properties.
 *
 * @param {Object} obj
 * @return {Object}
 * @api private
 */

function mixin(obj) {
  for (var key in Emitter.prototype) {
    obj[key] = Emitter.prototype[key];
  }
  return obj;
}

/**
 * Listen on the given `event` with `fn`.
 *
 * @param {String} event
 * @param {Function} fn
 * @return {Emitter}
 * @api public
 */

Emitter.prototype.on =
Emitter.prototype.addEventListener = function(event, fn){
  this._callbacks = this._callbacks || {};
  (this._callbacks[event] = this._callbacks[event] || [])
    .push(fn);
  return this;
};

/**
 * Adds an `event` listener that will be invoked a single
 * time then automatically removed.
 *
 * @param {String} event
 * @param {Function} fn
 * @return {Emitter}
 * @api public
 */

Emitter.prototype.once = function(event, fn){
  var self = this;
  this._callbacks = this._callbacks || {};

  function on() {
    self.off(event, on);
    fn.apply(this, arguments);
  }

  on.fn = fn;
  this.on(event, on);
  return this;
};

/**
 * Remove the given callback for `event` or all
 * registered callbacks.
 *
 * @param {String} event
 * @param {Function} fn
 * @return {Emitter}
 * @api public
 */

Emitter.prototype.off =
Emitter.prototype.removeListener =
Emitter.prototype.removeAllListeners =
Emitter.prototype.removeEventListener = function(event, fn){
  this._callbacks = this._callbacks || {};

  // all
  if (0 == arguments.length) {
    this._callbacks = {};
    return this;
  }

  // specific event
  var callbacks = this._callbacks[event];
  if (!callbacks) return this;

  // remove all handlers
  if (1 == arguments.length) {
    delete this._callbacks[event];
    return this;
  }

  // remove specific handler
  var cb;
  for (var i = 0; i < callbacks.length; i++) {
    cb = callbacks[i];
    if (cb === fn || cb.fn === fn) {
      callbacks.splice(i, 1);
      break;
    }
  }
  return this;
};

/**
 * Emit `event` with the given args.
 *
 * @param {String} event
 * @param {Mixed} ...
 * @return {Emitter}
 */

Emitter.prototype.emit = function(event){
  this._callbacks = this._callbacks || {};
  var args = [].slice.call(arguments, 1)
    , callbacks = this._callbacks[event];

  if (callbacks) {
    callbacks = callbacks.slice(0);
    for (var i = 0, len = callbacks.length; i < len; ++i) {
      callbacks[i].apply(this, args);
    }
  }

  return this;
};

/**
 * Return array of callbacks for `event`.
 *
 * @param {String} event
 * @return {Array}
 * @api public
 */

Emitter.prototype.listeners = function(event){
  this._callbacks = this._callbacks || {};
  return this._callbacks[event] || [];
};

/**
 * Check if this emitter has `event` handlers.
 *
 * @param {String} event
 * @return {Boolean}
 * @api public
 */

Emitter.prototype.hasListeners = function(event){
  return !! this.listeners(event).length;
};

},{}],9:[function(_dereq_,module,exports){

/**
 * Expose `debug()` as the module.
 */

module.exports = debug;

/**
 * Create a debugger with the given `name`.
 *
 * @param {String} name
 * @return {Type}
 * @api public
 */

function debug(name) {
  if (!debug.enabled(name)) return function(){};

  return function(fmt){
    fmt = coerce(fmt);

    var curr = new Date;
    var ms = curr - (debug[name] || curr);
    debug[name] = curr;

    fmt = name
      + ' '
      + fmt
      + ' +' + debug.humanize(ms);

    // This hackery is required for IE8
    // where `console.log` doesn't have 'apply'
    window.console
      && console.log
      && Function.prototype.apply.call(console.log, console, arguments);
  }
}

/**
 * The currently active debug mode names.
 */

debug.names = [];
debug.skips = [];

/**
 * Enables a debug mode by name. This can include modes
 * separated by a colon and wildcards.
 *
 * @param {String} name
 * @api public
 */

debug.enable = function(name) {
  try {
    localStorage.debug = name;
  } catch(e){}

  var split = (name || '').split(/[\s,]+/)
    , len = split.length;

  for (var i = 0; i < len; i++) {
    name = split[i].replace('*', '.*?');
    if (name[0] === '-') {
      debug.skips.push(new RegExp('^' + name.substr(1) + '$'));
    }
    else {
      debug.names.push(new RegExp('^' + name + '$'));
    }
  }
};

/**
 * Disable debug output.
 *
 * @api public
 */

debug.disable = function(){
  debug.enable('');
};

/**
 * Humanize the given `ms`.
 *
 * @param {Number} m
 * @return {String}
 * @api private
 */

debug.humanize = function(ms) {
  var sec = 1000
    , min = 60 * 1000
    , hour = 60 * min;

  if (ms >= hour) return (ms / hour).toFixed(1) + 'h';
  if (ms >= min) return (ms / min).toFixed(1) + 'm';
  if (ms >= sec) return (ms / sec | 0) + 's';
  return ms + 'ms';
};

/**
 * Returns true if the given mode name is enabled, false otherwise.
 *
 * @param {String} name
 * @return {Boolean}
 * @api public
 */

debug.enabled = function(name) {
  for (var i = 0, len = debug.skips.length; i < len; i++) {
    if (debug.skips[i].test(name)) {
      return false;
    }
  }
  for (var i = 0, len = debug.names.length; i < len; i++) {
    if (debug.names[i].test(name)) {
      return true;
    }
  }
  return false;
};

/**
 * Coerce `val`.
 */

function coerce(val) {
  if (val instanceof Error) return val.stack || val.message;
  return val;
}

// persist

try {
  if (window.localStorage) debug.enable(localStorage.debug);
} catch(e){}

},{}],10:[function(_dereq_,module,exports){

module.exports =  _dereq_('./lib/');

},{"./lib/":11}],11:[function(_dereq_,module,exports){

module.exports = _dereq_('./socket');

/**
 * Exports parser
 *
 * @api public
 *
 */
module.exports.parser = _dereq_('engine.io-parser');

},{"./socket":12,"engine.io-parser":24}],12:[function(_dereq_,module,exports){
(function (global){
/**
 * Module dependencies.
 */

var transports = _dereq_('./transports');
var Emitter = _dereq_('component-emitter');
var debug = _dereq_('debug')('engine.io-client:socket');
var index = _dereq_('indexof');
var parser = _dereq_('engine.io-parser');
var parseuri = _dereq_('parseuri');
var parsejson = _dereq_('parsejson');
var parseqs = _dereq_('parseqs');

/**
 * Module exports.
 */

module.exports = Socket;

/**
 * Noop function.
 *
 * @api private
 */

function noop(){}

/**
 * Socket constructor.
 *
 * @param {String|Object} uri or options
 * @param {Object} options
 * @api public
 */

function Socket(uri, opts){
  if (!(this instanceof Socket)) return new Socket(uri, opts);

  opts = opts || {};

  if (uri && 'object' == typeof uri) {
    opts = uri;
    uri = null;
  }

  if (uri) {
    uri = parseuri(uri);
    opts.host = uri.host;
    opts.secure = uri.protocol == 'https' || uri.protocol == 'wss';
    opts.port = uri.port;
    if (uri.query) opts.query = uri.query;
  }

  this.secure = null != opts.secure ? opts.secure :
    (global.location && 'https:' == location.protocol);

  if (opts.host) {
    var pieces = opts.host.split(':');
    opts.hostname = pieces.shift();
    if (pieces.length) opts.port = pieces.pop();
  }

  this.agent = opts.agent || false;
  this.hostname = opts.hostname ||
    (global.location ? location.hostname : 'localhost');
  this.port = opts.port || (global.location && location.port ?
       location.port :
       (this.secure ? 443 : 80));
  this.query = opts.query || {};
  if ('string' == typeof this.query) this.query = parseqs.decode(this.query);
  this.upgrade = false !== opts.upgrade;
  this.path = (opts.path || '/engine.io').replace(/\/$/, '') + '/';
  this.forceJSONP = !!opts.forceJSONP;
  this.jsonp = false !== opts.jsonp;
  this.forceBase64 = !!opts.forceBase64;
  this.enablesXDR = !!opts.enablesXDR;
  this.timestampParam = opts.timestampParam || 't';
  this.timestampRequests = opts.timestampRequests;
  this.transports = opts.transports || ['polling', 'websocket'];
  this.readyState = '';
  this.writeBuffer = [];
  this.callbackBuffer = [];
  this.policyPort = opts.policyPort || 843;
  this.rememberUpgrade = opts.rememberUpgrade || false;
  this.open();
  this.binaryType = null;
  this.onlyBinaryUpgrades = opts.onlyBinaryUpgrades;
}

Socket.priorWebsocketSuccess = false;

/**
 * Mix in `Emitter`.
 */

Emitter(Socket.prototype);

/**
 * Protocol version.
 *
 * @api public
 */

Socket.protocol = parser.protocol; // this is an int

/**
 * Expose deps for legacy compatibility
 * and standalone browser access.
 */

Socket.Socket = Socket;
Socket.Transport = _dereq_('./transport');
Socket.transports = _dereq_('./transports');
Socket.parser = _dereq_('engine.io-parser');

/**
 * Creates transport of the given type.
 *
 * @param {String} transport name
 * @return {Transport}
 * @api private
 */

Socket.prototype.createTransport = function (name) {
  debug('creating transport "%s"', name);
  var query = clone(this.query);

  // append engine.io protocol identifier
  query.EIO = parser.protocol;

  // transport name
  query.transport = name;

  // session id if we already have one
  if (this.id) query.sid = this.id;

  var transport = new transports[name]({
    agent: this.agent,
    hostname: this.hostname,
    port: this.port,
    secure: this.secure,
    path: this.path,
    query: query,
    forceJSONP: this.forceJSONP,
    jsonp: this.jsonp,
    forceBase64: this.forceBase64,
    enablesXDR: this.enablesXDR,
    timestampRequests: this.timestampRequests,
    timestampParam: this.timestampParam,
    policyPort: this.policyPort,
    socket: this
  });

  return transport;
};

function clone (obj) {
  var o = {};
  for (var i in obj) {
    if (obj.hasOwnProperty(i)) {
      o[i] = obj[i];
    }
  }
  return o;
}

/**
 * Initializes transport to use and starts probe.
 *
 * @api private
 */
Socket.prototype.open = function () {
  var transport;
  if (this.rememberUpgrade && Socket.priorWebsocketSuccess && this.transports.indexOf('websocket') != -1) {
    transport = 'websocket';
  } else if (0 == this.transports.length) {
    // Emit error on next tick so it can be listened to
    var self = this;
    setTimeout(function() {
      self.emit('error', 'No transports available');
    }, 0);
    return;
  } else {
    transport = this.transports[0];
  }
  this.readyState = 'opening';

  // Retry with the next transport if the transport is disabled (jsonp: false)
  var transport;
  try {
    transport = this.createTransport(transport);
  } catch (e) {
    this.transports.shift();
    this.open();
    return;
  }

  transport.open();
  this.setTransport(transport);
};

/**
 * Sets the current transport. Disables the existing one (if any).
 *
 * @api private
 */

Socket.prototype.setTransport = function(transport){
  debug('setting transport %s', transport.name);
  var self = this;

  if (this.transport) {
    debug('clearing existing transport %s', this.transport.name);
    this.transport.removeAllListeners();
  }

  // set up transport
  this.transport = transport;

  // set up transport listeners
  transport
  .on('drain', function(){
    self.onDrain();
  })
  .on('packet', function(packet){
    self.onPacket(packet);
  })
  .on('error', function(e){
    self.onError(e);
  })
  .on('close', function(){
    self.onClose('transport close');
  });
};

/**
 * Probes a transport.
 *
 * @param {String} transport name
 * @api private
 */

Socket.prototype.probe = function (name) {
  debug('probing transport "%s"', name);
  var transport = this.createTransport(name, { probe: 1 })
    , failed = false
    , self = this;

  Socket.priorWebsocketSuccess = false;

  function onTransportOpen(){
    if (self.onlyBinaryUpgrades) {
      var upgradeLosesBinary = !this.supportsBinary && self.transport.supportsBinary;
      failed = failed || upgradeLosesBinary;
    }
    if (failed) return;

    debug('probe transport "%s" opened', name);
    transport.send([{ type: 'ping', data: 'probe' }]);
    transport.once('packet', function (msg) {
      if (failed) return;
      if ('pong' == msg.type && 'probe' == msg.data) {
        debug('probe transport "%s" pong', name);
        self.upgrading = true;
        self.emit('upgrading', transport);
        Socket.priorWebsocketSuccess = 'websocket' == transport.name;

        debug('pausing current transport "%s"', self.transport.name);
        self.transport.pause(function () {
          if (failed) return;
          if ('closed' == self.readyState || 'closing' == self.readyState) {
            return;
          }
          debug('changing transport and sending upgrade packet');

          cleanup();

          self.setTransport(transport);
          transport.send([{ type: 'upgrade' }]);
          self.emit('upgrade', transport);
          transport = null;
          self.upgrading = false;
          self.flush();
        });
      } else {
        debug('probe transport "%s" failed', name);
        var err = new Error('probe error');
        err.transport = transport.name;
        self.emit('upgradeError', err);
      }
    });
  }

  function freezeTransport() {
    if (failed) return;

    // Any callback called by transport should be ignored since now
    failed = true;

    cleanup();

    transport.close();
    transport = null;
  }

  //Handle any error that happens while probing
  function onerror(err) {
    var error = new Error('probe error: ' + err);
    error.transport = transport.name;

    freezeTransport();

    debug('probe transport "%s" failed because of error: %s', name, err);

    self.emit('upgradeError', error);
  }

  function onTransportClose(){
    onerror("transport closed");
  }

  //When the socket is closed while we're probing
  function onclose(){
    onerror("socket closed");
  }

  //When the socket is upgraded while we're probing
  function onupgrade(to){
    if (transport && to.name != transport.name) {
      debug('"%s" works - aborting "%s"', to.name, transport.name);
      freezeTransport();
    }
  }

  //Remove all listeners on the transport and on self
  function cleanup(){
    transport.removeListener('open', onTransportOpen);
    transport.removeListener('error', onerror);
    transport.removeListener('close', onTransportClose);
    self.removeListener('close', onclose);
    self.removeListener('upgrading', onupgrade);
  }

  transport.once('open', onTransportOpen);
  transport.once('error', onerror);
  transport.once('close', onTransportClose);

  this.once('close', onclose);
  this.once('upgrading', onupgrade);

  transport.open();

};

/**
 * Called when connection is deemed open.
 *
 * @api public
 */

Socket.prototype.onOpen = function () {
  debug('socket open');
  this.readyState = 'open';
  Socket.priorWebsocketSuccess = 'websocket' == this.transport.name;
  this.emit('open');
  this.flush();

  // we check for `readyState` in case an `open`
  // listener already closed the socket
  if ('open' == this.readyState && this.upgrade && this.transport.pause) {
    debug('starting upgrade probes');
    for (var i = 0, l = this.upgrades.length; i < l; i++) {
      this.probe(this.upgrades[i]);
    }
  }
};

/**
 * Handles a packet.
 *
 * @api private
 */

Socket.prototype.onPacket = function (packet) {
  if ('opening' == this.readyState || 'open' == this.readyState) {
    debug('socket receive: type "%s", data "%s"', packet.type, packet.data);

    this.emit('packet', packet);

    // Socket is live - any packet counts
    this.emit('heartbeat');

    switch (packet.type) {
      case 'open':
        this.onHandshake(parsejson(packet.data));
        break;

      case 'pong':
        this.setPing();
        break;

      case 'error':
        var err = new Error('server error');
        err.code = packet.data;
        this.emit('error', err);
        break;

      case 'message':
        this.emit('data', packet.data);
        this.emit('message', packet.data);
        break;
    }
  } else {
    debug('packet received with socket readyState "%s"', this.readyState);
  }
};

/**
 * Called upon handshake completion.
 *
 * @param {Object} handshake obj
 * @api private
 */

Socket.prototype.onHandshake = function (data) {
  this.emit('handshake', data);
  this.id = data.sid;
  this.transport.query.sid = data.sid;
  this.upgrades = this.filterUpgrades(data.upgrades);
  this.pingInterval = data.pingInterval;
  this.pingTimeout = data.pingTimeout;
  this.onOpen();
  // In case open handler closes socket
  if  ('closed' == this.readyState) return;
  this.setPing();

  // Prolong liveness of socket on heartbeat
  this.removeListener('heartbeat', this.onHeartbeat);
  this.on('heartbeat', this.onHeartbeat);
};

/**
 * Resets ping timeout.
 *
 * @api private
 */

Socket.prototype.onHeartbeat = function (timeout) {
  clearTimeout(this.pingTimeoutTimer);
  var self = this;
  self.pingTimeoutTimer = setTimeout(function () {
    if ('closed' == self.readyState) return;
    self.onClose('ping timeout');
  }, timeout || (self.pingInterval + self.pingTimeout));
};

/**
 * Pings server every `this.pingInterval` and expects response
 * within `this.pingTimeout` or closes connection.
 *
 * @api private
 */

Socket.prototype.setPing = function () {
  var self = this;
  clearTimeout(self.pingIntervalTimer);
  self.pingIntervalTimer = setTimeout(function () {
    debug('writing ping packet - expecting pong within %sms', self.pingTimeout);
    self.ping();
    self.onHeartbeat(self.pingTimeout);
  }, self.pingInterval);
};

/**
* Sends a ping packet.
*
* @api public
*/

Socket.prototype.ping = function () {
  this.sendPacket('ping');
};

/**
 * Called on `drain` event
 *
 * @api private
 */

Socket.prototype.onDrain = function() {
  for (var i = 0; i < this.prevBufferLen; i++) {
    if (this.callbackBuffer[i]) {
      this.callbackBuffer[i]();
    }
  }

  this.writeBuffer.splice(0, this.prevBufferLen);
  this.callbackBuffer.splice(0, this.prevBufferLen);

  // setting prevBufferLen = 0 is very important
  // for example, when upgrading, upgrade packet is sent over,
  // and a nonzero prevBufferLen could cause problems on `drain`
  this.prevBufferLen = 0;

  if (this.writeBuffer.length == 0) {
    this.emit('drain');
  } else {
    this.flush();
  }
};

/**
 * Flush write buffers.
 *
 * @api private
 */

Socket.prototype.flush = function () {
  if ('closed' != this.readyState && this.transport.writable &&
    !this.upgrading && this.writeBuffer.length) {
    debug('flushing %d packets in socket', this.writeBuffer.length);
    this.transport.send(this.writeBuffer);
    // keep track of current length of writeBuffer
    // splice writeBuffer and callbackBuffer on `drain`
    this.prevBufferLen = this.writeBuffer.length;
    this.emit('flush');
  }
};

/**
 * Sends a message.
 *
 * @param {String} message.
 * @param {Function} callback function.
 * @return {Socket} for chaining.
 * @api public
 */

Socket.prototype.write =
Socket.prototype.send = function (msg, fn) {
  this.sendPacket('message', msg, fn);
  return this;
};

/**
 * Sends a packet.
 *
 * @param {String} packet type.
 * @param {String} data.
 * @param {Function} callback function.
 * @api private
 */

Socket.prototype.sendPacket = function (type, data, fn) {
  var packet = { type: type, data: data };
  this.emit('packetCreate', packet);
  this.writeBuffer.push(packet);
  this.callbackBuffer.push(fn);
  this.flush();
};

/**
 * Closes the connection.
 *
 * @api private
 */

Socket.prototype.close = function () {
  if ('opening' == this.readyState || 'open' == this.readyState) {
    this.onClose('forced close');
    debug('socket closing - telling transport to close');
    this.transport.close();
  }

  return this;
};

/**
 * Called upon transport error
 *
 * @api private
 */

Socket.prototype.onError = function (err) {
  debug('socket error %j', err);
  Socket.priorWebsocketSuccess = false;
  this.emit('error', err);
  this.onClose('transport error', err);
};

/**
 * Called upon transport close.
 *
 * @api private
 */

Socket.prototype.onClose = function (reason, desc) {
  if ('opening' == this.readyState || 'open' == this.readyState) {
    debug('socket close with reason: "%s"', reason);
    var self = this;

    // clear timers
    clearTimeout(this.pingIntervalTimer);
    clearTimeout(this.pingTimeoutTimer);

    // clean buffers in next tick, so developers can still
    // grab the buffers on `close` event
    setTimeout(function() {
      self.writeBuffer = [];
      self.callbackBuffer = [];
      self.prevBufferLen = 0;
    }, 0);

    // stop event from firing again for transport
    this.transport.removeAllListeners('close');

    // ensure transport won't stay open
    this.transport.close();

    // ignore further transport communication
    this.transport.removeAllListeners();

    // set ready state
    this.readyState = 'closed';

    // clear session id
    this.id = null;

    // emit close event
    this.emit('close', reason, desc);
  }
};

/**
 * Filters upgrades, returning only those matching client transports.
 *
 * @param {Array} server upgrades
 * @api private
 *
 */

Socket.prototype.filterUpgrades = function (upgrades) {
  var filteredUpgrades = [];
  for (var i = 0, j = upgrades.length; i<j; i++) {
    if (~index(this.transports, upgrades[i])) filteredUpgrades.push(upgrades[i]);
  }
  return filteredUpgrades;
};

}).call(this,typeof self !== "undefined" ? self : typeof window !== "undefined" ? window : {})
},{"./transport":13,"./transports":14,"component-emitter":8,"debug":21,"engine.io-parser":24,"indexof":39,"parsejson":31,"parseqs":32,"parseuri":33}],13:[function(_dereq_,module,exports){
/**
 * Module dependencies.
 */

var parser = _dereq_('engine.io-parser');
var Emitter = _dereq_('component-emitter');

/**
 * Module exports.
 */

module.exports = Transport;

/**
 * Transport abstract constructor.
 *
 * @param {Object} options.
 * @api private
 */

function Transport (opts) {
  this.path = opts.path;
  this.hostname = opts.hostname;
  this.port = opts.port;
  this.secure = opts.secure;
  this.query = opts.query;
  this.timestampParam = opts.timestampParam;
  this.timestampRequests = opts.timestampRequests;
  this.readyState = '';
  this.agent = opts.agent || false;
  this.socket = opts.socket;
  this.enablesXDR = opts.enablesXDR;
}

/**
 * Mix in `Emitter`.
 */

Emitter(Transport.prototype);

/**
 * A counter used to prevent collisions in the timestamps used
 * for cache busting.
 */

Transport.timestamps = 0;

/**
 * Emits an error.
 *
 * @param {String} str
 * @return {Transport} for chaining
 * @api public
 */

Transport.prototype.onError = function (msg, desc) {
  var err = new Error(msg);
  err.type = 'TransportError';
  err.description = desc;
  this.emit('error', err);
  return this;
};

/**
 * Opens the transport.
 *
 * @api public
 */

Transport.prototype.open = function () {
  if ('closed' == this.readyState || '' == this.readyState) {
    this.readyState = 'opening';
    this.doOpen();
  }

  return this;
};

/**
 * Closes the transport.
 *
 * @api private
 */

Transport.prototype.close = function () {
  if ('opening' == this.readyState || 'open' == this.readyState) {
    this.doClose();
    this.onClose();
  }

  return this;
};

/**
 * Sends multiple packets.
 *
 * @param {Array} packets
 * @api private
 */

Transport.prototype.send = function(packets){
  if ('open' == this.readyState) {
    this.write(packets);
  } else {
    throw new Error('Transport not open');
  }
};

/**
 * Called upon open
 *
 * @api private
 */

Transport.prototype.onOpen = function () {
  this.readyState = 'open';
  this.writable = true;
  this.emit('open');
};

/**
 * Called with data.
 *
 * @param {String} data
 * @api private
 */

Transport.prototype.onData = function(data){
  var packet = parser.decodePacket(data, this.socket.binaryType);
  this.onPacket(packet);
};

/**
 * Called with a decoded packet.
 */

Transport.prototype.onPacket = function (packet) {
  this.emit('packet', packet);
};

/**
 * Called upon close.
 *
 * @api private
 */

Transport.prototype.onClose = function () {
  this.readyState = 'closed';
  this.emit('close');
};

},{"component-emitter":8,"engine.io-parser":24}],14:[function(_dereq_,module,exports){
(function (global){
/**
 * Module dependencies
 */

var XMLHttpRequest = _dereq_('xmlhttprequest');
var XHR = _dereq_('./polling-xhr');
var JSONP = _dereq_('./polling-jsonp');
var websocket = _dereq_('./websocket');

/**
 * Export transports.
 */

exports.polling = polling;
exports.websocket = websocket;

/**
 * Polling transport polymorphic constructor.
 * Decides on xhr vs jsonp based on feature detection.
 *
 * @api private
 */

function polling(opts){
  var xhr;
  var xd = false;
  var xs = false;
  var jsonp = false !== opts.jsonp;

  if (global.location) {
    var isSSL = 'https:' == location.protocol;
    var port = location.port;

    // some user agents have empty `location.port`
    if (!port) {
      port = isSSL ? 443 : 80;
    }

    xd = opts.hostname != location.hostname || port != opts.port;
    xs = opts.secure != isSSL;
  }

  opts.xdomain = xd;
  opts.xscheme = xs;
  xhr = new XMLHttpRequest(opts);

  if ('open' in xhr && !opts.forceJSONP) {
    return new XHR(opts);
  } else {
    if (!jsonp) throw new Error('JSONP disabled');
    return new JSONP(opts);
  }
}

}).call(this,typeof self !== "undefined" ? self : typeof window !== "undefined" ? window : {})
},{"./polling-jsonp":15,"./polling-xhr":16,"./websocket":18,"xmlhttprequest":19}],15:[function(_dereq_,module,exports){
(function (global){

/**
 * Module requirements.
 */

var Polling = _dereq_('./polling');
var inherit = _dereq_('component-inherit');

/**
 * Module exports.
 */

module.exports = JSONPPolling;

/**
 * Cached regular expressions.
 */

var rNewline = /\n/g;
var rEscapedNewline = /\\n/g;

/**
 * Global JSONP callbacks.
 */

var callbacks;

/**
 * Callbacks count.
 */

var index = 0;

/**
 * Noop.
 */

function empty () { }

/**
 * JSONP Polling constructor.
 *
 * @param {Object} opts.
 * @api public
 */

function JSONPPolling (opts) {
  Polling.call(this, opts);

  this.query = this.query || {};

  // define global callbacks array if not present
  // we do this here (lazily) to avoid unneeded global pollution
  if (!callbacks) {
    // we need to consider multiple engines in the same page
    if (!global.___eio) global.___eio = [];
    callbacks = global.___eio;
  }

  // callback identifier
  this.index = callbacks.length;

  // add callback to jsonp global
  var self = this;
  callbacks.push(function (msg) {
    self.onData(msg);
  });

  // append to query string
  this.query.j = this.index;

  // prevent spurious errors from being emitted when the window is unloaded
  if (global.document && global.addEventListener) {
    global.addEventListener('beforeunload', function () {
      if (self.script) self.script.onerror = empty;
    }, false);
  }
}

/**
 * Inherits from Polling.
 */

inherit(JSONPPolling, Polling);

/*
 * JSONP only supports binary as base64 encoded strings
 */

JSONPPolling.prototype.supportsBinary = false;

/**
 * Closes the socket.
 *
 * @api private
 */

JSONPPolling.prototype.doClose = function () {
  if (this.script) {
    this.script.parentNode.removeChild(this.script);
    this.script = null;
  }

  if (this.form) {
    this.form.parentNode.removeChild(this.form);
    this.form = null;
  }

  Polling.prototype.doClose.call(this);
};

/**
 * Starts a poll cycle.
 *
 * @api private
 */

JSONPPolling.prototype.doPoll = function () {
  var self = this;
  var script = document.createElement('script');

  if (this.script) {
    this.script.parentNode.removeChild(this.script);
    this.script = null;
  }

  script.async = true;
  script.src = this.uri();
  script.onerror = function(e){
    self.onError('jsonp poll error',e);
  };

  var insertAt = document.getElementsByTagName('script')[0];
  insertAt.parentNode.insertBefore(script, insertAt);
  this.script = script;

  var isUAgecko = 'undefined' != typeof navigator && /gecko/i.test(navigator.userAgent);
  
  if (isUAgecko) {
    setTimeout(function () {
      var iframe = document.createElement('iframe');
      document.body.appendChild(iframe);
      document.body.removeChild(iframe);
    }, 100);
  }
};

/**
 * Writes with a hidden iframe.
 *
 * @param {String} data to send
 * @param {Function} called upon flush.
 * @api private
 */

JSONPPolling.prototype.doWrite = function (data, fn) {
  var self = this;

  if (!this.form) {
    var form = document.createElement('form');
    var area = document.createElement('textarea');
    var id = this.iframeId = 'eio_iframe_' + this.index;
    var iframe;

    form.className = 'socketio';
    form.style.position = 'absolute';
    form.style.top = '-1000px';
    form.style.left = '-1000px';
    form.target = id;
    form.method = 'POST';
    form.setAttribute('accept-charset', 'utf-8');
    area.name = 'd';
    form.appendChild(area);
    document.body.appendChild(form);

    this.form = form;
    this.area = area;
  }

  this.form.action = this.uri();

  function complete () {
    initIframe();
    fn();
  }

  function initIframe () {
    if (self.iframe) {
      try {
        self.form.removeChild(self.iframe);
      } catch (e) {
        self.onError('jsonp polling iframe removal error', e);
      }
    }

    try {
      // ie6 dynamic iframes with target="" support (thanks Chris Lambacher)
      var html = '<iframe src="javascript:0" name="'+ self.iframeId +'">';
      iframe = document.createElement(html);
    } catch (e) {
      iframe = document.createElement('iframe');
      iframe.name = self.iframeId;
      iframe.src = 'javascript:0';
    }

    iframe.id = self.iframeId;

    self.form.appendChild(iframe);
    self.iframe = iframe;
  }

  initIframe();

  // escape \n to prevent it from being converted into \r\n by some UAs
  // double escaping is required for escaped new lines because unescaping of new lines can be done safely on server-side
  data = data.replace(rEscapedNewline, '\\\n');
  this.area.value = data.replace(rNewline, '\\n');

  try {
    this.form.submit();
  } catch(e) {}

  if (this.iframe.attachEvent) {
    this.iframe.onreadystatechange = function(){
      if (self.iframe.readyState == 'complete') {
        complete();
      }
    };
  } else {
    this.iframe.onload = complete;
  }
};

}).call(this,typeof self !== "undefined" ? self : typeof window !== "undefined" ? window : {})
},{"./polling":17,"component-inherit":20}],16:[function(_dereq_,module,exports){
(function (global){
/**
 * Module requirements.
 */

var XMLHttpRequest = _dereq_('xmlhttprequest');
var Polling = _dereq_('./polling');
var Emitter = _dereq_('component-emitter');
var inherit = _dereq_('component-inherit');
var debug = _dereq_('debug')('engine.io-client:polling-xhr');

/**
 * Module exports.
 */

module.exports = XHR;
module.exports.Request = Request;

/**
 * Empty function
 */

function empty(){}

/**
 * XHR Polling constructor.
 *
 * @param {Object} opts
 * @api public
 */

function XHR(opts){
  Polling.call(this, opts);

  if (global.location) {
    var isSSL = 'https:' == location.protocol;
    var port = location.port;

    // some user agents have empty `location.port`
    if (!port) {
      port = isSSL ? 443 : 80;
    }

    this.xd = opts.hostname != global.location.hostname ||
      port != opts.port;
    this.xs = opts.secure != isSSL;
  }
}

/**
 * Inherits from Polling.
 */

inherit(XHR, Polling);

/**
 * XHR supports binary
 */

XHR.prototype.supportsBinary = true;

/**
 * Creates a request.
 *
 * @param {String} method
 * @api private
 */

XHR.prototype.request = function(opts){
  opts = opts || {};
  opts.uri = this.uri();
  opts.xd = this.xd;
  opts.xs = this.xs;
  opts.agent = this.agent || false;
  opts.supportsBinary = this.supportsBinary;
  opts.enablesXDR = this.enablesXDR;
  return new Request(opts);
};

/**
 * Sends data.
 *
 * @param {String} data to send.
 * @param {Function} called upon flush.
 * @api private
 */

XHR.prototype.doWrite = function(data, fn){
  var isBinary = typeof data !== 'string' && data !== undefined;
  var req = this.request({ method: 'POST', data: data, isBinary: isBinary });
  var self = this;
  req.on('success', fn);
  req.on('error', function(err){
    self.onError('xhr post error', err);
  });
  this.sendXhr = req;
};

/**
 * Starts a poll cycle.
 *
 * @api private
 */

XHR.prototype.doPoll = function(){
  debug('xhr poll');
  var req = this.request();
  var self = this;
  req.on('data', function(data){
    self.onData(data);
  });
  req.on('error', function(err){
    self.onError('xhr poll error', err);
  });
  this.pollXhr = req;
};

/**
 * Request constructor
 *
 * @param {Object} options
 * @api public
 */

function Request(opts){
  this.method = opts.method || 'GET';
  this.uri = opts.uri;
  this.xd = !!opts.xd;
  this.xs = !!opts.xs;
  this.async = false !== opts.async;
  this.data = undefined != opts.data ? opts.data : null;
  this.agent = opts.agent;
  this.isBinary = opts.isBinary;
  this.supportsBinary = opts.supportsBinary;
  this.enablesXDR = opts.enablesXDR;
  this.create();
}

/**
 * Mix in `Emitter`.
 */

Emitter(Request.prototype);

/**
 * Creates the XHR object and sends the request.
 *
 * @api private
 */

Request.prototype.create = function(){
  var xhr = this.xhr = new XMLHttpRequest({ agent: this.agent, xdomain: this.xd, xscheme: this.xs, enablesXDR: this.enablesXDR });
  var self = this;

  try {
    debug('xhr open %s: %s', this.method, this.uri);
    xhr.open(this.method, this.uri, this.async);
    if (this.supportsBinary) {
      // This has to be done after open because Firefox is stupid
      // http://stackoverflow.com/questions/13216903/get-binary-data-with-xmlhttprequest-in-a-firefox-extension
      xhr.responseType = 'arraybuffer';
    }

    if ('POST' == this.method) {
      try {
        if (this.isBinary) {
          xhr.setRequestHeader('Content-type', 'application/octet-stream');
        } else {
          xhr.setRequestHeader('Content-type', 'text/plain;charset=UTF-8');
        }
      } catch (e) {}
    }

    // ie6 check
    if ('withCredentials' in xhr) {
      xhr.withCredentials = true;
    }

    if (this.hasXDR()) {
      xhr.onload = function(){
        self.onLoad();
      };
      xhr.onerror = function(){
        self.onError(xhr.responseText);
      };
    } else {
      xhr.onreadystatechange = function(){
        if (4 != xhr.readyState) return;
        if (200 == xhr.status || 1223 == xhr.status) {
          self.onLoad();
        } else {
          // make sure the `error` event handler that's user-set
          // does not throw in the same tick and gets caught here
          setTimeout(function(){
            self.onError(xhr.status);
          }, 0);
        }
      };
    }

    debug('xhr data %s', this.data);
    xhr.send(this.data);
  } catch (e) {
    // Need to defer since .create() is called directly fhrom the constructor
    // and thus the 'error' event can only be only bound *after* this exception
    // occurs.  Therefore, also, we cannot throw here at all.
    setTimeout(function() {
      self.onError(e);
    }, 0);
    return;
  }

  if (global.document) {
    this.index = Request.requestsCount++;
    Request.requests[this.index] = this;
  }
};

/**
 * Called upon successful response.
 *
 * @api private
 */

Request.prototype.onSuccess = function(){
  this.emit('success');
  this.cleanup();
};

/**
 * Called if we have data.
 *
 * @api private
 */

Request.prototype.onData = function(data){
  this.emit('data', data);
  this.onSuccess();
};

/**
 * Called upon error.
 *
 * @api private
 */

Request.prototype.onError = function(err){
  this.emit('error', err);
  this.cleanup();
};

/**
 * Cleans up house.
 *
 * @api private
 */

Request.prototype.cleanup = function(){
  if ('undefined' == typeof this.xhr || null === this.xhr) {
    return;
  }
  // xmlhttprequest
  if (this.hasXDR()) {
    this.xhr.onload = this.xhr.onerror = empty;
  } else {
    this.xhr.onreadystatechange = empty;
  }

  try {
    this.xhr.abort();
  } catch(e) {}

  if (global.document) {
    delete Request.requests[this.index];
  }

  this.xhr = null;
};

/**
 * Called upon load.
 *
 * @api private
 */

Request.prototype.onLoad = function(){
  var data;
  try {
    var contentType;
    try {
      contentType = this.xhr.getResponseHeader('Content-Type');
    } catch (e) {}
    if (contentType === 'application/octet-stream') {
      data = this.xhr.response;
    } else {
      if (!this.supportsBinary) {
        data = this.xhr.responseText;
      } else {
        data = 'ok';
      }
    }
  } catch (e) {
    this.onError(e);
  }
  if (null != data) {
    this.onData(data);
  }
};

/**
 * Check if it has XDomainRequest.
 *
 * @api private
 */

Request.prototype.hasXDR = function(){
  return 'undefined' !== typeof global.XDomainRequest && !this.xs && this.enablesXDR;
};

/**
 * Aborts the request.
 *
 * @api public
 */

Request.prototype.abort = function(){
  this.cleanup();
};

/**
 * Aborts pending requests when unloading the window. This is needed to prevent
 * memory leaks (e.g. when using IE) and to ensure that no spurious error is
 * emitted.
 */

if (global.document) {
  Request.requestsCount = 0;
  Request.requests = {};
  if (global.attachEvent) {
    global.attachEvent('onunload', unloadHandler);
  } else if (global.addEventListener) {
    global.addEventListener('beforeunload', unloadHandler, false);
  }
}

function unloadHandler() {
  for (var i in Request.requests) {
    if (Request.requests.hasOwnProperty(i)) {
      Request.requests[i].abort();
    }
  }
}

}).call(this,typeof self !== "undefined" ? self : typeof window !== "undefined" ? window : {})
},{"./polling":17,"component-emitter":8,"component-inherit":20,"debug":21,"xmlhttprequest":19}],17:[function(_dereq_,module,exports){
/**
 * Module dependencies.
 */

var Transport = _dereq_('../transport');
var parseqs = _dereq_('parseqs');
var parser = _dereq_('engine.io-parser');
var inherit = _dereq_('component-inherit');
var debug = _dereq_('debug')('engine.io-client:polling');

/**
 * Module exports.
 */

module.exports = Polling;

/**
 * Is XHR2 supported?
 */

var hasXHR2 = (function() {
  var XMLHttpRequest = _dereq_('xmlhttprequest');
  var xhr = new XMLHttpRequest({ agent: this.agent, xdomain: false });
  return null != xhr.responseType;
})();

/**
 * Polling interface.
 *
 * @param {Object} opts
 * @api private
 */

function Polling(opts){
  var forceBase64 = (opts && opts.forceBase64);
  if (!hasXHR2 || forceBase64) {
    this.supportsBinary = false;
  }
  Transport.call(this, opts);
}

/**
 * Inherits from Transport.
 */

inherit(Polling, Transport);

/**
 * Transport name.
 */

Polling.prototype.name = 'polling';

/**
 * Opens the socket (triggers polling). We write a PING message to determine
 * when the transport is open.
 *
 * @api private
 */

Polling.prototype.doOpen = function(){
  this.poll();
};

/**
 * Pauses polling.
 *
 * @param {Function} callback upon buffers are flushed and transport is paused
 * @api private
 */

Polling.prototype.pause = function(onPause){
  var pending = 0;
  var self = this;

  this.readyState = 'pausing';

  function pause(){
    debug('paused');
    self.readyState = 'paused';
    onPause();
  }

  if (this.polling || !this.writable) {
    var total = 0;

    if (this.polling) {
      debug('we are currently polling - waiting to pause');
      total++;
      this.once('pollComplete', function(){
        debug('pre-pause polling complete');
        --total || pause();
      });
    }

    if (!this.writable) {
      debug('we are currently writing - waiting to pause');
      total++;
      this.once('drain', function(){
        debug('pre-pause writing complete');
        --total || pause();
      });
    }
  } else {
    pause();
  }
};

/**
 * Starts polling cycle.
 *
 * @api public
 */

Polling.prototype.poll = function(){
  debug('polling');
  this.polling = true;
  this.doPoll();
  this.emit('poll');
};

/**
 * Overloads onData to detect payloads.
 *
 * @api private
 */

Polling.prototype.onData = function(data){
  var self = this;
  debug('polling got data %s', data);
  var callback = function(packet, index, total) {
    // if its the first message we consider the transport open
    if ('opening' == self.readyState) {
      self.onOpen();
    }

    // if its a close packet, we close the ongoing requests
    if ('close' == packet.type) {
      self.onClose();
      return false;
    }

    // otherwise bypass onData and handle the message
    self.onPacket(packet);
  };

  // decode payload
  parser.decodePayload(data, this.socket.binaryType, callback);

  // if an event did not trigger closing
  if ('closed' != this.readyState) {
    // if we got data we're not polling
    this.polling = false;
    this.emit('pollComplete');

    if ('open' == this.readyState) {
      this.poll();
    } else {
      debug('ignoring poll - transport state "%s"', this.readyState);
    }
  }
};

/**
 * For polling, send a close packet.
 *
 * @api private
 */

Polling.prototype.doClose = function(){
  var self = this;

  function close(){
    debug('writing close packet');
    self.write([{ type: 'close' }]);
  }

  if ('open' == this.readyState) {
    debug('transport open - closing');
    close();
  } else {
    // in case we're trying to close while
    // handshaking is in progress (GH-164)
    debug('transport not open - deferring close');
    this.once('open', close);
  }
};

/**
 * Writes a packets payload.
 *
 * @param {Array} data packets
 * @param {Function} drain callback
 * @api private
 */

Polling.prototype.write = function(packets){
  var self = this;
  this.writable = false;
  var callbackfn = function() {
    self.writable = true;
    self.emit('drain');
  };

  var self = this;
  parser.encodePayload(packets, this.supportsBinary, function(data) {
    self.doWrite(data, callbackfn);
  });
};

/**
 * Generates uri for connection.
 *
 * @api private
 */

Polling.prototype.uri = function(){
  var query = this.query || {};
  var schema = this.secure ? 'https' : 'http';
  var port = '';

  // cache busting is forced
  if (false !== this.timestampRequests) {
    query[this.timestampParam] = +new Date + '-' + Transport.timestamps++;
  }

  if (!this.supportsBinary && !query.sid) {
    query.b64 = 1;
  }

  query = parseqs.encode(query);

  // avoid port if default for schema
  if (this.port && (('https' == schema && this.port != 443) ||
     ('http' == schema && this.port != 80))) {
    port = ':' + this.port;
  }

  // prepend ? to query
  if (query.length) {
    query = '?' + query;
  }

  return schema + '://' + this.hostname + port + this.path + query;
};

},{"../transport":13,"component-inherit":20,"debug":21,"engine.io-parser":24,"parseqs":32,"xmlhttprequest":19}],18:[function(_dereq_,module,exports){
/**
 * Module dependencies.
 */

var Transport = _dereq_('../transport');
var parser = _dereq_('engine.io-parser');
var parseqs = _dereq_('parseqs');
var inherit = _dereq_('component-inherit');
var debug = _dereq_('debug')('engine.io-client:websocket');

/**
 * `ws` exposes a WebSocket-compatible interface in
 * Node, or the `WebSocket` or `MozWebSocket` globals
 * in the browser.
 */

var WebSocket = _dereq_('ws');

/**
 * Module exports.
 */

module.exports = WS;

/**
 * WebSocket transport constructor.
 *
 * @api {Object} connection options
 * @api public
 */

function WS(opts){
  var forceBase64 = (opts && opts.forceBase64);
  if (forceBase64) {
    this.supportsBinary = false;
  }
  Transport.call(this, opts);
}

/**
 * Inherits from Transport.
 */

inherit(WS, Transport);

/**
 * Transport name.
 *
 * @api public
 */

WS.prototype.name = 'websocket';

/*
 * WebSockets support binary
 */

WS.prototype.supportsBinary = true;

/**
 * Opens socket.
 *
 * @api private
 */

WS.prototype.doOpen = function(){
  if (!this.check()) {
    // let probe timeout
    return;
  }

  var self = this;
  var uri = this.uri();
  var protocols = void(0);
  var opts = { agent: this.agent };

  this.ws = new WebSocket(uri, protocols, opts);

  if (this.ws.binaryType === undefined) {
    this.supportsBinary = false;
  }

  this.ws.binaryType = 'arraybuffer';
  this.addEventListeners();
};

/**
 * Adds event listeners to the socket
 *
 * @api private
 */

WS.prototype.addEventListeners = function(){
  var self = this;

  this.ws.onopen = function(){
    self.onOpen();
  };
  this.ws.onclose = function(){
    self.onClose();
  };
  this.ws.onmessage = function(ev){
    self.onData(ev.data);
  };
  this.ws.onerror = function(e){
    self.onError('websocket error', e);
  };
};

/**
 * Override `onData` to use a timer on iOS.
 * See: https://gist.github.com/mloughran/2052006
 *
 * @api private
 */

if ('undefined' != typeof navigator
  && /iPad|iPhone|iPod/i.test(navigator.userAgent)) {
  WS.prototype.onData = function(data){
    var self = this;
    setTimeout(function(){
      Transport.prototype.onData.call(self, data);
    }, 0);
  };
}

/**
 * Writes data to socket.
 *
 * @param {Array} array of packets.
 * @api private
 */

WS.prototype.write = function(packets){
  var self = this;
  this.writable = false;
  // encodePacket efficient as it uses WS framing
  // no need for encodePayload
  for (var i = 0, l = packets.length; i < l; i++) {
    parser.encodePacket(packets[i], this.supportsBinary, function(data) {
      //Sometimes the websocket has already been closed but the browser didn't
      //have a chance of informing us about it yet, in that case send will
      //throw an error
      try {
        self.ws.send(data);
      } catch (e){
        debug('websocket closed before onclose event');
      }
    });
  }

  function ondrain() {
    self.writable = true;
    self.emit('drain');
  }
  // fake drain
  // defer to next tick to allow Socket to clear writeBuffer
  setTimeout(ondrain, 0);
};

/**
 * Called upon close
 *
 * @api private
 */

WS.prototype.onClose = function(){
  Transport.prototype.onClose.call(this);
};

/**
 * Closes socket.
 *
 * @api private
 */

WS.prototype.doClose = function(){
  if (typeof this.ws !== 'undefined') {
    this.ws.close();
  }
};

/**
 * Generates uri for connection.
 *
 * @api private
 */

WS.prototype.uri = function(){
  var query = this.query || {};
  var schema = this.secure ? 'wss' : 'ws';
  var port = '';

  // avoid port if default for schema
  if (this.port && (('wss' == schema && this.port != 443)
    || ('ws' == schema && this.port != 80))) {
    port = ':' + this.port;
  }

  // append timestamp to URI
  if (this.timestampRequests) {
    query[this.timestampParam] = +new Date;
  }

  // communicate binary support capabilities
  if (!this.supportsBinary) {
    query.b64 = 1;
  }

  query = parseqs.encode(query);

  // prepend ? to query
  if (query.length) {
    query = '?' + query;
  }

  return schema + '://' + this.hostname + port + this.path + query;
};

/**
 * Feature detection for WebSocket.
 *
 * @return {Boolean} whether this transport is available.
 * @api public
 */

WS.prototype.check = function(){
  return !!WebSocket && !('__initialize' in WebSocket && this.name === WS.prototype.name);
};

},{"../transport":13,"component-inherit":20,"debug":21,"engine.io-parser":24,"parseqs":32,"ws":34}],19:[function(_dereq_,module,exports){
// browser shim for xmlhttprequest module
var hasCORS = _dereq_('has-cors');

module.exports = function(opts) {
  var xdomain = opts.xdomain;

  // scheme must be same when usign XDomainRequest
  // http://blogs.msdn.com/b/ieinternals/archive/2010/05/13/xdomainrequest-restrictions-limitations-and-workarounds.aspx
  var xscheme = opts.xscheme;

  // XDomainRequest has a flow of not sending cookie, therefore it should be disabled as a default.
  // https://github.com/Automattic/engine.io-client/pull/217
  var enablesXDR = opts.enablesXDR;

  // Use XDomainRequest for IE8 if enablesXDR is true
  // because loading bar keeps flashing when using jsonp-polling
  // https://github.com/yujiosaka/socke.io-ie8-loading-example
  try {
    if ('undefined' != typeof XDomainRequest && !xscheme && enablesXDR) {
      return new XDomainRequest();
    }
  } catch (e) { }

  // XMLHttpRequest can be disabled on IE
  try {
    if ('undefined' != typeof XMLHttpRequest && (!xdomain || hasCORS)) {
      return new XMLHttpRequest();
    }
  } catch (e) { }

  if (!xdomain) {
    try {
      return new ActiveXObject('Microsoft.XMLHTTP');
    } catch(e) { }
  }
}

},{"has-cors":37}],20:[function(_dereq_,module,exports){

module.exports = function(a, b){
  var fn = function(){};
  fn.prototype = b.prototype;
  a.prototype = new fn;
  a.prototype.constructor = a;
};
},{}],21:[function(_dereq_,module,exports){

/**
 * This is the web browser implementation of `debug()`.
 *
 * Expose `debug()` as the module.
 */

exports = module.exports = _dereq_('./debug');
exports.log = log;
exports.formatArgs = formatArgs;
exports.save = save;
exports.load = load;
exports.useColors = useColors;

/**
 * Colors.
 */

exports.colors = [
  'lightseagreen',
  'forestgreen',
  'goldenrod',
  'dodgerblue',
  'darkorchid',
  'crimson'
];

/**
 * Currently only WebKit-based Web Inspectors, Firefox >= v31,
 * and the Firebug extension (any Firefox version) are known
 * to support "%c" CSS customizations.
 *
 * TODO: add a `localStorage` variable to explicitly enable/disable colors
 */

function useColors() {
  // is webkit? http://stackoverflow.com/a/16459606/376773
  return ('WebkitAppearance' in document.documentElement.style) ||
    // is firebug? http://stackoverflow.com/a/398120/376773
    (window.console && (console.firebug || (console.exception && console.table))) ||
    // is firefox >= v31?
    // https://developer.mozilla.org/en-US/docs/Tools/Web_Console#Styling_messages
    (navigator.userAgent.toLowerCase().match(/firefox\/(\d+)/) && parseInt(RegExp.$1, 10) >= 31);
}

/**
 * Map %j to `JSON.stringify()`, since no Web Inspectors do that by default.
 */

exports.formatters.j = function(v) {
  return JSON.stringify(v);
};


/**
 * Colorize log arguments if enabled.
 *
 * @api public
 */

function formatArgs() {
  var args = arguments;
  var useColors = this.useColors;

  args[0] = (useColors ? '%c' : '')
    + this.namespace
    + (useColors ? ' %c' : ' ')
    + args[0]
    + (useColors ? '%c ' : ' ')
    + '+' + exports.humanize(this.diff);

  if (!useColors) return args;

  var c = 'color: ' + this.color;
  args = [args[0], c, 'color: inherit'].concat(Array.prototype.slice.call(args, 1));

  // the final "%c" is somewhat tricky, because there could be other
  // arguments passed either before or after the %c, so we need to
  // figure out the correct index to insert the CSS into
  var index = 0;
  var lastC = 0;
  args[0].replace(/%[a-z%]/g, function(match) {
    if ('%' === match) return;
    index++;
    if ('%c' === match) {
      // we only are interested in the *last* %c
      // (the user may have provided their own)
      lastC = index;
    }
  });

  args.splice(lastC, 0, c);
  return args;
}

/**
 * Invokes `console.log()` when available.
 * No-op when `console.log` is not a "function".
 *
 * @api public
 */

function log() {
  // This hackery is required for IE8,
  // where the `console.log` function doesn't have 'apply'
  return 'object' == typeof console
    && 'function' == typeof console.log
    && Function.prototype.apply.call(console.log, console, arguments);
}

/**
 * Save `namespaces`.
 *
 * @param {String} namespaces
 * @api private
 */

function save(namespaces) {
  try {
    if (null == namespaces) {
      localStorage.removeItem('debug');
    } else {
      localStorage.debug = namespaces;
    }
  } catch(e) {}
}

/**
 * Load `namespaces`.
 *
 * @return {String} returns the previously persisted debug modes
 * @api private
 */

function load() {
  var r;
  try {
    r = localStorage.debug;
  } catch(e) {}
  return r;
}

/**
 * Enable namespaces listed in `localStorage.debug` initially.
 */

exports.enable(load());

},{"./debug":22}],22:[function(_dereq_,module,exports){

/**
 * This is the common logic for both the Node.js and web browser
 * implementations of `debug()`.
 *
 * Expose `debug()` as the module.
 */

exports = module.exports = debug;
exports.coerce = coerce;
exports.disable = disable;
exports.enable = enable;
exports.enabled = enabled;
exports.humanize = _dereq_('ms');

/**
 * The currently active debug mode names, and names to skip.
 */

exports.names = [];
exports.skips = [];

/**
 * Map of special "%n" handling functions, for the debug "format" argument.
 *
 * Valid key names are a single, lowercased letter, i.e. "n".
 */

exports.formatters = {};

/**
 * Previously assigned color.
 */

var prevColor = 0;

/**
 * Previous log timestamp.
 */

var prevTime;

/**
 * Select a color.
 *
 * @return {Number}
 * @api private
 */

function selectColor() {
  return exports.colors[prevColor++ % exports.colors.length];
}

/**
 * Create a debugger with the given `namespace`.
 *
 * @param {String} namespace
 * @return {Function}
 * @api public
 */

function debug(namespace) {

  // define the `disabled` version
  function disabled() {
  }
  disabled.enabled = false;

  // define the `enabled` version
  function enabled() {

    var self = enabled;

    // set `diff` timestamp
    var curr = +new Date();
    var ms = curr - (prevTime || curr);
    self.diff = ms;
    self.prev = prevTime;
    self.curr = curr;
    prevTime = curr;

    // add the `color` if not set
    if (null == self.useColors) self.useColors = exports.useColors();
    if (null == self.color && self.useColors) self.color = selectColor();

    var args = Array.prototype.slice.call(arguments);

    args[0] = exports.coerce(args[0]);

    if ('string' !== typeof args[0]) {
      // anything else let's inspect with %o
      args = ['%o'].concat(args);
    }

    // apply any `formatters` transformations
    var index = 0;
    args[0] = args[0].replace(/%([a-z%])/g, function(match, format) {
      // if we encounter an escaped % then don't increase the array index
      if (match === '%') return match;
      index++;
      var formatter = exports.formatters[format];
      if ('function' === typeof formatter) {
        var val = args[index];
        match = formatter.call(self, val);

        // now we need to remove `args[index]` since it's inlined in the `format`
        args.splice(index, 1);
        index--;
      }
      return match;
    });

    if ('function' === typeof exports.formatArgs) {
      args = exports.formatArgs.apply(self, args);
    }
    var logFn = enabled.log || exports.log || console.log.bind(console);
    logFn.apply(self, args);
  }
  enabled.enabled = true;

  var fn = exports.enabled(namespace) ? enabled : disabled;

  fn.namespace = namespace;

  return fn;
}

/**
 * Enables a debug mode by namespaces. This can include modes
 * separated by a colon and wildcards.
 *
 * @param {String} namespaces
 * @api public
 */

function enable(namespaces) {
  exports.save(namespaces);

  var split = (namespaces || '').split(/[\s,]+/);
  var len = split.length;

  for (var i = 0; i < len; i++) {
    if (!split[i]) continue; // ignore empty strings
    namespaces = split[i].replace(/\*/g, '.*?');
    if (namespaces[0] === '-') {
      exports.skips.push(new RegExp('^' + namespaces.substr(1) + '$'));
    } else {
      exports.names.push(new RegExp('^' + namespaces + '$'));
    }
  }
}

/**
 * Disable debug output.
 *
 * @api public
 */

function disable() {
  exports.enable('');
}

/**
 * Returns true if the given mode name is enabled, false otherwise.
 *
 * @param {String} name
 * @return {Boolean}
 * @api public
 */

function enabled(name) {
  var i, len;
  for (i = 0, len = exports.skips.length; i < len; i++) {
    if (exports.skips[i].test(name)) {
      return false;
    }
  }
  for (i = 0, len = exports.names.length; i < len; i++) {
    if (exports.names[i].test(name)) {
      return true;
    }
  }
  return false;
}

/**
 * Coerce `val`.
 *
 * @param {Mixed} val
 * @return {Mixed}
 * @api private
 */

function coerce(val) {
  if (val instanceof Error) return val.stack || val.message;
  return val;
}

},{"ms":23}],23:[function(_dereq_,module,exports){
/**
 * Helpers.
 */

var s = 1000;
var m = s * 60;
var h = m * 60;
var d = h * 24;
var y = d * 365.25;

/**
 * Parse or format the given `val`.
 *
 * Options:
 *
 *  - `long` verbose formatting [false]
 *
 * @param {String|Number} val
 * @param {Object} options
 * @return {String|Number}
 * @api public
 */

module.exports = function(val, options){
  options = options || {};
  if ('string' == typeof val) return parse(val);
  return options.long
    ? long(val)
    : short(val);
};

/**
 * Parse the given `str` and return milliseconds.
 *
 * @param {String} str
 * @return {Number}
 * @api private
 */

function parse(str) {
  var match = /^((?:\d+)?\.?\d+) *(ms|seconds?|s|minutes?|m|hours?|h|days?|d|years?|y)?$/i.exec(str);
  if (!match) return;
  var n = parseFloat(match[1]);
  var type = (match[2] || 'ms').toLowerCase();
  switch (type) {
    case 'years':
    case 'year':
    case 'y':
      return n * y;
    case 'days':
    case 'day':
    case 'd':
      return n * d;
    case 'hours':
    case 'hour':
    case 'h':
      return n * h;
    case 'minutes':
    case 'minute':
    case 'm':
      return n * m;
    case 'seconds':
    case 'second':
    case 's':
      return n * s;
    case 'ms':
      return n;
  }
}

/**
 * Short format for `ms`.
 *
 * @param {Number} ms
 * @return {String}
 * @api private
 */

function short(ms) {
  if (ms >= d) return Math.round(ms / d) + 'd';
  if (ms >= h) return Math.round(ms / h) + 'h';
  if (ms >= m) return Math.round(ms / m) + 'm';
  if (ms >= s) return Math.round(ms / s) + 's';
  return ms + 'ms';
}

/**
 * Long format for `ms`.
 *
 * @param {Number} ms
 * @return {String}
 * @api private
 */

function long(ms) {
  return plural(ms, d, 'day')
    || plural(ms, h, 'hour')
    || plural(ms, m, 'minute')
    || plural(ms, s, 'second')
    || ms + ' ms';
}

/**
 * Pluralization helper.
 */

function plural(ms, n, name) {
  if (ms < n) return;
  if (ms < n * 1.5) return Math.floor(ms / n) + ' ' + name;
  return Math.ceil(ms / n) + ' ' + name + 's';
}

},{}],24:[function(_dereq_,module,exports){
(function (global){
/**
 * Module dependencies.
 */

var keys = _dereq_('./keys');
var sliceBuffer = _dereq_('arraybuffer.slice');
var base64encoder = _dereq_('base64-arraybuffer');
var after = _dereq_('after');
var utf8 = _dereq_('utf8');

/**
 * Check if we are running an android browser. That requires us to use
 * ArrayBuffer with polling transports...
 *
 * http://ghinda.net/jpeg-blob-ajax-android/
 */

var isAndroid = navigator.userAgent.match(/Android/i);

/**
 * Current protocol version.
 */

exports.protocol = 3;

/**
 * Packet types.
 */

var packets = exports.packets = {
    open:     0    // non-ws
  , close:    1    // non-ws
  , ping:     2
  , pong:     3
  , message:  4
  , upgrade:  5
  , noop:     6
};

var packetslist = keys(packets);

/**
 * Premade error packet.
 */

var err = { type: 'error', data: 'parser error' };

/**
 * Create a blob api even for blob builder when vendor prefixes exist
 */

var Blob = _dereq_('blob');

/**
 * Encodes a packet.
 *
 *     <packet type id> [ <data> ]
 *
 * Example:
 *
 *     5hello world
 *     3
 *     4
 *
 * Binary is encoded in an identical principle
 *
 * @api private
 */

exports.encodePacket = function (packet, supportsBinary, utf8encode, callback) {
  if ('function' == typeof supportsBinary) {
    callback = supportsBinary;
    supportsBinary = false;
  }

  if ('function' == typeof utf8encode) {
    callback = utf8encode;
    utf8encode = null;
  }

  var data = (packet.data === undefined)
    ? undefined
    : packet.data.buffer || packet.data;

  if (global.ArrayBuffer && data instanceof ArrayBuffer) {
    return encodeArrayBuffer(packet, supportsBinary, callback);
  } else if (Blob && data instanceof global.Blob) {
    return encodeBlob(packet, supportsBinary, callback);
  }

  // Sending data as a utf-8 string
  var encoded = packets[packet.type];

  // data fragment is optional
  if (undefined !== packet.data) {
    encoded += utf8encode ? utf8.encode(String(packet.data)) : String(packet.data);
  }

  return callback('' + encoded);

};

/**
 * Encode packet helpers for binary types
 */

function encodeArrayBuffer(packet, supportsBinary, callback) {
  if (!supportsBinary) {
    return exports.encodeBase64Packet(packet, callback);
  }

  var data = packet.data;
  var contentArray = new Uint8Array(data);
  var resultBuffer = new Uint8Array(1 + data.byteLength);

  resultBuffer[0] = packets[packet.type];
  for (var i = 0; i < contentArray.length; i++) {
    resultBuffer[i+1] = contentArray[i];
  }

  return callback(resultBuffer.buffer);
}

function encodeBlobAsArrayBuffer(packet, supportsBinary, callback) {
  if (!supportsBinary) {
    return exports.encodeBase64Packet(packet, callback);
  }

  var fr = new FileReader();
  fr.onload = function() {
    packet.data = fr.result;
    exports.encodePacket(packet, supportsBinary, true, callback);
  };
  return fr.readAsArrayBuffer(packet.data);
}

function encodeBlob(packet, supportsBinary, callback) {
  if (!supportsBinary) {
    return exports.encodeBase64Packet(packet, callback);
  }

  if (isAndroid) {
    return encodeBlobAsArrayBuffer(packet, supportsBinary, callback);
  }

  var length = new Uint8Array(1);
  length[0] = packets[packet.type];
  var blob = new Blob([length.buffer, packet.data]);

  return callback(blob);
}

/**
 * Encodes a packet with binary data in a base64 string
 *
 * @param {Object} packet, has `type` and `data`
 * @return {String} base64 encoded message
 */

exports.encodeBase64Packet = function(packet, callback) {
  var message = 'b' + exports.packets[packet.type];
  if (Blob && packet.data instanceof Blob) {
    var fr = new FileReader();
    fr.onload = function() {
      var b64 = fr.result.split(',')[1];
      callback(message + b64);
    };
    return fr.readAsDataURL(packet.data);
  }

  var b64data;
  try {
    b64data = String.fromCharCode.apply(null, new Uint8Array(packet.data));
  } catch (e) {
    // iPhone Safari doesn't let you apply with typed arrays
    var typed = new Uint8Array(packet.data);
    var basic = new Array(typed.length);
    for (var i = 0; i < typed.length; i++) {
      basic[i] = typed[i];
    }
    b64data = String.fromCharCode.apply(null, basic);
  }
  message += global.btoa(b64data);
  return callback(message);
};

/**
 * Decodes a packet. Changes format to Blob if requested.
 *
 * @return {Object} with `type` and `data` (if any)
 * @api private
 */

exports.decodePacket = function (data, binaryType, utf8decode) {
  // String data
  if (typeof data == 'string' || data === undefined) {
    if (data.charAt(0) == 'b') {
      return exports.decodeBase64Packet(data.substr(1), binaryType);
    }

    if (utf8decode) {
      try {
        data = utf8.decode(data);
      } catch (e) {
        return err;
      }
    }
    var type = data.charAt(0);

    if (Number(type) != type || !packetslist[type]) {
      return err;
    }

    if (data.length > 1) {
      return { type: packetslist[type], data: data.substring(1) };
    } else {
      return { type: packetslist[type] };
    }
  }

  var asArray = new Uint8Array(data);
  var type = asArray[0];
  var rest = sliceBuffer(data, 1);
  if (Blob && binaryType === 'blob') {
    rest = new Blob([rest]);
  }
  return { type: packetslist[type], data: rest };
};

/**
 * Decodes a packet encoded in a base64 string
 *
 * @param {String} base64 encoded message
 * @return {Object} with `type` and `data` (if any)
 */

exports.decodeBase64Packet = function(msg, binaryType) {
  var type = packetslist[msg.charAt(0)];
  if (!global.ArrayBuffer) {
    return { type: type, data: { base64: true, data: msg.substr(1) } };
  }

  var data = base64encoder.decode(msg.substr(1));

  if (binaryType === 'blob' && Blob) {
    data = new Blob([data]);
  }

  return { type: type, data: data };
};

/**
 * Encodes multiple messages (payload).
 *
 *     <length>:data
 *
 * Example:
 *
 *     11:hello world2:hi
 *
 * If any contents are binary, they will be encoded as base64 strings. Base64
 * encoded strings are marked with a b before the length specifier
 *
 * @param {Array} packets
 * @api private
 */

exports.encodePayload = function (packets, supportsBinary, callback) {
  if (typeof supportsBinary == 'function') {
    callback = supportsBinary;
    supportsBinary = null;
  }

  if (supportsBinary) {
    if (Blob && !isAndroid) {
      return exports.encodePayloadAsBlob(packets, callback);
    }

    return exports.encodePayloadAsArrayBuffer(packets, callback);
  }

  if (!packets.length) {
    return callback('0:');
  }

  function setLengthHeader(message) {
    return message.length + ':' + message;
  }

  function encodeOne(packet, doneCallback) {
    exports.encodePacket(packet, supportsBinary, true, function(message) {
      doneCallback(null, setLengthHeader(message));
    });
  }

  map(packets, encodeOne, function(err, results) {
    return callback(results.join(''));
  });
};

/**
 * Async array map using after
 */

function map(ary, each, done) {
  var result = new Array(ary.length);
  var next = after(ary.length, done);

  var eachWithIndex = function(i, el, cb) {
    each(el, function(error, msg) {
      result[i] = msg;
      cb(error, result);
    });
  };

  for (var i = 0; i < ary.length; i++) {
    eachWithIndex(i, ary[i], next);
  }
}

/*
 * Decodes data when a payload is maybe expected. Possible binary contents are
 * decoded from their base64 representation
 *
 * @param {String} data, callback method
 * @api public
 */

exports.decodePayload = function (data, binaryType, callback) {
  if (typeof data != 'string') {
    return exports.decodePayloadAsBinary(data, binaryType, callback);
  }

  if (typeof binaryType === 'function') {
    callback = binaryType;
    binaryType = null;
  }

  var packet;
  if (data == '') {
    // parser error - ignoring payload
    return callback(err, 0, 1);
  }

  var length = ''
    , n, msg;

  for (var i = 0, l = data.length; i < l; i++) {
    var chr = data.charAt(i);

    if (':' != chr) {
      length += chr;
    } else {
      if ('' == length || (length != (n = Number(length)))) {
        // parser error - ignoring payload
        return callback(err, 0, 1);
      }

      msg = data.substr(i + 1, n);

      if (length != msg.length) {
        // parser error - ignoring payload
        return callback(err, 0, 1);
      }

      if (msg.length) {
        packet = exports.decodePacket(msg, binaryType, true);

        if (err.type == packet.type && err.data == packet.data) {
          // parser error in individual packet - ignoring payload
          return callback(err, 0, 1);
        }

        var ret = callback(packet, i + n, l);
        if (false === ret) return;
      }

      // advance cursor
      i += n;
      length = '';
    }
  }

  if (length != '') {
    // parser error - ignoring payload
    return callback(err, 0, 1);
  }

};

/**
 * Encodes multiple messages (payload) as binary.
 *
 * <1 = binary, 0 = string><number from 0-9><number from 0-9>[...]<number
 * 255><data>
 *
 * Example:
 * 1 3 255 1 2 3, if the binary contents are interpreted as 8 bit integers
 *
 * @param {Array} packets
 * @return {ArrayBuffer} encoded payload
 * @api private
 */

exports.encodePayloadAsArrayBuffer = function(packets, callback) {
  if (!packets.length) {
    return callback(new ArrayBuffer(0));
  }

  function encodeOne(packet, doneCallback) {
    exports.encodePacket(packet, true, true, function(data) {
      return doneCallback(null, data);
    });
  }

  map(packets, encodeOne, function(err, encodedPackets) {
    var totalLength = encodedPackets.reduce(function(acc, p) {
      var len;
      if (typeof p === 'string'){
        len = p.length;
      } else {
        len = p.byteLength;
      }
      return acc + len.toString().length + len + 2; // string/binary identifier + separator = 2
    }, 0);

    var resultArray = new Uint8Array(totalLength);

    var bufferIndex = 0;
    encodedPackets.forEach(function(p) {
      var isString = typeof p === 'string';
      var ab = p;
      if (isString) {
        var view = new Uint8Array(p.length);
        for (var i = 0; i < p.length; i++) {
          view[i] = p.charCodeAt(i);
        }
        ab = view.buffer;
      }

      if (isString) { // not true binary
        resultArray[bufferIndex++] = 0;
      } else { // true binary
        resultArray[bufferIndex++] = 1;
      }

      var lenStr = ab.byteLength.toString();
      for (var i = 0; i < lenStr.length; i++) {
        resultArray[bufferIndex++] = parseInt(lenStr[i]);
      }
      resultArray[bufferIndex++] = 255;

      var view = new Uint8Array(ab);
      for (var i = 0; i < view.length; i++) {
        resultArray[bufferIndex++] = view[i];
      }
    });

    return callback(resultArray.buffer);
  });
};

/**
 * Encode as Blob
 */

exports.encodePayloadAsBlob = function(packets, callback) {
  function encodeOne(packet, doneCallback) {
    exports.encodePacket(packet, true, true, function(encoded) {
      var binaryIdentifier = new Uint8Array(1);
      binaryIdentifier[0] = 1;
      if (typeof encoded === 'string') {
        var view = new Uint8Array(encoded.length);
        for (var i = 0; i < encoded.length; i++) {
          view[i] = encoded.charCodeAt(i);
        }
        encoded = view.buffer;
        binaryIdentifier[0] = 0;
      }

      var len = (encoded instanceof ArrayBuffer)
        ? encoded.byteLength
        : encoded.size;

      var lenStr = len.toString();
      var lengthAry = new Uint8Array(lenStr.length + 1);
      for (var i = 0; i < lenStr.length; i++) {
        lengthAry[i] = parseInt(lenStr[i]);
      }
      lengthAry[lenStr.length] = 255;

      if (Blob) {
        var blob = new Blob([binaryIdentifier.buffer, lengthAry.buffer, encoded]);
        doneCallback(null, blob);
      }
    });
  }

  map(packets, encodeOne, function(err, results) {
    return callback(new Blob(results));
  });
};

/*
 * Decodes data when a payload is maybe expected. Strings are decoded by
 * interpreting each byte as a key code for entries marked to start with 0. See
 * description of encodePayloadAsBinary
 *
 * @param {ArrayBuffer} data, callback method
 * @api public
 */

exports.decodePayloadAsBinary = function (data, binaryType, callback) {
  if (typeof binaryType === 'function') {
    callback = binaryType;
    binaryType = null;
  }

  var bufferTail = data;
  var buffers = [];

  var numberTooLong = false;
  while (bufferTail.byteLength > 0) {
    var tailArray = new Uint8Array(bufferTail);
    var isString = tailArray[0] === 0;
    var msgLength = '';

    for (var i = 1; ; i++) {
      if (tailArray[i] == 255) break;

      if (msgLength.length > 310) {
        numberTooLong = true;
        break;
      }

      msgLength += tailArray[i];
    }

    if(numberTooLong) return callback(err, 0, 1);

    bufferTail = sliceBuffer(bufferTail, 2 + msgLength.length);
    msgLength = parseInt(msgLength);

    var msg = sliceBuffer(bufferTail, 0, msgLength);
    if (isString) {
      try {
        msg = String.fromCharCode.apply(null, new Uint8Array(msg));
      } catch (e) {
        // iPhone Safari doesn't let you apply to typed arrays
        var typed = new Uint8Array(msg);
        msg = '';
        for (var i = 0; i < typed.length; i++) {
          msg += String.fromCharCode(typed[i]);
        }
      }
    }

    buffers.push(msg);
    bufferTail = sliceBuffer(bufferTail, msgLength);
  }

  var total = buffers.length;
  buffers.forEach(function(buffer, i) {
    callback(exports.decodePacket(buffer, binaryType, true), i, total);
  });
};

}).call(this,typeof self !== "undefined" ? self : typeof window !== "undefined" ? window : {})
},{"./keys":25,"after":26,"arraybuffer.slice":27,"base64-arraybuffer":28,"blob":29,"utf8":30}],25:[function(_dereq_,module,exports){

/**
 * Gets the keys for an object.
 *
 * @return {Array} keys
 * @api private
 */

module.exports = Object.keys || function keys (obj){
  var arr = [];
  var has = Object.prototype.hasOwnProperty;

  for (var i in obj) {
    if (has.call(obj, i)) {
      arr.push(i);
    }
  }
  return arr;
};

},{}],26:[function(_dereq_,module,exports){
module.exports = after

function after(count, callback, err_cb) {
    var bail = false
    err_cb = err_cb || noop
    proxy.count = count

    return (count === 0) ? callback() : proxy

    function proxy(err, result) {
        if (proxy.count <= 0) {
            throw new Error('after called too many times')
        }
        --proxy.count

        // after first error, rest are passed to err_cb
        if (err) {
            bail = true
            callback(err)
            // future error callbacks will go to error handler
            callback = err_cb
        } else if (proxy.count === 0 && !bail) {
            callback(null, result)
        }
    }
}

function noop() {}

},{}],27:[function(_dereq_,module,exports){
/**
 * An abstraction for slicing an arraybuffer even when
 * ArrayBuffer.prototype.slice is not supported
 *
 * @api public
 */

module.exports = function(arraybuffer, start, end) {
  var bytes = arraybuffer.byteLength;
  start = start || 0;
  end = end || bytes;

  if (arraybuffer.slice) { return arraybuffer.slice(start, end); }

  if (start < 0) { start += bytes; }
  if (end < 0) { end += bytes; }
  if (end > bytes) { end = bytes; }

  if (start >= bytes || start >= end || bytes === 0) {
    return new ArrayBuffer(0);
  }

  var abv = new Uint8Array(arraybuffer);
  var result = new Uint8Array(end - start);
  for (var i = start, ii = 0; i < end; i++, ii++) {
    result[ii] = abv[i];
  }
  return result.buffer;
};

},{}],28:[function(_dereq_,module,exports){
/*
 * base64-arraybuffer
 * https://github.com/niklasvh/base64-arraybuffer
 *
 * Copyright (c) 2012 Niklas von Hertzen
 * Licensed under the MIT license.
 */
(function(chars){
  "use strict";

  exports.encode = function(arraybuffer) {
    var bytes = new Uint8Array(arraybuffer),
    i, len = bytes.length, base64 = "";

    for (i = 0; i < len; i+=3) {
      base64 += chars[bytes[i] >> 2];
      base64 += chars[((bytes[i] & 3) << 4) | (bytes[i + 1] >> 4)];
      base64 += chars[((bytes[i + 1] & 15) << 2) | (bytes[i + 2] >> 6)];
      base64 += chars[bytes[i + 2] & 63];
    }

    if ((len % 3) === 2) {
      base64 = base64.substring(0, base64.length - 1) + "=";
    } else if (len % 3 === 1) {
      base64 = base64.substring(0, base64.length - 2) + "==";
    }

    return base64;
  };

  exports.decode =  function(base64) {
    var bufferLength = base64.length * 0.75,
    len = base64.length, i, p = 0,
    encoded1, encoded2, encoded3, encoded4;

    if (base64[base64.length - 1] === "=") {
      bufferLength--;
      if (base64[base64.length - 2] === "=") {
        bufferLength--;
      }
    }

    var arraybuffer = new ArrayBuffer(bufferLength),
    bytes = new Uint8Array(arraybuffer);

    for (i = 0; i < len; i+=4) {
      encoded1 = chars.indexOf(base64[i]);
      encoded2 = chars.indexOf(base64[i+1]);
      encoded3 = chars.indexOf(base64[i+2]);
      encoded4 = chars.indexOf(base64[i+3]);

      bytes[p++] = (encoded1 << 2) | (encoded2 >> 4);
      bytes[p++] = ((encoded2 & 15) << 4) | (encoded3 >> 2);
      bytes[p++] = ((encoded3 & 3) << 6) | (encoded4 & 63);
    }

    return arraybuffer;
  };
})("ABCDEFGHIJKLMNOPQRSTUVWXYZabcdefghijklmnopqrstuvwxyz0123456789+/");

},{}],29:[function(_dereq_,module,exports){
(function (global){
/**
 * Create a blob builder even when vendor prefixes exist
 */

var BlobBuilder = global.BlobBuilder
  || global.WebKitBlobBuilder
  || global.MSBlobBuilder
  || global.MozBlobBuilder;

/**
 * Check if Blob constructor is supported
 */

var blobSupported = (function() {
  try {
    var b = new Blob(['hi']);
    return b.size == 2;
  } catch(e) {
    return false;
  }
})();

/**
 * Check if BlobBuilder is supported
 */

var blobBuilderSupported = BlobBuilder
  && BlobBuilder.prototype.append
  && BlobBuilder.prototype.getBlob;

function BlobBuilderConstructor(ary, options) {
  options = options || {};

  var bb = new BlobBuilder();
  for (var i = 0; i < ary.length; i++) {
    bb.append(ary[i]);
  }
  return (options.type) ? bb.getBlob(options.type) : bb.getBlob();
};

module.exports = (function() {
  if (blobSupported) {
    return global.Blob;
  } else if (blobBuilderSupported) {
    return BlobBuilderConstructor;
  } else {
    return undefined;
  }
})();

}).call(this,typeof self !== "undefined" ? self : typeof window !== "undefined" ? window : {})
},{}],30:[function(_dereq_,module,exports){
(function (global){
/*! http://mths.be/utf8js v2.0.0 by @mathias */
;(function(root) {

	// Detect free variables `exports`
	var freeExports = typeof exports == 'object' && exports;

	// Detect free variable `module`
	var freeModule = typeof module == 'object' && module &&
		module.exports == freeExports && module;

	// Detect free variable `global`, from Node.js or Browserified code,
	// and use it as `root`
	var freeGlobal = typeof global == 'object' && global;
	if (freeGlobal.global === freeGlobal || freeGlobal.window === freeGlobal) {
		root = freeGlobal;
	}

	/*--------------------------------------------------------------------------*/

	var stringFromCharCode = String.fromCharCode;

	// Taken from http://mths.be/punycode
	function ucs2decode(string) {
		var output = [];
		var counter = 0;
		var length = string.length;
		var value;
		var extra;
		while (counter < length) {
			value = string.charCodeAt(counter++);
			if (value >= 0xD800 && value <= 0xDBFF && counter < length) {
				// high surrogate, and there is a next character
				extra = string.charCodeAt(counter++);
				if ((extra & 0xFC00) == 0xDC00) { // low surrogate
					output.push(((value & 0x3FF) << 10) + (extra & 0x3FF) + 0x10000);
				} else {
					// unmatched surrogate; only append this code unit, in case the next
					// code unit is the high surrogate of a surrogate pair
					output.push(value);
					counter--;
				}
			} else {
				output.push(value);
			}
		}
		return output;
	}

	// Taken from http://mths.be/punycode
	function ucs2encode(array) {
		var length = array.length;
		var index = -1;
		var value;
		var output = '';
		while (++index < length) {
			value = array[index];
			if (value > 0xFFFF) {
				value -= 0x10000;
				output += stringFromCharCode(value >>> 10 & 0x3FF | 0xD800);
				value = 0xDC00 | value & 0x3FF;
			}
			output += stringFromCharCode(value);
		}
		return output;
	}

	/*--------------------------------------------------------------------------*/

	function createByte(codePoint, shift) {
		return stringFromCharCode(((codePoint >> shift) & 0x3F) | 0x80);
	}

	function encodeCodePoint(codePoint) {
		if ((codePoint & 0xFFFFFF80) == 0) { // 1-byte sequence
			return stringFromCharCode(codePoint);
		}
		var symbol = '';
		if ((codePoint & 0xFFFFF800) == 0) { // 2-byte sequence
			symbol = stringFromCharCode(((codePoint >> 6) & 0x1F) | 0xC0);
		}
		else if ((codePoint & 0xFFFF0000) == 0) { // 3-byte sequence
			symbol = stringFromCharCode(((codePoint >> 12) & 0x0F) | 0xE0);
			symbol += createByte(codePoint, 6);
		}
		else if ((codePoint & 0xFFE00000) == 0) { // 4-byte sequence
			symbol = stringFromCharCode(((codePoint >> 18) & 0x07) | 0xF0);
			symbol += createByte(codePoint, 12);
			symbol += createByte(codePoint, 6);
		}
		symbol += stringFromCharCode((codePoint & 0x3F) | 0x80);
		return symbol;
	}

	function utf8encode(string) {
		var codePoints = ucs2decode(string);

		// console.log(JSON.stringify(codePoints.map(function(x) {
		// 	return 'U+' + x.toString(16).toUpperCase();
		// })));

		var length = codePoints.length;
		var index = -1;
		var codePoint;
		var byteString = '';
		while (++index < length) {
			codePoint = codePoints[index];
			byteString += encodeCodePoint(codePoint);
		}
		return byteString;
	}

	/*--------------------------------------------------------------------------*/

	function readContinuationByte() {
		if (byteIndex >= byteCount) {
			throw Error('Invalid byte index');
		}

		var continuationByte = byteArray[byteIndex] & 0xFF;
		byteIndex++;

		if ((continuationByte & 0xC0) == 0x80) {
			return continuationByte & 0x3F;
		}

		// If we end up here, it’s not a continuation byte
		throw Error('Invalid continuation byte');
	}

	function decodeSymbol() {
		var byte1;
		var byte2;
		var byte3;
		var byte4;
		var codePoint;

		if (byteIndex > byteCount) {
			throw Error('Invalid byte index');
		}

		if (byteIndex == byteCount) {
			return false;
		}

		// Read first byte
		byte1 = byteArray[byteIndex] & 0xFF;
		byteIndex++;

		// 1-byte sequence (no continuation bytes)
		if ((byte1 & 0x80) == 0) {
			return byte1;
		}

		// 2-byte sequence
		if ((byte1 & 0xE0) == 0xC0) {
			var byte2 = readContinuationByte();
			codePoint = ((byte1 & 0x1F) << 6) | byte2;
			if (codePoint >= 0x80) {
				return codePoint;
			} else {
				throw Error('Invalid continuation byte');
			}
		}

		// 3-byte sequence (may include unpaired surrogates)
		if ((byte1 & 0xF0) == 0xE0) {
			byte2 = readContinuationByte();
			byte3 = readContinuationByte();
			codePoint = ((byte1 & 0x0F) << 12) | (byte2 << 6) | byte3;
			if (codePoint >= 0x0800) {
				return codePoint;
			} else {
				throw Error('Invalid continuation byte');
			}
		}

		// 4-byte sequence
		if ((byte1 & 0xF8) == 0xF0) {
			byte2 = readContinuationByte();
			byte3 = readContinuationByte();
			byte4 = readContinuationByte();
			codePoint = ((byte1 & 0x0F) << 0x12) | (byte2 << 0x0C) |
				(byte3 << 0x06) | byte4;
			if (codePoint >= 0x010000 && codePoint <= 0x10FFFF) {
				return codePoint;
			}
		}

		throw Error('Invalid UTF-8 detected');
	}

	var byteArray;
	var byteCount;
	var byteIndex;
	function utf8decode(byteString) {
		byteArray = ucs2decode(byteString);
		byteCount = byteArray.length;
		byteIndex = 0;
		var codePoints = [];
		var tmp;
		while ((tmp = decodeSymbol()) !== false) {
			codePoints.push(tmp);
		}
		return ucs2encode(codePoints);
	}

	/*--------------------------------------------------------------------------*/

	var utf8 = {
		'version': '2.0.0',
		'encode': utf8encode,
		'decode': utf8decode
	};

	// Some AMD build optimizers, like r.js, check for specific condition patterns
	// like the following:
	if (
		typeof define == 'function' &&
		typeof define.amd == 'object' &&
		define.amd
	) {
		define(function() {
			return utf8;
		});
	}	else if (freeExports && !freeExports.nodeType) {
		if (freeModule) { // in Node.js or RingoJS v0.8.0+
			freeModule.exports = utf8;
		} else { // in Narwhal or RingoJS v0.7.0-
			var object = {};
			var hasOwnProperty = object.hasOwnProperty;
			for (var key in utf8) {
				hasOwnProperty.call(utf8, key) && (freeExports[key] = utf8[key]);
			}
		}
	} else { // in Rhino or a web browser
		root.utf8 = utf8;
	}

}(this));

}).call(this,typeof self !== "undefined" ? self : typeof window !== "undefined" ? window : {})
},{}],31:[function(_dereq_,module,exports){
(function (global){
/**
 * JSON parse.
 *
 * @see Based on jQuery#parseJSON (MIT) and JSON2
 * @api private
 */

var rvalidchars = /^[\],:{}\s]*$/;
var rvalidescape = /\\(?:["\\\/bfnrt]|u[0-9a-fA-F]{4})/g;
var rvalidtokens = /"[^"\\\n\r]*"|true|false|null|-?\d+(?:\.\d*)?(?:[eE][+\-]?\d+)?/g;
var rvalidbraces = /(?:^|:|,)(?:\s*\[)+/g;
var rtrimLeft = /^\s+/;
var rtrimRight = /\s+$/;

module.exports = function parsejson(data) {
  if ('string' != typeof data || !data) {
    return null;
  }

  data = data.replace(rtrimLeft, '').replace(rtrimRight, '');

  // Attempt to parse using the native JSON parser first
  if (global.JSON && JSON.parse) {
    return JSON.parse(data);
  }

  if (rvalidchars.test(data.replace(rvalidescape, '@')
      .replace(rvalidtokens, ']')
      .replace(rvalidbraces, ''))) {
    return (new Function('return ' + data))();
  }
};
}).call(this,typeof self !== "undefined" ? self : typeof window !== "undefined" ? window : {})
},{}],32:[function(_dereq_,module,exports){
/**
 * Compiles a querystring
 * Returns string representation of the object
 *
 * @param {Object}
 * @api private
 */

exports.encode = function (obj) {
  var str = '';

  for (var i in obj) {
    if (obj.hasOwnProperty(i)) {
      if (str.length) str += '&';
      str += encodeURIComponent(i) + '=' + encodeURIComponent(obj[i]);
    }
  }

  return str;
};

/**
 * Parses a simple querystring into an object
 *
 * @param {String} qs
 * @api private
 */

exports.decode = function(qs){
  var qry = {};
  var pairs = qs.split('&');
  for (var i = 0, l = pairs.length; i < l; i++) {
    var pair = pairs[i].split('=');
    qry[decodeURIComponent(pair[0])] = decodeURIComponent(pair[1]);
  }
  return qry;
};

},{}],33:[function(_dereq_,module,exports){
/**
 * Parses an URI
 *
 * @author Steven Levithan <stevenlevithan.com> (MIT license)
 * @api private
 */

var re = /^(?:(?![^:@]+:[^:@\/]*@)(http|https|ws|wss):\/\/)?((?:(([^:@]*)(?::([^:@]*))?)?@)?((?:[a-f0-9]{0,4}:){2,7}[a-f0-9]{0,4}|[^:\/?#]*)(?::(\d*))?)(((\/(?:[^?#](?![^?#\/]*\.[^?#\/.]+(?:[?#]|$)))*\/?)?([^?#\/]*))(?:\?([^#]*))?(?:#(.*))?)/;

var parts = [
    'source', 'protocol', 'authority', 'userInfo', 'user', 'password', 'host', 'port', 'relative', 'path', 'directory', 'file', 'query', 'anchor'
];

module.exports = function parseuri(str) {
    var src = str,
        b = str.indexOf('['),
        e = str.indexOf(']');

    if (b != -1 && e != -1) {
        str = str.substring(0, b) + str.substring(b, e).replace(/:/g, ';') + str.substring(e, str.length);
    }

    var m = re.exec(str || ''),
        uri = {},
        i = 14;

    while (i--) {
        uri[parts[i]] = m[i] || '';
    }

    if (b != -1 && e != -1) {
        uri.source = src;
        uri.host = uri.host.substring(1, uri.host.length - 1).replace(/;/g, ':');
        uri.authority = uri.authority.replace('[', '').replace(']', '').replace(/;/g, ':');
        uri.ipv6uri = true;
    }

    return uri;
};

},{}],34:[function(_dereq_,module,exports){

/**
 * Module dependencies.
 */

var global = (function() { return this; })();

/**
 * WebSocket constructor.
 */

var WebSocket = global.WebSocket || global.MozWebSocket;

/**
 * Module exports.
 */

module.exports = WebSocket ? ws : null;

/**
 * WebSocket constructor.
 *
 * The third `opts` options object gets ignored in web browsers, since it's
 * non-standard, and throws a TypeError if passed to the constructor.
 * See: https://github.com/einaros/ws/issues/227
 *
 * @param {String} uri
 * @param {Array} protocols (optional)
 * @param {Object) opts (optional)
 * @api public
 */

function ws(uri, protocols, opts) {
  var instance;
  if (protocols) {
    instance = new WebSocket(uri, protocols);
  } else {
    instance = new WebSocket(uri);
  }
  return instance;
}

if (WebSocket) ws.prototype = WebSocket.prototype;

},{}],35:[function(_dereq_,module,exports){
(function (global){

/*
 * Module requirements.
 */

var isArray = _dereq_('isarray');

/**
 * Module exports.
 */

module.exports = hasBinary;

/**
 * Checks for binary data.
 *
 * Right now only Buffer and ArrayBuffer are supported..
 *
 * @param {Object} anything
 * @api public
 */

function hasBinary(data) {

  function _hasBinary(obj) {
    if (!obj) return false;

    if ( (global.Buffer && global.Buffer.isBuffer(obj)) ||
         (global.ArrayBuffer && obj instanceof ArrayBuffer) ||
         (global.Blob && obj instanceof Blob) ||
         (global.File && obj instanceof File)
        ) {
      return true;
    }

    if (isArray(obj)) {
      for (var i = 0; i < obj.length; i++) {
          if (_hasBinary(obj[i])) {
              return true;
          }
      }
    } else if (obj && 'object' == typeof obj) {
      if (obj.toJSON) {
        obj = obj.toJSON();
      }

      for (var key in obj) {
        if (obj.hasOwnProperty(key) && _hasBinary(obj[key])) {
          return true;
        }
      }
    }

    return false;
  }

  return _hasBinary(data);
}

}).call(this,typeof self !== "undefined" ? self : typeof window !== "undefined" ? window : {})
},{"isarray":36}],36:[function(_dereq_,module,exports){
module.exports = Array.isArray || function (arr) {
  return Object.prototype.toString.call(arr) == '[object Array]';
};

},{}],37:[function(_dereq_,module,exports){

/**
 * Module dependencies.
 */

var global = _dereq_('global');

/**
 * Module exports.
 *
 * Logic borrowed from Modernizr:
 *
 *   - https://github.com/Modernizr/Modernizr/blob/master/feature-detects/cors.js
 */

try {
  module.exports = 'XMLHttpRequest' in global &&
    'withCredentials' in new global.XMLHttpRequest();
} catch (err) {
  // if XMLHttp support is disabled in IE then it will throw
  // when trying to create
  module.exports = false;
}

},{"global":38}],38:[function(_dereq_,module,exports){

/**
 * Returns `this`. Execute this without a "context" (i.e. without it being
 * attached to an object of the left-hand side), and `this` points to the
 * "global" scope of the current JS execution.
 */

module.exports = (function () { return this; })();

},{}],39:[function(_dereq_,module,exports){

var indexOf = [].indexOf;

module.exports = function(arr, obj){
  if (indexOf) return arr.indexOf(obj);
  for (var i = 0; i < arr.length; ++i) {
    if (arr[i] === obj) return i;
  }
  return -1;
};
},{}],40:[function(_dereq_,module,exports){

/**
 * HOP ref.
 */

var has = Object.prototype.hasOwnProperty;

/**
 * Return own keys in `obj`.
 *
 * @param {Object} obj
 * @return {Array}
 * @api public
 */

exports.keys = Object.keys || function(obj){
  var keys = [];
  for (var key in obj) {
    if (has.call(obj, key)) {
      keys.push(key);
    }
  }
  return keys;
};

/**
 * Return own values in `obj`.
 *
 * @param {Object} obj
 * @return {Array}
 * @api public
 */

exports.values = function(obj){
  var vals = [];
  for (var key in obj) {
    if (has.call(obj, key)) {
      vals.push(obj[key]);
    }
  }
  return vals;
};

/**
 * Merge `b` into `a`.
 *
 * @param {Object} a
 * @param {Object} b
 * @return {Object} a
 * @api public
 */

exports.merge = function(a, b){
  for (var key in b) {
    if (has.call(b, key)) {
      a[key] = b[key];
    }
  }
  return a;
};

/**
 * Return length of `obj`.
 *
 * @param {Object} obj
 * @return {Number}
 * @api public
 */

exports.length = function(obj){
  return exports.keys(obj).length;
};

/**
 * Check if `obj` is empty.
 *
 * @param {Object} obj
 * @return {Boolean}
 * @api public
 */

exports.isEmpty = function(obj){
  return 0 == exports.length(obj);
};
},{}],41:[function(_dereq_,module,exports){
/**
 * Parses an URI
 *
 * @author Steven Levithan <stevenlevithan.com> (MIT license)
 * @api private
 */

var re = /^(?:(?![^:@]+:[^:@\/]*@)(http|https|ws|wss):\/\/)?((?:(([^:@]*)(?::([^:@]*))?)?@)?((?:[a-f0-9]{0,4}:){2,7}[a-f0-9]{0,4}|[^:\/?#]*)(?::(\d*))?)(((\/(?:[^?#](?![^?#\/]*\.[^?#\/.]+(?:[?#]|$)))*\/?)?([^?#\/]*))(?:\?([^#]*))?(?:#(.*))?)/;

var parts = [
    'source', 'protocol', 'authority', 'userInfo', 'user', 'password', 'host'
  , 'port', 'relative', 'path', 'directory', 'file', 'query', 'anchor'
];

module.exports = function parseuri(str) {
  var m = re.exec(str || '')
    , uri = {}
    , i = 14;

  while (i--) {
    uri[parts[i]] = m[i] || '';
  }

  return uri;
};

},{}],42:[function(_dereq_,module,exports){
(function (global){
/*global Blob,File*/

/**
 * Module requirements
 */

var isArray = _dereq_('isarray');
var isBuf = _dereq_('./is-buffer');

/**
 * Replaces every Buffer | ArrayBuffer in packet with a numbered placeholder.
 * Anything with blobs or files should be fed through removeBlobs before coming
 * here.
 *
 * @param {Object} packet - socket.io event packet
 * @return {Object} with deconstructed packet and list of buffers
 * @api public
 */

exports.deconstructPacket = function(packet){
  var buffers = [];
  var packetData = packet.data;

  function _deconstructPacket(data) {
    if (!data) return data;

    if (isBuf(data)) {
      var placeholder = { _placeholder: true, num: buffers.length };
      buffers.push(data);
      return placeholder;
    } else if (isArray(data)) {
      var newData = new Array(data.length);
      for (var i = 0; i < data.length; i++) {
        newData[i] = _deconstructPacket(data[i]);
      }
      return newData;
    } else if ('object' == typeof data && !(data instanceof Date)) {
      var newData = {};
      for (var key in data) {
        newData[key] = _deconstructPacket(data[key]);
      }
      return newData;
    }
    return data;
  }

  var pack = packet;
  pack.data = _deconstructPacket(packetData);
  pack.attachments = buffers.length; // number of binary 'attachments'
  return {packet: pack, buffers: buffers};
};

/**
 * Reconstructs a binary packet from its placeholder packet and buffers
 *
 * @param {Object} packet - event packet with placeholders
 * @param {Array} buffers - binary buffers to put in placeholder positions
 * @return {Object} reconstructed packet
 * @api public
 */

exports.reconstructPacket = function(packet, buffers) {
  var curPlaceHolder = 0;

  function _reconstructPacket(data) {
    if (data && data._placeholder) {
      var buf = buffers[data.num]; // appropriate buffer (should be natural order anyway)
      return buf;
    } else if (isArray(data)) {
      for (var i = 0; i < data.length; i++) {
        data[i] = _reconstructPacket(data[i]);
      }
      return data;
    } else if (data && 'object' == typeof data) {
      for (var key in data) {
        data[key] = _reconstructPacket(data[key]);
      }
      return data;
    }
    return data;
  }

  packet.data = _reconstructPacket(packet.data);
  packet.attachments = undefined; // no longer useful
  return packet;
};

/**
 * Asynchronously removes Blobs or Files from data via
 * FileReader's readAsArrayBuffer method. Used before encoding
 * data as msgpack. Calls callback with the blobless data.
 *
 * @param {Object} data
 * @param {Function} callback
 * @api private
 */

exports.removeBlobs = function(data, callback) {
  function _removeBlobs(obj, curKey, containingObject) {
    if (!obj) return obj;

    // convert any blob
    if ((global.Blob && obj instanceof Blob) ||
        (global.File && obj instanceof File)) {
      pendingBlobs++;

      // async filereader
      var fileReader = new FileReader();
      fileReader.onload = function() { // this.result == arraybuffer
        if (containingObject) {
          containingObject[curKey] = this.result;
        }
        else {
          bloblessData = this.result;
        }

        // if nothing pending its callback time
        if(! --pendingBlobs) {
          callback(bloblessData);
        }
      };

      fileReader.readAsArrayBuffer(obj); // blob -> arraybuffer
    } else if (isArray(obj)) { // handle array
      for (var i = 0; i < obj.length; i++) {
        _removeBlobs(obj[i], i, obj);
      }
    } else if (obj && 'object' == typeof obj && !isBuf(obj)) { // and object
      for (var key in obj) {
        _removeBlobs(obj[key], key, obj);
      }
    }
  }

  var pendingBlobs = 0;
  var bloblessData = data;
  _removeBlobs(bloblessData);
  if (!pendingBlobs) {
    callback(bloblessData);
  }
};

}).call(this,typeof self !== "undefined" ? self : typeof window !== "undefined" ? window : {})
},{"./is-buffer":44,"isarray":45}],43:[function(_dereq_,module,exports){

/**
 * Module dependencies.
 */

var debug = _dereq_('debug')('socket.io-parser');
var json = _dereq_('json3');
var isArray = _dereq_('isarray');
var Emitter = _dereq_('component-emitter');
var binary = _dereq_('./binary');
var isBuf = _dereq_('./is-buffer');

/**
 * Protocol version.
 *
 * @api public
 */

exports.protocol = 4;

/**
 * Packet types.
 *
 * @api public
 */

exports.types = [
  'CONNECT',
  'DISCONNECT',
  'EVENT',
  'BINARY_EVENT',
  'ACK',
  'BINARY_ACK',
  'ERROR'
];

/**
 * Packet type `connect`.
 *
 * @api public
 */

exports.CONNECT = 0;

/**
 * Packet type `disconnect`.
 *
 * @api public
 */

exports.DISCONNECT = 1;

/**
 * Packet type `event`.
 *
 * @api public
 */

exports.EVENT = 2;

/**
 * Packet type `ack`.
 *
 * @api public
 */

exports.ACK = 3;

/**
 * Packet type `error`.
 *
 * @api public
 */

exports.ERROR = 4;

/**
 * Packet type 'binary event'
 *
 * @api public
 */

exports.BINARY_EVENT = 5;

/**
 * Packet type `binary ack`. For acks with binary arguments.
 *
 * @api public
 */

exports.BINARY_ACK = 6;

/**
 * Encoder constructor.
 *
 * @api public
 */

exports.Encoder = Encoder;

/**
 * Decoder constructor.
 *
 * @api public
 */

exports.Decoder = Decoder;

/**
 * A socket.io Encoder instance
 *
 * @api public
 */

function Encoder() {}

/**
 * Encode a packet as a single string if non-binary, or as a
 * buffer sequence, depending on packet type.
 *
 * @param {Object} obj - packet object
 * @param {Function} callback - function to handle encodings (likely engine.write)
 * @return Calls callback with Array of encodings
 * @api public
 */

Encoder.prototype.encode = function(obj, callback){
  debug('encoding packet %j', obj);

  if (exports.BINARY_EVENT == obj.type || exports.BINARY_ACK == obj.type) {
    encodeAsBinary(obj, callback);
  }
  else {
    var encoding = encodeAsString(obj);
    callback([encoding]);
  }
};

/**
 * Encode packet as string.
 *
 * @param {Object} packet
 * @return {String} encoded
 * @api private
 */

function encodeAsString(obj) {
  var str = '';
  var nsp = false;

  // first is type
  str += obj.type;

  // attachments if we have them
  if (exports.BINARY_EVENT == obj.type || exports.BINARY_ACK == obj.type) {
    str += obj.attachments;
    str += '-';
  }

  // if we have a namespace other than `/`
  // we append it followed by a comma `,`
  if (obj.nsp && '/' != obj.nsp) {
    nsp = true;
    str += obj.nsp;
  }

  // immediately followed by the id
  if (null != obj.id) {
    if (nsp) {
      str += ',';
      nsp = false;
    }
    str += obj.id;
  }

  // json data
  if (null != obj.data) {
    if (nsp) str += ',';
    str += json.stringify(obj.data);
  }

  debug('encoded %j as %s', obj, str);
  return str;
}

/**
 * Encode packet as 'buffer sequence' by removing blobs, and
 * deconstructing packet into object with placeholders and
 * a list of buffers.
 *
 * @param {Object} packet
 * @return {Buffer} encoded
 * @api private
 */

function encodeAsBinary(obj, callback) {

  function writeEncoding(bloblessData) {
    var deconstruction = binary.deconstructPacket(bloblessData);
    var pack = encodeAsString(deconstruction.packet);
    var buffers = deconstruction.buffers;

    buffers.unshift(pack); // add packet info to beginning of data list
    callback(buffers); // write all the buffers
  }

  binary.removeBlobs(obj, writeEncoding);
}

/**
 * A socket.io Decoder instance
 *
 * @return {Object} decoder
 * @api public
 */

function Decoder() {
  this.reconstructor = null;
}

/**
 * Mix in `Emitter` with Decoder.
 */

Emitter(Decoder.prototype);

/**
 * Decodes an ecoded packet string into packet JSON.
 *
 * @param {String} obj - encoded packet
 * @return {Object} packet
 * @api public
 */

Decoder.prototype.add = function(obj) {
  var packet;
  if ('string' == typeof obj) {
    packet = decodeString(obj);
    if (exports.BINARY_EVENT == packet.type || exports.BINARY_ACK == packet.type) { // binary packet's json
      this.reconstructor = new BinaryReconstructor(packet);

      // no attachments, labeled binary but no binary data to follow
      if (this.reconstructor.reconPack.attachments == 0) {
        this.emit('decoded', packet);
      }
    } else { // non-binary full packet
      this.emit('decoded', packet);
    }
  }
  else if (isBuf(obj) || obj.base64) { // raw binary data
    if (!this.reconstructor) {
      throw new Error('got binary data when not reconstructing a packet');
    } else {
      packet = this.reconstructor.takeBinaryData(obj);
      if (packet) { // received final buffer
        this.reconstructor = null;
        this.emit('decoded', packet);
      }
    }
  }
  else {
    throw new Error('Unknown type: ' + obj);
  }
};

/**
 * Decode a packet String (JSON data)
 *
 * @param {String} str
 * @return {Object} packet
 * @api private
 */

function decodeString(str) {
  var p = {};
  var i = 0;

  // look up type
  p.type = Number(str.charAt(0));
  if (null == exports.types[p.type]) return error();

  // look up attachments if type binary
  if (exports.BINARY_EVENT == p.type || exports.BINARY_ACK == p.type) {
    p.attachments = '';
    while (str.charAt(++i) != '-') {
      p.attachments += str.charAt(i);
    }
    p.attachments = Number(p.attachments);
  }

  // look up namespace (if any)
  if ('/' == str.charAt(i + 1)) {
    p.nsp = '';
    while (++i) {
      var c = str.charAt(i);
      if (',' == c) break;
      p.nsp += c;
      if (i + 1 == str.length) break;
    }
  } else {
    p.nsp = '/';
  }

  // look up id
  var next = str.charAt(i + 1);
  if ('' != next && Number(next) == next) {
    p.id = '';
    while (++i) {
      var c = str.charAt(i);
      if (null == c || Number(c) != c) {
        --i;
        break;
      }
      p.id += str.charAt(i);
      if (i + 1 == str.length) break;
    }
    p.id = Number(p.id);
  }

  // look up json data
  if (str.charAt(++i)) {
    try {
      p.data = json.parse(str.substr(i));
    } catch(e){
      return error();
    }
  }

  debug('decoded %s as %j', str, p);
  return p;
}

/**
 * Deallocates a parser's resources
 *
 * @api public
 */

Decoder.prototype.destroy = function() {
  if (this.reconstructor) {
    this.reconstructor.finishedReconstruction();
  }
};

/**
 * A manager of a binary event's 'buffer sequence'. Should
 * be constructed whenever a packet of type BINARY_EVENT is
 * decoded.
 *
 * @param {Object} packet
 * @return {BinaryReconstructor} initialized reconstructor
 * @api private
 */

function BinaryReconstructor(packet) {
  this.reconPack = packet;
  this.buffers = [];
}

/**
 * Method to be called when binary data received from connection
 * after a BINARY_EVENT packet.
 *
 * @param {Buffer | ArrayBuffer} binData - the raw binary data received
 * @return {null | Object} returns null if more binary data is expected or
 *   a reconstructed packet object if all buffers have been received.
 * @api private
 */

BinaryReconstructor.prototype.takeBinaryData = function(binData) {
  this.buffers.push(binData);
  if (this.buffers.length == this.reconPack.attachments) { // done with buffer list
    var packet = binary.reconstructPacket(this.reconPack, this.buffers);
    this.finishedReconstruction();
    return packet;
  }
  return null;
};

/**
 * Cleans up binary packet reconstruction variables.
 *
 * @api private
 */

BinaryReconstructor.prototype.finishedReconstruction = function() {
  this.reconPack = null;
  this.buffers = [];
};

function error(data){
  return {
    type: exports.ERROR,
    data: 'parser error'
  };
}

},{"./binary":42,"./is-buffer":44,"component-emitter":8,"debug":9,"isarray":45,"json3":46}],44:[function(_dereq_,module,exports){
(function (global){

module.exports = isBuf;

/**
 * Returns true if obj is a buffer or an arraybuffer.
 *
 * @api private
 */

function isBuf(obj) {
  return (global.Buffer && global.Buffer.isBuffer(obj)) ||
         (global.ArrayBuffer && obj instanceof ArrayBuffer);
}

}).call(this,typeof self !== "undefined" ? self : typeof window !== "undefined" ? window : {})
},{}],45:[function(_dereq_,module,exports){
module.exports=_dereq_(36)
},{}],46:[function(_dereq_,module,exports){
/*! JSON v3.2.6 | http://bestiejs.github.io/json3 | Copyright 2012-2013, Kit Cambridge | http://kit.mit-license.org */
;(function (window) {
  // Convenience aliases.
  var getClass = {}.toString, isProperty, forEach, undef;

  // Detect the `define` function exposed by asynchronous module loaders. The
  // strict `define` check is necessary for compatibility with `r.js`.
  var isLoader = typeof define === "function" && define.amd;

  // Detect native implementations.
  var nativeJSON = typeof JSON == "object" && JSON;

  // Set up the JSON 3 namespace, preferring the CommonJS `exports` object if
  // available.
  var JSON3 = typeof exports == "object" && exports && !exports.nodeType && exports;

  if (JSON3 && nativeJSON) {
    // Explicitly delegate to the native `stringify` and `parse`
    // implementations in CommonJS environments.
    JSON3.stringify = nativeJSON.stringify;
    JSON3.parse = nativeJSON.parse;
  } else {
    // Export for web browsers, JavaScript engines, and asynchronous module
    // loaders, using the global `JSON` object if available.
    JSON3 = window.JSON = nativeJSON || {};
  }

  // Test the `Date#getUTC*` methods. Based on work by @Yaffle.
  var isExtended = new Date(-3509827334573292);
  try {
    // The `getUTCFullYear`, `Month`, and `Date` methods return nonsensical
    // results for certain dates in Opera >= 10.53.
    isExtended = isExtended.getUTCFullYear() == -109252 && isExtended.getUTCMonth() === 0 && isExtended.getUTCDate() === 1 &&
      // Safari < 2.0.2 stores the internal millisecond time value correctly,
      // but clips the values returned by the date methods to the range of
      // signed 32-bit integers ([-2 ** 31, 2 ** 31 - 1]).
      isExtended.getUTCHours() == 10 && isExtended.getUTCMinutes() == 37 && isExtended.getUTCSeconds() == 6 && isExtended.getUTCMilliseconds() == 708;
  } catch (exception) {}

  // Internal: Determines whether the native `JSON.stringify` and `parse`
  // implementations are spec-compliant. Based on work by Ken Snyder.
  function has(name) {
    if (has[name] !== undef) {
      // Return cached feature test result.
      return has[name];
    }

    var isSupported;
    if (name == "bug-string-char-index") {
      // IE <= 7 doesn't support accessing string characters using square
      // bracket notation. IE 8 only supports this for primitives.
      isSupported = "a"[0] != "a";
    } else if (name == "json") {
      // Indicates whether both `JSON.stringify` and `JSON.parse` are
      // supported.
      isSupported = has("json-stringify") && has("json-parse");
    } else {
      var value, serialized = '{"a":[1,true,false,null,"\\u0000\\b\\n\\f\\r\\t"]}';
      // Test `JSON.stringify`.
      if (name == "json-stringify") {
        var stringify = JSON3.stringify, stringifySupported = typeof stringify == "function" && isExtended;
        if (stringifySupported) {
          // A test function object with a custom `toJSON` method.
          (value = function () {
            return 1;
          }).toJSON = value;
          try {
            stringifySupported =
              // Firefox 3.1b1 and b2 serialize string, number, and boolean
              // primitives as object literals.
              stringify(0) === "0" &&
              // FF 3.1b1, b2, and JSON 2 serialize wrapped primitives as object
              // literals.
              stringify(new Number()) === "0" &&
              stringify(new String()) == '""' &&
              // FF 3.1b1, 2 throw an error if the value is `null`, `undefined`, or
              // does not define a canonical JSON representation (this applies to
              // objects with `toJSON` properties as well, *unless* they are nested
              // within an object or array).
              stringify(getClass) === undef &&
              // IE 8 serializes `undefined` as `"undefined"`. Safari <= 5.1.7 and
              // FF 3.1b3 pass this test.
              stringify(undef) === undef &&
              // Safari <= 5.1.7 and FF 3.1b3 throw `Error`s and `TypeError`s,
              // respectively, if the value is omitted entirely.
              stringify() === undef &&
              // FF 3.1b1, 2 throw an error if the given value is not a number,
              // string, array, object, Boolean, or `null` literal. This applies to
              // objects with custom `toJSON` methods as well, unless they are nested
              // inside object or array literals. YUI 3.0.0b1 ignores custom `toJSON`
              // methods entirely.
              stringify(value) === "1" &&
              stringify([value]) == "[1]" &&
              // Prototype <= 1.6.1 serializes `[undefined]` as `"[]"` instead of
              // `"[null]"`.
              stringify([undef]) == "[null]" &&
              // YUI 3.0.0b1 fails to serialize `null` literals.
              stringify(null) == "null" &&
              // FF 3.1b1, 2 halts serialization if an array contains a function:
              // `[1, true, getClass, 1]` serializes as "[1,true,],". FF 3.1b3
              // elides non-JSON values from objects and arrays, unless they
              // define custom `toJSON` methods.
              stringify([undef, getClass, null]) == "[null,null,null]" &&
              // Simple serialization test. FF 3.1b1 uses Unicode escape sequences
              // where character escape codes are expected (e.g., `\b` => `\u0008`).
              stringify({ "a": [value, true, false, null, "\x00\b\n\f\r\t"] }) == serialized &&
              // FF 3.1b1 and b2 ignore the `filter` and `width` arguments.
              stringify(null, value) === "1" &&
              stringify([1, 2], null, 1) == "[\n 1,\n 2\n]" &&
              // JSON 2, Prototype <= 1.7, and older WebKit builds incorrectly
              // serialize extended years.
              stringify(new Date(-8.64e15)) == '"-271821-04-20T00:00:00.000Z"' &&
              // The milliseconds are optional in ES 5, but required in 5.1.
              stringify(new Date(8.64e15)) == '"+275760-09-13T00:00:00.000Z"' &&
              // Firefox <= 11.0 incorrectly serializes years prior to 0 as negative
              // four-digit years instead of six-digit years. Credits: @Yaffle.
              stringify(new Date(-621987552e5)) == '"-000001-01-01T00:00:00.000Z"' &&
              // Safari <= 5.1.5 and Opera >= 10.53 incorrectly serialize millisecond
              // values less than 1000. Credits: @Yaffle.
              stringify(new Date(-1)) == '"1969-12-31T23:59:59.999Z"';
          } catch (exception) {
            stringifySupported = false;
          }
        }
        isSupported = stringifySupported;
      }
      // Test `JSON.parse`.
      if (name == "json-parse") {
        var parse = JSON3.parse;
        if (typeof parse == "function") {
          try {
            // FF 3.1b1, b2 will throw an exception if a bare literal is provided.
            // Conforming implementations should also coerce the initial argument to
            // a string prior to parsing.
            if (parse("0") === 0 && !parse(false)) {
              // Simple parsing test.
              value = parse(serialized);
              var parseSupported = value["a"].length == 5 && value["a"][0] === 1;
              if (parseSupported) {
                try {
                  // Safari <= 5.1.2 and FF 3.1b1 allow unescaped tabs in strings.
                  parseSupported = !parse('"\t"');
                } catch (exception) {}
                if (parseSupported) {
                  try {
                    // FF 4.0 and 4.0.1 allow leading `+` signs and leading
                    // decimal points. FF 4.0, 4.0.1, and IE 9-10 also allow
                    // certain octal literals.
                    parseSupported = parse("01") !== 1;
                  } catch (exception) {}
                }
                if (parseSupported) {
                  try {
                    // FF 4.0, 4.0.1, and Rhino 1.7R3-R4 allow trailing decimal
                    // points. These environments, along with FF 3.1b1 and 2,
                    // also allow trailing commas in JSON objects and arrays.
                    parseSupported = parse("1.") !== 1;
                  } catch (exception) {}
                }
              }
            }
          } catch (exception) {
            parseSupported = false;
          }
        }
        isSupported = parseSupported;
      }
    }
    return has[name] = !!isSupported;
  }

  if (!has("json")) {
    // Common `[[Class]]` name aliases.
    var functionClass = "[object Function]";
    var dateClass = "[object Date]";
    var numberClass = "[object Number]";
    var stringClass = "[object String]";
    var arrayClass = "[object Array]";
    var booleanClass = "[object Boolean]";

    // Detect incomplete support for accessing string characters by index.
    var charIndexBuggy = has("bug-string-char-index");

    // Define additional utility methods if the `Date` methods are buggy.
    if (!isExtended) {
      var floor = Math.floor;
      // A mapping between the months of the year and the number of days between
      // January 1st and the first of the respective month.
      var Months = [0, 31, 59, 90, 120, 151, 181, 212, 243, 273, 304, 334];
      // Internal: Calculates the number of days between the Unix epoch and the
      // first day of the given month.
      var getDay = function (year, month) {
        return Months[month] + 365 * (year - 1970) + floor((year - 1969 + (month = +(month > 1))) / 4) - floor((year - 1901 + month) / 100) + floor((year - 1601 + month) / 400);
      };
    }

    // Internal: Determines if a property is a direct property of the given
    // object. Delegates to the native `Object#hasOwnProperty` method.
    if (!(isProperty = {}.hasOwnProperty)) {
      isProperty = function (property) {
        var members = {}, constructor;
        if ((members.__proto__ = null, members.__proto__ = {
          // The *proto* property cannot be set multiple times in recent
          // versions of Firefox and SeaMonkey.
          "toString": 1
        }, members).toString != getClass) {
          // Safari <= 2.0.3 doesn't implement `Object#hasOwnProperty`, but
          // supports the mutable *proto* property.
          isProperty = function (property) {
            // Capture and break the object's prototype chain (see section 8.6.2
            // of the ES 5.1 spec). The parenthesized expression prevents an
            // unsafe transformation by the Closure Compiler.
            var original = this.__proto__, result = property in (this.__proto__ = null, this);
            // Restore the original prototype chain.
            this.__proto__ = original;
            return result;
          };
        } else {
          // Capture a reference to the top-level `Object` constructor.
          constructor = members.constructor;
          // Use the `constructor` property to simulate `Object#hasOwnProperty` in
          // other environments.
          isProperty = function (property) {
            var parent = (this.constructor || constructor).prototype;
            return property in this && !(property in parent && this[property] === parent[property]);
          };
        }
        members = null;
        return isProperty.call(this, property);
      };
    }

    // Internal: A set of primitive types used by `isHostType`.
    var PrimitiveTypes = {
      'boolean': 1,
      'number': 1,
      'string': 1,
      'undefined': 1
    };

    // Internal: Determines if the given object `property` value is a
    // non-primitive.
    var isHostType = function (object, property) {
      var type = typeof object[property];
      return type == 'object' ? !!object[property] : !PrimitiveTypes[type];
    };

    // Internal: Normalizes the `for...in` iteration algorithm across
    // environments. Each enumerated key is yielded to a `callback` function.
    forEach = function (object, callback) {
      var size = 0, Properties, members, property;

      // Tests for bugs in the current environment's `for...in` algorithm. The
      // `valueOf` property inherits the non-enumerable flag from
      // `Object.prototype` in older versions of IE, Netscape, and Mozilla.
      (Properties = function () {
        this.valueOf = 0;
      }).prototype.valueOf = 0;

      // Iterate over a new instance of the `Properties` class.
      members = new Properties();
      for (property in members) {
        // Ignore all properties inherited from `Object.prototype`.
        if (isProperty.call(members, property)) {
          size++;
        }
      }
      Properties = members = null;

      // Normalize the iteration algorithm.
      if (!size) {
        // A list of non-enumerable properties inherited from `Object.prototype`.
        members = ["valueOf", "toString", "toLocaleString", "propertyIsEnumerable", "isPrototypeOf", "hasOwnProperty", "constructor"];
        // IE <= 8, Mozilla 1.0, and Netscape 6.2 ignore shadowed non-enumerable
        // properties.
        forEach = function (object, callback) {
          var isFunction = getClass.call(object) == functionClass, property, length;
          var hasProperty = !isFunction && typeof object.constructor != 'function' && isHostType(object, 'hasOwnProperty') ? object.hasOwnProperty : isProperty;
          for (property in object) {
            // Gecko <= 1.0 enumerates the `prototype` property of functions under
            // certain conditions; IE does not.
            if (!(isFunction && property == "prototype") && hasProperty.call(object, property)) {
              callback(property);
            }
          }
          // Manually invoke the callback for each non-enumerable property.
          for (length = members.length; property = members[--length]; hasProperty.call(object, property) && callback(property));
        };
      } else if (size == 2) {
        // Safari <= 2.0.4 enumerates shadowed properties twice.
        forEach = function (object, callback) {
          // Create a set of iterated properties.
          var members = {}, isFunction = getClass.call(object) == functionClass, property;
          for (property in object) {
            // Store each property name to prevent double enumeration. The
            // `prototype` property of functions is not enumerated due to cross-
            // environment inconsistencies.
            if (!(isFunction && property == "prototype") && !isProperty.call(members, property) && (members[property] = 1) && isProperty.call(object, property)) {
              callback(property);
            }
          }
        };
      } else {
        // No bugs detected; use the standard `for...in` algorithm.
        forEach = function (object, callback) {
          var isFunction = getClass.call(object) == functionClass, property, isConstructor;
          for (property in object) {
            if (!(isFunction && property == "prototype") && isProperty.call(object, property) && !(isConstructor = property === "constructor")) {
              callback(property);
            }
          }
          // Manually invoke the callback for the `constructor` property due to
          // cross-environment inconsistencies.
          if (isConstructor || isProperty.call(object, (property = "constructor"))) {
            callback(property);
          }
        };
      }
      return forEach(object, callback);
    };

    // Public: Serializes a JavaScript `value` as a JSON string. The optional
    // `filter` argument may specify either a function that alters how object and
    // array members are serialized, or an array of strings and numbers that
    // indicates which properties should be serialized. The optional `width`
    // argument may be either a string or number that specifies the indentation
    // level of the output.
    if (!has("json-stringify")) {
      // Internal: A map of control characters and their escaped equivalents.
      var Escapes = {
        92: "\\\\",
        34: '\\"',
        8: "\\b",
        12: "\\f",
        10: "\\n",
        13: "\\r",
        9: "\\t"
      };

      // Internal: Converts `value` into a zero-padded string such that its
      // length is at least equal to `width`. The `width` must be <= 6.
      var leadingZeroes = "000000";
      var toPaddedString = function (width, value) {
        // The `|| 0` expression is necessary to work around a bug in
        // Opera <= 7.54u2 where `0 == -0`, but `String(-0) !== "0"`.
        return (leadingZeroes + (value || 0)).slice(-width);
      };

      // Internal: Double-quotes a string `value`, replacing all ASCII control
      // characters (characters with code unit values between 0 and 31) with
      // their escaped equivalents. This is an implementation of the
      // `Quote(value)` operation defined in ES 5.1 section 15.12.3.
      var unicodePrefix = "\\u00";
      var quote = function (value) {
        var result = '"', index = 0, length = value.length, isLarge = length > 10 && charIndexBuggy, symbols;
        if (isLarge) {
          symbols = value.split("");
        }
        for (; index < length; index++) {
          var charCode = value.charCodeAt(index);
          // If the character is a control character, append its Unicode or
          // shorthand escape sequence; otherwise, append the character as-is.
          switch (charCode) {
            case 8: case 9: case 10: case 12: case 13: case 34: case 92:
              result += Escapes[charCode];
              break;
            default:
              if (charCode < 32) {
                result += unicodePrefix + toPaddedString(2, charCode.toString(16));
                break;
              }
              result += isLarge ? symbols[index] : charIndexBuggy ? value.charAt(index) : value[index];
          }
        }
        return result + '"';
      };

      // Internal: Recursively serializes an object. Implements the
      // `Str(key, holder)`, `JO(value)`, and `JA(value)` operations.
      var serialize = function (property, object, callback, properties, whitespace, indentation, stack) {
        var value, className, year, month, date, time, hours, minutes, seconds, milliseconds, results, element, index, length, prefix, result;
        try {
          // Necessary for host object support.
          value = object[property];
        } catch (exception) {}
        if (typeof value == "object" && value) {
          className = getClass.call(value);
          if (className == dateClass && !isProperty.call(value, "toJSON")) {
            if (value > -1 / 0 && value < 1 / 0) {
              // Dates are serialized according to the `Date#toJSON` method
              // specified in ES 5.1 section 15.9.5.44. See section 15.9.1.15
              // for the ISO 8601 date time string format.
              if (getDay) {
                // Manually compute the year, month, date, hours, minutes,
                // seconds, and milliseconds if the `getUTC*` methods are
                // buggy. Adapted from @Yaffle's `date-shim` project.
                date = floor(value / 864e5);
                for (year = floor(date / 365.2425) + 1970 - 1; getDay(year + 1, 0) <= date; year++);
                for (month = floor((date - getDay(year, 0)) / 30.42); getDay(year, month + 1) <= date; month++);
                date = 1 + date - getDay(year, month);
                // The `time` value specifies the time within the day (see ES
                // 5.1 section 15.9.1.2). The formula `(A % B + B) % B` is used
                // to compute `A modulo B`, as the `%` operator does not
                // correspond to the `modulo` operation for negative numbers.
                time = (value % 864e5 + 864e5) % 864e5;
                // The hours, minutes, seconds, and milliseconds are obtained by
                // decomposing the time within the day. See section 15.9.1.10.
                hours = floor(time / 36e5) % 24;
                minutes = floor(time / 6e4) % 60;
                seconds = floor(time / 1e3) % 60;
                milliseconds = time % 1e3;
              } else {
                year = value.getUTCFullYear();
                month = value.getUTCMonth();
                date = value.getUTCDate();
                hours = value.getUTCHours();
                minutes = value.getUTCMinutes();
                seconds = value.getUTCSeconds();
                milliseconds = value.getUTCMilliseconds();
              }
              // Serialize extended years correctly.
              value = (year <= 0 || year >= 1e4 ? (year < 0 ? "-" : "+") + toPaddedString(6, year < 0 ? -year : year) : toPaddedString(4, year)) +
                "-" + toPaddedString(2, month + 1) + "-" + toPaddedString(2, date) +
                // Months, dates, hours, minutes, and seconds should have two
                // digits; milliseconds should have three.
                "T" + toPaddedString(2, hours) + ":" + toPaddedString(2, minutes) + ":" + toPaddedString(2, seconds) +
                // Milliseconds are optional in ES 5.0, but required in 5.1.
                "." + toPaddedString(3, milliseconds) + "Z";
            } else {
              value = null;
            }
          } else if (typeof value.toJSON == "function" && ((className != numberClass && className != stringClass && className != arrayClass) || isProperty.call(value, "toJSON"))) {
            // Prototype <= 1.6.1 adds non-standard `toJSON` methods to the
            // `Number`, `String`, `Date`, and `Array` prototypes. JSON 3
            // ignores all `toJSON` methods on these objects unless they are
            // defined directly on an instance.
            value = value.toJSON(property);
          }
        }
        if (callback) {
          // If a replacement function was provided, call it to obtain the value
          // for serialization.
          value = callback.call(object, property, value);
        }
        if (value === null) {
          return "null";
        }
        className = getClass.call(value);
        if (className == booleanClass) {
          // Booleans are represented literally.
          return "" + value;
        } else if (className == numberClass) {
          // JSON numbers must be finite. `Infinity` and `NaN` are serialized as
          // `"null"`.
          return value > -1 / 0 && value < 1 / 0 ? "" + value : "null";
        } else if (className == stringClass) {
          // Strings are double-quoted and escaped.
          return quote("" + value);
        }
        // Recursively serialize objects and arrays.
        if (typeof value == "object") {
          // Check for cyclic structures. This is a linear search; performance
          // is inversely proportional to the number of unique nested objects.
          for (length = stack.length; length--;) {
            if (stack[length] === value) {
              // Cyclic structures cannot be serialized by `JSON.stringify`.
              throw TypeError();
            }
          }
          // Add the object to the stack of traversed objects.
          stack.push(value);
          results = [];
          // Save the current indentation level and indent one additional level.
          prefix = indentation;
          indentation += whitespace;
          if (className == arrayClass) {
            // Recursively serialize array elements.
            for (index = 0, length = value.length; index < length; index++) {
              element = serialize(index, value, callback, properties, whitespace, indentation, stack);
              results.push(element === undef ? "null" : element);
            }
            result = results.length ? (whitespace ? "[\n" + indentation + results.join(",\n" + indentation) + "\n" + prefix + "]" : ("[" + results.join(",") + "]")) : "[]";
          } else {
            // Recursively serialize object members. Members are selected from
            // either a user-specified list of property names, or the object
            // itself.
            forEach(properties || value, function (property) {
              var element = serialize(property, value, callback, properties, whitespace, indentation, stack);
              if (element !== undef) {
                // According to ES 5.1 section 15.12.3: "If `gap` {whitespace}
                // is not the empty string, let `member` {quote(property) + ":"}
                // be the concatenation of `member` and the `space` character."
                // The "`space` character" refers to the literal space
                // character, not the `space` {width} argument provided to
                // `JSON.stringify`.
                results.push(quote(property) + ":" + (whitespace ? " " : "") + element);
              }
            });
            result = results.length ? (whitespace ? "{\n" + indentation + results.join(",\n" + indentation) + "\n" + prefix + "}" : ("{" + results.join(",") + "}")) : "{}";
          }
          // Remove the object from the traversed object stack.
          stack.pop();
          return result;
        }
      };

      // Public: `JSON.stringify`. See ES 5.1 section 15.12.3.
      JSON3.stringify = function (source, filter, width) {
        var whitespace, callback, properties, className;
        if (typeof filter == "function" || typeof filter == "object" && filter) {
          if ((className = getClass.call(filter)) == functionClass) {
            callback = filter;
          } else if (className == arrayClass) {
            // Convert the property names array into a makeshift set.
            properties = {};
            for (var index = 0, length = filter.length, value; index < length; value = filter[index++], ((className = getClass.call(value)), className == stringClass || className == numberClass) && (properties[value] = 1));
          }
        }
        if (width) {
          if ((className = getClass.call(width)) == numberClass) {
            // Convert the `width` to an integer and create a string containing
            // `width` number of space characters.
            if ((width -= width % 1) > 0) {
              for (whitespace = "", width > 10 && (width = 10); whitespace.length < width; whitespace += " ");
            }
          } else if (className == stringClass) {
            whitespace = width.length <= 10 ? width : width.slice(0, 10);
          }
        }
        // Opera <= 7.54u2 discards the values associated with empty string keys
        // (`""`) only if they are used directly within an object member list
        // (e.g., `!("" in { "": 1})`).
        return serialize("", (value = {}, value[""] = source, value), callback, properties, whitespace, "", []);
      };
    }

    // Public: Parses a JSON source string.
    if (!has("json-parse")) {
      var fromCharCode = String.fromCharCode;

      // Internal: A map of escaped control characters and their unescaped
      // equivalents.
      var Unescapes = {
        92: "\\",
        34: '"',
        47: "/",
        98: "\b",
        116: "\t",
        110: "\n",
        102: "\f",
        114: "\r"
      };

      // Internal: Stores the parser state.
      var Index, Source;

      // Internal: Resets the parser state and throws a `SyntaxError`.
      var abort = function() {
        Index = Source = null;
        throw SyntaxError();
      };

      // Internal: Returns the next token, or `"$"` if the parser has reached
      // the end of the source string. A token may be a string, number, `null`
      // literal, or Boolean literal.
      var lex = function () {
        var source = Source, length = source.length, value, begin, position, isSigned, charCode;
        while (Index < length) {
          charCode = source.charCodeAt(Index);
          switch (charCode) {
            case 9: case 10: case 13: case 32:
              // Skip whitespace tokens, including tabs, carriage returns, line
              // feeds, and space characters.
              Index++;
              break;
            case 123: case 125: case 91: case 93: case 58: case 44:
              // Parse a punctuator token (`{`, `}`, `[`, `]`, `:`, or `,`) at
              // the current position.
              value = charIndexBuggy ? source.charAt(Index) : source[Index];
              Index++;
              return value;
            case 34:
              // `"` delimits a JSON string; advance to the next character and
              // begin parsing the string. String tokens are prefixed with the
              // sentinel `@` character to distinguish them from punctuators and
              // end-of-string tokens.
              for (value = "@", Index++; Index < length;) {
                charCode = source.charCodeAt(Index);
                if (charCode < 32) {
                  // Unescaped ASCII control characters (those with a code unit
                  // less than the space character) are not permitted.
                  abort();
                } else if (charCode == 92) {
                  // A reverse solidus (`\`) marks the beginning of an escaped
                  // control character (including `"`, `\`, and `/`) or Unicode
                  // escape sequence.
                  charCode = source.charCodeAt(++Index);
                  switch (charCode) {
                    case 92: case 34: case 47: case 98: case 116: case 110: case 102: case 114:
                      // Revive escaped control characters.
                      value += Unescapes[charCode];
                      Index++;
                      break;
                    case 117:
                      // `\u` marks the beginning of a Unicode escape sequence.
                      // Advance to the first character and validate the
                      // four-digit code point.
                      begin = ++Index;
                      for (position = Index + 4; Index < position; Index++) {
                        charCode = source.charCodeAt(Index);
                        // A valid sequence comprises four hexdigits (case-
                        // insensitive) that form a single hexadecimal value.
                        if (!(charCode >= 48 && charCode <= 57 || charCode >= 97 && charCode <= 102 || charCode >= 65 && charCode <= 70)) {
                          // Invalid Unicode escape sequence.
                          abort();
                        }
                      }
                      // Revive the escaped character.
                      value += fromCharCode("0x" + source.slice(begin, Index));
                      break;
                    default:
                      // Invalid escape sequence.
                      abort();
                  }
                } else {
                  if (charCode == 34) {
                    // An unescaped double-quote character marks the end of the
                    // string.
                    break;
                  }
                  charCode = source.charCodeAt(Index);
                  begin = Index;
                  // Optimize for the common case where a string is valid.
                  while (charCode >= 32 && charCode != 92 && charCode != 34) {
                    charCode = source.charCodeAt(++Index);
                  }
                  // Append the string as-is.
                  value += source.slice(begin, Index);
                }
              }
              if (source.charCodeAt(Index) == 34) {
                // Advance to the next character and return the revived string.
                Index++;
                return value;
              }
              // Unterminated string.
              abort();
            default:
              // Parse numbers and literals.
              begin = Index;
              // Advance past the negative sign, if one is specified.
              if (charCode == 45) {
                isSigned = true;
                charCode = source.charCodeAt(++Index);
              }
              // Parse an integer or floating-point value.
              if (charCode >= 48 && charCode <= 57) {
                // Leading zeroes are interpreted as octal literals.
                if (charCode == 48 && ((charCode = source.charCodeAt(Index + 1)), charCode >= 48 && charCode <= 57)) {
                  // Illegal octal literal.
                  abort();
                }
                isSigned = false;
                // Parse the integer component.
                for (; Index < length && ((charCode = source.charCodeAt(Index)), charCode >= 48 && charCode <= 57); Index++);
                // Floats cannot contain a leading decimal point; however, this
                // case is already accounted for by the parser.
                if (source.charCodeAt(Index) == 46) {
                  position = ++Index;
                  // Parse the decimal component.
                  for (; position < length && ((charCode = source.charCodeAt(position)), charCode >= 48 && charCode <= 57); position++);
                  if (position == Index) {
                    // Illegal trailing decimal.
                    abort();
                  }
                  Index = position;
                }
                // Parse exponents. The `e` denoting the exponent is
                // case-insensitive.
                charCode = source.charCodeAt(Index);
                if (charCode == 101 || charCode == 69) {
                  charCode = source.charCodeAt(++Index);
                  // Skip past the sign following the exponent, if one is
                  // specified.
                  if (charCode == 43 || charCode == 45) {
                    Index++;
                  }
                  // Parse the exponential component.
                  for (position = Index; position < length && ((charCode = source.charCodeAt(position)), charCode >= 48 && charCode <= 57); position++);
                  if (position == Index) {
                    // Illegal empty exponent.
                    abort();
                  }
                  Index = position;
                }
                // Coerce the parsed value to a JavaScript number.
                return +source.slice(begin, Index);
              }
              // A negative sign may only precede numbers.
              if (isSigned) {
                abort();
              }
              // `true`, `false`, and `null` literals.
              if (source.slice(Index, Index + 4) == "true") {
                Index += 4;
                return true;
              } else if (source.slice(Index, Index + 5) == "false") {
                Index += 5;
                return false;
              } else if (source.slice(Index, Index + 4) == "null") {
                Index += 4;
                return null;
              }
              // Unrecognized token.
              abort();
          }
        }
        // Return the sentinel `$` character if the parser has reached the end
        // of the source string.
        return "$";
      };

      // Internal: Parses a JSON `value` token.
      var get = function (value) {
        var results, hasMembers;
        if (value == "$") {
          // Unexpected end of input.
          abort();
        }
        if (typeof value == "string") {
          if ((charIndexBuggy ? value.charAt(0) : value[0]) == "@") {
            // Remove the sentinel `@` character.
            return value.slice(1);
          }
          // Parse object and array literals.
          if (value == "[") {
            // Parses a JSON array, returning a new JavaScript array.
            results = [];
            for (;; hasMembers || (hasMembers = true)) {
              value = lex();
              // A closing square bracket marks the end of the array literal.
              if (value == "]") {
                break;
              }
              // If the array literal contains elements, the current token
              // should be a comma separating the previous element from the
              // next.
              if (hasMembers) {
                if (value == ",") {
                  value = lex();
                  if (value == "]") {
                    // Unexpected trailing `,` in array literal.
                    abort();
                  }
                } else {
                  // A `,` must separate each array element.
                  abort();
                }
              }
              // Elisions and leading commas are not permitted.
              if (value == ",") {
                abort();
              }
              results.push(get(value));
            }
            return results;
          } else if (value == "{") {
            // Parses a JSON object, returning a new JavaScript object.
            results = {};
            for (;; hasMembers || (hasMembers = true)) {
              value = lex();
              // A closing curly brace marks the end of the object literal.
              if (value == "}") {
                break;
              }
              // If the object literal contains members, the current token
              // should be a comma separator.
              if (hasMembers) {
                if (value == ",") {
                  value = lex();
                  if (value == "}") {
                    // Unexpected trailing `,` in object literal.
                    abort();
                  }
                } else {
                  // A `,` must separate each object member.
                  abort();
                }
              }
              // Leading commas are not permitted, object property names must be
              // double-quoted strings, and a `:` must separate each property
              // name and value.
              if (value == "," || typeof value != "string" || (charIndexBuggy ? value.charAt(0) : value[0]) != "@" || lex() != ":") {
                abort();
              }
              results[value.slice(1)] = get(lex());
            }
            return results;
          }
          // Unexpected token encountered.
          abort();
        }
        return value;
      };

      // Internal: Updates a traversed object member.
      var update = function(source, property, callback) {
        var element = walk(source, property, callback);
        if (element === undef) {
          delete source[property];
        } else {
          source[property] = element;
        }
      };

      // Internal: Recursively traverses a parsed JSON object, invoking the
      // `callback` function for each value. This is an implementation of the
      // `Walk(holder, name)` operation defined in ES 5.1 section 15.12.2.
      var walk = function (source, property, callback) {
        var value = source[property], length;
        if (typeof value == "object" && value) {
          // `forEach` can't be used to traverse an array in Opera <= 8.54
          // because its `Object#hasOwnProperty` implementation returns `false`
          // for array indices (e.g., `![1, 2, 3].hasOwnProperty("0")`).
          if (getClass.call(value) == arrayClass) {
            for (length = value.length; length--;) {
              update(value, length, callback);
            }
          } else {
            forEach(value, function (property) {
              update(value, property, callback);
            });
          }
        }
        return callback.call(source, property, value);
      };

      // Public: `JSON.parse`. See ES 5.1 section 15.12.2.
      JSON3.parse = function (source, callback) {
        var result, value;
        Index = 0;
        Source = "" + source;
        result = get(lex());
        // If a JSON string contains multiple tokens, it is invalid.
        if (lex() != "$") {
          abort();
        }
        // Reset the parser state.
        Index = Source = null;
        return callback && getClass.call(callback) == functionClass ? walk((value = {}, value[""] = result, value), "", callback) : result;
      };
    }
  }

  // Export for asynchronous module loaders.
  if (isLoader) {
    define(function () {
      return JSON3;
    });
  }
}(this));

},{}],47:[function(_dereq_,module,exports){
module.exports = toArray

function toArray(list, index) {
    var array = []

    index = index || 0

    for (var i = index || 0; i < list.length; i++) {
        array[i - index] = list[i]
    }

    return array
}

},{}]},{},[1])
(1)
});

/*! adapterjs - v0.9.3 - 2014-10-08 */

// Temasys reserved namespace.
// This are where all Temasys implemented functions are.
var Temasys = Temasys || {};

// Temasys plugin interface.
// Please download our plugin for Safari and IE users:
// https://temasys.atlassian.net/wiki/display/TWPP/WebRTC+Plugins
Temasys.WebRTCPlugin = Temasys.WebRTCPlugin || {};

// The object to store plugin information
Temasys.WebRTCPlugin.temPluginInfo = {
  pluginId : 'plugin0',
  type : 'application/x-temwebrtcplugin',
  onload : '__TemWebRTCReady0'
};

// Unique identifier of each opened page
Temasys.WebRTCPlugin.TemPageId = Math.random().toString(36).slice(2);

// Use this whenever you want to call the plugin.
Temasys.WebRTCPlugin.TemRTCPlugin = null;

// Defines webrtc's JS interface according to the plugin's implementation.
// Define plugin Browsers as WebRTC Interface.
Temasys.WebRTCPlugin.defineWebRTCInterface = null;

// This function detects whether or not a plugin is installed.
// Checks if Not IE (firefox, for example), else if it's IE,
// we're running IE and do something. If not it is not supported.
Temasys.WebRTCPlugin.isPluginInstalled = null;

// Check if WebRTC Interface is defined.
Temasys.WebRTCPlugin.isDefined = null;

 // Lets adapter.js wait until the the document is ready before injecting the plugin
Temasys.WebRTCPlugin.pluginInjectionInterval = null;

// Inject the HTML DOM object element into the page.
Temasys.WebRTCPlugin.injectPlugin = null;

Temasys.WebRTCPlugin.PLUGIN_STATES = {
  NONE : 0,           // no plugin use
  INITIALIZING : 1,   // Detected need for plugin
  INJECTING : 2,      // Injecting plugin
  INJECTED: 3,        // Plugin element injected but not usable yet
  READY: 4            // Plugin ready to be used
};

// Current state of the plugin. You cannot use the plugin before this is
// equal to Temasys.WebRTCPlugin.PLUGIN_STATES.READY
Temasys.WebRTCPlugin.pluginState = Temasys.WebRTCPlugin.PLUGIN_STATES.NONE;

// Does a waiting check before proceeding to load the plugin.
Temasys.WebRTCPlugin.WaitForPluginReady = null;

// This methid will use an interval to wait for the plugin to be ready.
Temasys.WebRTCPlugin.callWhenPluginReady = null;

// This function will be called if the plugin is needed (browser different
// from Chrome or Firefox), but the plugin is not installed.
// Override it according to your application logic.
Temasys.WebRTCPlugin.pluginNeededButNotInstalledCb = null;

// !!!! WARNING: DO NOT OVERRIDE THIS FUNCTION. !!!
// This function will be called when plugin is ready. It sends necessary
// details to the plugin.
// If you need to do something once the page/plugin is ready, override
// window.onwebrtcready instead.
// This function is not in the IE/Safari condition brackets so that
// TemPluginLoaded function might be called on Chrome/Firefox.
// This function is the only private function that is not encapsulated to
// allow the plugin method to be called.
__TemWebRTCReady0 = function () {
  arguments.callee.StaticWasInit = arguments.callee.StaticWasInit || 1;
  if (arguments.callee.StaticWasInit === 1) {
    Temasys.WebRTCPlugin.documentReadyInterval = setInterval(function () {
      if (document.readyState === 'complete') {
        // TODO: update comments, we wait for the document to be ready
        clearInterval(Temasys.WebRTCPlugin.documentReadyInterval);
        Temasys.WebRTCPlugin.pluginState = Temasys.WebRTCPlugin.PLUGIN_STATES.READY;
      }
    }, 100);
  }
  arguments.callee.StaticWasInit++;
};

// Temasys Adapter's interface.
Temasys.AdapterJS={};

// Temasys AdapterJS version
Temasys.AdapterJS.VERSION = '0.9.3';

// The result of ice connection states.
// - starting: Ice connection is starting.
// - checking: Ice connection is checking.
// - connected Ice connection is connected.
// - completed Ice connection is connected.
// - done Ice connection has been completed.
// - disconnected Ice connection has been disconnected.
// - failed Ice connection has failed.
// - closed Ice connection is closed.
Temasys.AdapterJS._iceConnectionStates = {
  starting : 'starting',
  checking : 'checking',
  connected : 'connected',
  completed : 'connected',
  done : 'completed',
  disconnected : 'disconnected',
  failed : 'failed',
  closed : 'closed'
};

//The IceConnection states that has been fired for each peer.
Temasys.AdapterJS._iceConnectionFiredStates = [];

// This function helps to retrieve the webrtc detected browser information.
// This sets:
// - webrtcDetectedBrowser: The browser agent name.
// - webrtcDetectedVersion: The browser version.
// - webrtcDetectedType: The types of webRTC support.
//   - 'moz': Mozilla implementation of webRTC.
//   - 'webkit': WebKit implementation of webRTC.
//   - 'plugin': Using Temasys's plugin implementation.
Temasys.AdapterJS.parseWebrtcDetectedBrowser = function () {
  var hasMatch, checkMatch = navigator.userAgent.match(
    /(opera|chrome|safari|firefox|msie|trident(?=\/))\/?\s*(\d+)/i) || [];
  if (/trident/i.test(checkMatch[1])) {
    hasMatch = /\brv[ :]+(\d+)/g.exec(navigator.userAgent) || [];
    webrtcDetectedBrowser = 'IE';
    webrtcDetectedVersion = parseInt(hasMatch[1] || '0', 10);
  } else if (checkMatch[1] === 'Chrome') {
    hasMatch = navigator.userAgent.match(/\bOPR\/(\d+)/);
    if (hasMatch !== null) {
      webrtcDetectedBrowser = 'opera';
      webrtcDetectedVersion = parseInt(hasMatch[1], 10);
    }
  }
  if (navigator.userAgent.indexOf('Safari')) {
    if (typeof InstallTrigger !== 'undefined') {
      webrtcDetectedBrowser = 'firefox';
    } else if (/*@cc_on!@*/ false || !!document.documentMode) {
      webrtcDetectedBrowser = 'IE';
    } else if (
      Object.prototype.toString.call(window.HTMLElement).indexOf('Constructor') > 0) {
      webrtcDetectedBrowser = 'safari';
    } else if (!!window.opera || navigator.userAgent.indexOf(' OPR/') >= 0) {
      webrtcDetectedBrowser = 'opera';
    } else if (!!window.chrome) {
      webrtcDetectedBrowser = 'chrome';
    }
  }
  if (!webrtcDetectedBrowser) {
    webrtcDetectedVersion = checkMatch[1];
  }
  if (!webrtcDetectedVersion) {
    try {
      checkMatch = (checkMatch[2]) ? [checkMatch[1], checkMatch[2]] :
        [navigator.appName, navigator.appVersion, '-?'];
      if ((hasMatch = navigator.userAgent.match(/version\/(\d+)/i)) !== null) {
        checkMatch.splice(1, 1, hasMatch[1]);
      }
      webrtcDetectedVersion = parseInt(checkMatch[1], 10);
    } catch (error) { }
  }
};

// To fix configuration as some browsers does not support
// the 'urls' attribute.
Temasys.AdapterJS.maybeFixConfiguration = function (pcConfig) {
  if (pcConfig === null) {
    return;
  }
  for (var i = 0; i < pcConfig.iceServers.length; i++) {
    if (pcConfig.iceServers[i].hasOwnProperty('urls')) {
      pcConfig.iceServers[i].url = pcConfig.iceServers[i].urls;
      delete pcConfig.iceServers[i].urls;
    }
  }
};

//// Codes in meant to be in Temasys.AdapterJS
// -----------------------------------------------------------
// Detected webrtc implementation. Types are:
// - 'moz': Mozilla implementation of webRTC.
// - 'webkit': WebKit implementation of webRTC.
// - 'plugin': Using Temasys's plugin implementation.
webrtcDetectedType = null;

// Detected webrtc datachannel support. Types are:
// - 'SCTP': SCTP datachannel support.
// - 'RTP': RTP datachannel support.
webrtcDetectedDCSupport = null;

// Set the settings for creating DataChannels, MediaStream for
// Cross-browser compability.
// - This is only for SCTP based support browsers.
// the 'urls' attribute.
checkMediaDataChannelSettings =
  function (peerBrowserAgent, peerBrowserVersion, callback, constraints) {
  if (typeof callback !== 'function') {
    return;
  }
  var beOfferer = true;
  var isLocalFirefox = webrtcDetectedBrowser === 'firefox';
  // Nightly version does not require MozDontOfferDataChannel for interop
  var isLocalFirefoxInterop = webrtcDetectedType === 'moz' && webrtcDetectedVersion > 30;
  var isPeerFirefox = peerBrowserAgent === 'firefox';
  var isPeerFirefoxInterop = peerBrowserAgent === 'firefox' &&
    ((peerBrowserVersion) ? (peerBrowserVersion > 30) : false);

  // Resends an updated version of constraints for MozDataChannel to work
  // If other userAgent is firefox and user is firefox, remove MozDataChannel
  if ((isLocalFirefox && isPeerFirefox) || (isLocalFirefoxInterop)) {
    try {
      delete constraints.mandatory.MozDontOfferDataChannel;
    } catch (error) {
      console.error('Failed deleting MozDontOfferDataChannel');
      console.error(error);
    }
  } else if ((isLocalFirefox && !isPeerFirefox)) {
    constraints.mandatory.MozDontOfferDataChannel = true;
  }
  if (!isLocalFirefox) {
    // temporary measure to remove Moz* constraints in non Firefox browsers
    for (var prop in constraints.mandatory) {
      if (constraints.mandatory.hasOwnProperty(prop)) {
        if (prop.indexOf('Moz') !== -1) {
          delete constraints.mandatory[prop];
        }
      }
    }
  }
  // Firefox (not interopable) cannot offer DataChannel as it will cause problems to the
  // interopability of the media stream
  if (isLocalFirefox && !isPeerFirefox && !isLocalFirefoxInterop) {
    beOfferer = false;
  }
  callback(beOfferer, constraints);
};

// Handles the differences for all browsers ice connection state output.
// - Tested outcomes are:
//   - Chrome (offerer)  : 'checking' > 'completed' > 'completed'
//   - Chrome (answerer) : 'checking' > 'connected'
//   - Firefox (offerer) : 'checking' > 'connected'
//   - Firefox (answerer): 'checking' > 'connected'
checkIceConnectionState = function (peerId, iceConnectionState, callback) {
  if (typeof callback !== 'function') {
    console.warn('No callback specified in checkIceConnectionState. Aborted.');
    return;
  }
  peerId = (peerId) ? peerId : 'peer';

  if (!Temasys.AdapterJS._iceConnectionFiredStates[peerId] ||
    iceConnectionState === Temasys.AdapterJS._iceConnectionStates.disconnected ||
    iceConnectionState === Temasys.AdapterJS._iceConnectionStates.failed ||
    iceConnectionState === Temasys.AdapterJS._iceConnectionStates.closed) {
    Temasys.AdapterJS._iceConnectionFiredStates[peerId] = [];
  }
  iceConnectionState = Temasys.AdapterJS._iceConnectionStates[iceConnectionState];
  if (Temasys.AdapterJS._iceConnectionFiredStates[peerId].indexOf(iceConnectionState) < 0) {
    Temasys.AdapterJS._iceConnectionFiredStates[peerId].push(iceConnectionState);
    if (iceConnectionState === Temasys.AdapterJS._iceConnectionStates.connected) {
      setTimeout(function () {
        Temasys.AdapterJS._iceConnectionFiredStates[peerId]
          .push(Temasys.AdapterJS._iceConnectionStates.done);
        callback(Temasys.AdapterJS._iceConnectionStates.done);
      }, 1000);
    }
    callback(iceConnectionState);
  }
  return;
};

// Firefox:
// - Creates iceServer from the url for Firefox.
// - Create iceServer with stun url.
// - Create iceServer with turn url.
//   - Ignore the transport parameter from TURN url for FF version <=27.
//   - Return null for createIceServer if transport=tcp.
// - FF 27 and above supports transport parameters in TURN url,
// - So passing in the full url to create iceServer.
// Chrome:
// - Creates iceServer from the url for Chrome M33 and earlier.
//   - Create iceServer with stun url.
//   - Chrome M28 & above uses below TURN format.
// Plugin:
// - Creates Ice Server for Plugin Browsers
//   - If Stun - Create iceServer with stun url.
//   - Else - Create iceServer with turn url
//   - This is a WebRTC Function
createIceServer = null;

// Firefox:
// - Creates IceServers for Firefox
//   - Use .url for FireFox.
//   - Multiple Urls support
// Chrome:
// - Creates iceServers from the urls for Chrome M34 and above.
//   - .urls is supported since Chrome M34.
//   - Multiple Urls support
// Plugin:
// - Creates Ice Servers for Plugin Browsers
//   - Multiple Urls support
//   - This is a WebRTC Function
createIceServers = null;
//------------------------------------------------------------

//The RTCPeerConnection object.
RTCPeerConnection = null;

// Creates RTCSessionDescription object for Plugin Browsers
RTCSessionDescription = (typeof RTCSessionDescription === 'function') ?
  RTCSessionDescription : null;

// Creates RTCIceCandidate object for Plugin Browsers
RTCIceCandidate = (typeof RTCIceCandidate === 'function') ?
  RTCIceCandidate : null;

// Get UserMedia (only difference is the prefix).
// Code from Adam Barth.
getUserMedia = null;

// Attach a media stream to an element.
attachMediaStream = null;

// Re-attach a media stream to an element.
reattachMediaStream = null;


// Detected browser agent name. Types are:
// - 'firefox': Firefox browser.
// - 'chrome': Chrome browser.
// - 'opera': Opera browser.
// - 'safari': Safari browser.
// - 'IE' - Internet Explorer browser.
webrtcDetectedBrowser = null;

// Detected browser version.
webrtcDetectedVersion = null;

// Check for browser types and react accordingly
if (navigator.mozGetUserMedia) {
  webrtcDetectedBrowser = 'firefox';
  webrtcDetectedVersion = parseInt(navigator
    .userAgent.match(/Firefox\/([0-9]+)\./)[1], 10);
  webrtcDetectedType = 'moz';
  webrtcDetectedDCSupport = 'SCTP';

  RTCPeerConnection = function (pcConfig, pcConstraints) {
    Temasys.AdapterJS.maybeFixConfiguration(pcConfig);
    return new mozRTCPeerConnection(pcConfig, pcConstraints);
  };

  RTCSessionDescription = mozRTCSessionDescription;
  RTCIceCandidate = mozRTCIceCandidate;
  getUserMedia = navigator.mozGetUserMedia.bind(navigator);
  navigator.getUserMedia = getUserMedia;

  createIceServer = function (url, username, password) {
    var iceServer = null;
    var url_parts = url.split(':');
    if (url_parts[0].indexOf('stun') === 0) {
      iceServer = { url : url };
    } else if (url_parts[0].indexOf('turn') === 0) {
      if (webrtcDetectedVersion < 27) {
        var turn_url_parts = url.split('?');
        if (turn_url_parts.length === 1 ||
          turn_url_parts[1].indexOf('transport=udp') === 0) {
          iceServer = {
            url : turn_url_parts[0],
            credential : password,
            username : username
          };
        }
      } else {
        iceServer = {
          url : url,
          credential : password,
          username : username
        };
      }
    }
    return iceServer;
  };

  createIceServers = function (urls, username, password) {
    var iceServers = [];
    for (i = 0; i < urls.length; i++) {
      var iceServer = createIceServer(urls[i], username, password);
      if (iceServer !== null) {
        iceServers.push(iceServer);
      }
    }
    return iceServers;
  };

  attachMediaStream = function (element, stream) {
    element.mozSrcObject = stream;
    element.play();
    return element;
  };

  reattachMediaStream = function (to, from) {
    to.mozSrcObject = from.mozSrcObject;
    to.play();
    return to;
  };

  MediaStreamTrack.getSources = MediaStreamTrack.getSources || function (callback) {
    if (!callback) {
      throw new TypeError('Failed to execute \'getSources\' on \'MediaStreamTrack\'' +
        ': 1 argument required, but only 0 present.');
    }
    return callback([]);
  };

  // Fake get{Video,Audio}Tracks
  if (!MediaStream.prototype.getVideoTracks) {
    MediaStream.prototype.getVideoTracks = function () {
      return [];
    };
  }
  if (!MediaStream.prototype.getAudioTracks) {
    MediaStream.prototype.getAudioTracks = function () {
      return [];
    };
  }
} else if (navigator.webkitGetUserMedia) {
  webrtcDetectedBrowser = 'chrome';
  webrtcDetectedType = 'webkit';
  webrtcDetectedVersion = parseInt(navigator
    .userAgent.match(/Chrom(e|ium)\/([0-9]+)\./)[2], 10);
  // check if browser is opera 20+
  var checkIfOpera = navigator.userAgent.match(/\bOPR\/(\d+)/);
  if (checkIfOpera !== null) {
    webrtcDetectedBrowser = 'opera';
    webrtcDetectedVersion = parseInt(checkIfOpera[1], 10);
  }
  // check browser datachannel support
  if ((webrtcDetectedBrowser === 'chrome' && webrtcDetectedVersion >= 31) ||
    (webrtcDetectedBrowser === 'opera' && webrtcDetectedVersion >= 20)) {
    webrtcDetectedDCSupport = 'SCTP';
  } else if (webrtcDetectedBrowser === 'chrome' && webrtcDetectedVersion < 30 &&
    webrtcDetectedVersion > 24) {
    webrtcDetectedDCSupport = 'RTP';
  } else {
    webrtcDetectedDCSupport = '';
  }

  createIceServer = function (url, username, password) {
    var iceServer = null;
    var url_parts = url.split(':');
    if (url_parts[0].indexOf('stun') === 0) {
      iceServer = { 'url' : url };
    } else if (url_parts[0].indexOf('turn') === 0) {
      iceServer = {
        'url' : url,
        'credential' : password,
        'username' : username
      };
    }
    return iceServer;
  };

  createIceServers = function (urls, username, password) {
    var iceServers = [];
    if (webrtcDetectedVersion >= 34) {
      iceServers = {
        'urls' : urls,
        'credential' : password,
        'username' : username
      };
    } else {
      for (i = 0; i < urls.length; i++) {
        var iceServer = createIceServer(urls[i], username, password);
        if (iceServer !== null) {
          iceServers.push(iceServer);
        }
      }
    }
    return iceServers;
  };

  RTCPeerConnection = function (pcConfig, pcConstraints) {
    if (webrtcDetectedVersion < 34) {
      Temasys.AdapterJS.maybeFixConfiguration(pcConfig);
    }
    return new webkitRTCPeerConnection(pcConfig, pcConstraints);
  };

  getUserMedia = navigator.webkitGetUserMedia.bind(navigator);
  navigator.getUserMedia = getUserMedia;

  attachMediaStream = function (element, stream) {
    if (typeof element.srcObject !== 'undefined') {
      element.srcObject = stream;
    } else if (typeof element.mozSrcObject !== 'undefined') {
      element.mozSrcObject = stream;
    } else if (typeof element.src !== 'undefined') {
      element.src = URL.createObjectURL(stream);
    } else {
      console.log('Error attaching stream to element.');
    }
    return element;
  };

  reattachMediaStream = function (to, from) {
    to.src = from.src;
    return to;
  };
} else { // TRY TO USE PLUGIN
  // IE 9 is not offering an implementation of console.log until you open a console
  if (typeof console !== 'object' || typeof console.log !== 'function') {
    /* jshint -W020 */
    console = {} || console;
    // Implemented based on console specs from MDN
    // You may override these functions
    console.log = function (arg) {};
    console.info = function (arg) {};
    console.error = function (arg) {};
    console.dir = function (arg) {};
    console.exception = function (arg) {};
    console.trace = function (arg) {};
    console.warn = function (arg) {};
    console.count = function (arg) {};
    console.debug = function (arg) {};
    console.count = function (arg) {};
    console.time = function (arg) {};
    console.timeEnd = function (arg) {};
    console.group = function (arg) {};
    console.groupCollapsed = function (arg) {};
    console.groupEnd = function (arg) {};
    /* jshint +W020 */
  }
  webrtcDetectedType = 'plugin';
  webrtcDetectedDCSupport = 'plugin';
  Temasys.AdapterJS.parseWebrtcDetectedBrowser();
  isIE = webrtcDetectedBrowser === 'IE';

  /* jshint -W035 */
  Temasys.WebRTCPlugin.WaitForPluginReady = function() {
    while (Temasys.WebRTCPlugin.pluginState !== Temasys.WebRTCPlugin.PLUGIN_STATES.READY) {
      /* empty because it needs to prevent the function from running. */
    }
  };
  /* jshint +W035 */

  Temasys.WebRTCPlugin.callWhenPluginReady = function (callback) {
    var checkPluginReadyState = setInterval(function () {
      if (Temasys.WebRTCPlugin.pluginState === Temasys.WebRTCPlugin.PLUGIN_STATES.READY) {
        clearInterval(checkPluginReadyState);
        callback();
      }
    }, 100);
  };

  Temasys.WebRTCPlugin.injectPlugin = function () {
    // only inject once the page is ready
    if (document.readyState !== 'complete')
      return;

    // Prevent multiple injections
    if (Temasys.WebRTCPlugin.pluginState !== Temasys.WebRTCPlugin.PLUGIN_STATES.INITIALIZING)
      return;

    Temasys.WebRTCPlugin.pluginState = Temasys.WebRTCPlugin.PLUGIN_STATES.INJECTING;

    if (webrtcDetectedBrowser === 'IE' && webrtcDetectedVersion <= 10) {
      var frag = document.createDocumentFragment();
      Temasys.WebRTCPlugin.TemRTCPlugin = document.createElement('div');
      Temasys.WebRTCPlugin.TemRTCPlugin.innerHTML = '<object id="' +
        Temasys.WebRTCPlugin.temPluginInfo.pluginId + '" type="' +
        Temasys.WebRTCPlugin.temPluginInfo.type + '" ' + 'width="1" height="1">' +
        '<param name="pluginId" value="' +
        Temasys.WebRTCPlugin.temPluginInfo.pluginId + '" /> ' +
        '<param name="windowless" value="false" /> ' +
        '<param name="pageId" value="' + Temasys.WebRTCPlugin.TemPageId + '" /> ' +
        '<param name="onload" value="' + Temasys.WebRTCPlugin.temPluginInfo.onload +
        '" />' +
        // uncomment to be able to use virtual cams
        // '<param name="forceGetAllCams" value="True" />' +
        '</object>';
      while (Temasys.WebRTCPlugin.TemRTCPlugin.firstChild) {
        frag.appendChild(Temasys.WebRTCPlugin.TemRTCPlugin.firstChild);
      }
      document.body.appendChild(frag);

      // Need to re-fetch the plugin
      Temasys.WebRTCPlugin.TemRTCPlugin =
        document.getElementById(Temasys.WebRTCPlugin.temPluginInfo.pluginId);
    } else {
      // Load Plugin
      Temasys.WebRTCPlugin.TemRTCPlugin = document.createElement('object');
      Temasys.WebRTCPlugin.TemRTCPlugin.id =
        Temasys.WebRTCPlugin.temPluginInfo.pluginId;
      // IE will only start the plugin if it's ACTUALLY visible
      if (isIE) {
        Temasys.WebRTCPlugin.TemRTCPlugin.width = '1px';
        Temasys.WebRTCPlugin.TemRTCPlugin.height = '1px';
      }
      Temasys.WebRTCPlugin.TemRTCPlugin.width = '1px';
      Temasys.WebRTCPlugin.TemRTCPlugin.height = '1px';
      Temasys.WebRTCPlugin.TemRTCPlugin.type = Temasys.WebRTCPlugin.temPluginInfo.type;
      Temasys.WebRTCPlugin.TemRTCPlugin.innerHTML = '<param name="onload" value="' +
        Temasys.WebRTCPlugin.temPluginInfo.onload + '">' +
        '<param name="pluginId" value="' +
        Temasys.WebRTCPlugin.temPluginInfo.pluginId + '">' +
        '<param name="windowless" value="false" /> ' +
        // uncomment to be able to use virtual cams
        // '<param name="forceGetAllCams" value="True" />' +
        '<param name="pageId" value="' + Temasys.WebRTCPlugin.TemPageId + '">';
      document.body.appendChild(Temasys.WebRTCPlugin.TemRTCPlugin);
    }


    Temasys.WebRTCPlugin.pluginState = Temasys.WebRTCPlugin.PLUGIN_STATES.INJECTED;
  };

  Temasys.WebRTCPlugin.isPluginInstalled =
    function (comName, plugName, installedCb, notInstalledCb) {
    if (!isIE) {
      var pluginArray = navigator.plugins;
      for (var i = 0; i < pluginArray.length; i++) {
        if (pluginArray[i].name.indexOf(plugName) >= 0) {
          installedCb();
          return;
        }
      }
      notInstalledCb();
    } else {
      try {
        var axo = new ActiveXObject(comName + '.' + plugName);
      } catch (e) {
        notInstalledCb();
        return;
      }
      installedCb();
    }
  };

  Temasys.WebRTCPlugin.defineWebRTCInterface = function () {
    Temasys.WebRTCPlugin.pluginState = Temasys.WebRTCPlugin.PLUGIN_STATES.INITIALIZING;

    Temasys.WebRTCPlugin.isDefined = function (variable) {
      return variable !== null && variable !== undefined;
    };

    createIceServer = function (url, username, password) {
      var iceServer = null;
      var url_parts = url.split(':');
      if (url_parts[0].indexOf('stun') === 0) {
        iceServer = {
          'url' : url,
          'hasCredentials' : false
        };
      } else if (url_parts[0].indexOf('turn') === 0) {
        iceServer = {
          'url' : url,
          'hasCredentials' : true,
          'credential' : password,
          'username' : username
        };
      }
      return iceServer;
    };

    createIceServers = function (urls, username, password) {
      var iceServers = [];
      for (var i = 0; i < urls.length; ++i) {
        iceServers.push(createIceServer(urls[i], username, password));
      }
      return iceServers;
    };

    RTCSessionDescription = function (info) {
      Temasys.WebRTCPlugin.WaitForPluginReady();
      return Temasys.WebRTCPlugin.TemRTCPlugin.
        ConstructSessionDescription(info.type, info.sdp);
    };

    RTCPeerConnection = function (servers, constraints) {
      var iceServers = null;
      if (servers) {
        iceServers = servers.iceServers;
        for (var i = 0; i < iceServers.length; i++) {
          if (iceServers[i].urls && !iceServers[i].url) {
            iceServers[i].url = iceServers[i].urls;
          }
          iceServers[i].hasCredentials = Temasys.WebRTCPlugin.
            isDefined(iceServers[i].username) &&
            Temasys.WebRTCPlugin.isDefined(iceServers[i].credential);
        }
      }
      var mandatory = (constraints && constraints.mandatory) ?
        constraints.mandatory : null;
      var optional = (constraints && constraints.optional) ?
        constraints.optional : null;

      Temasys.WebRTCPlugin.WaitForPluginReady();
      return Temasys.WebRTCPlugin.TemRTCPlugin.
        PeerConnection(Temasys.WebRTCPlugin.TemPageId,
        iceServers, mandatory, optional);
    };

    MediaStreamTrack = {};
    MediaStreamTrack.getSources = function (callback) {
      Temasys.WebRTCPlugin.callWhenPluginReady(function() {
        Temasys.WebRTCPlugin.TemRTCPlugin.GetSources(callback);
      });
    };

    getUserMedia = function (constraints, successCallback, failureCallback) {
      if (!constraints.audio) {
        constraints.audio = false;
      }

      Temasys.WebRTCPlugin.callWhenPluginReady(function() {
        Temasys.WebRTCPlugin.TemRTCPlugin.
          getUserMedia(constraints, successCallback, failureCallback);
      });
    };
    navigator.getUserMedia = getUserMedia;

    attachMediaStream = function (element, stream) {
      stream.enableSoundTracks(true);
      if (element.nodeName.toLowerCase() !== 'audio') {
        var elementId = element.id.length === 0 ? Math.random().toString(36).slice(2) : element.id;
        if (!element.isTemWebRTCPlugin || !element.isTemWebRTCPlugin()) {
          var frag = document.createDocumentFragment();
          var temp = document.createElement('div');
          var classHTML = (element.className) ? 'class="' + element.className + '" ' : '';
          temp.innerHTML = '<object id="' + elementId + '" ' + classHTML +
            'type="application/x-temwebrtcplugin">' +
            '<param name="pluginId" value="' + elementId + '" /> ' +
            '<param name="pageId" value="' + Temasys.WebRTCPlugin.TemPageId + '" /> ' +
            '<param name="windowless" value="true" /> ' +
            '<param name="streamId" value="' + stream.id + '" /> ' +
            '</object>';
          while (temp.firstChild) {
            frag.appendChild(temp.firstChild);
          }
          var rectObject = element.getBoundingClientRect();
          element.parentNode.insertBefore(frag, element);
          frag = document.getElementById(elementId);
          frag.width = rectObject.width + 'px';
          frag.height = rectObject.height + 'px';
          element.parentNode.removeChild(element);
        } else {
          var children = element.children;
          for (var i = 0; i !== children.length; ++i) {
            if (children[i].name === 'streamId') {
              children[i].value = stream.id;
              break;
            }
          }
          element.setStreamId(stream.id);
        }
        var newElement = document.getElementById(elementId);
        newElement.onplaying = (element.onplaying) ? element.onplaying : function (arg) {};
        if (isIE) { // on IE the event needs to be plugged manually
          newElement.attachEvent('onplaying', newElement.onplaying);
          newElement.onclick = (element.onclick) ? element.onclick : function (arg) {};
          newElement._TemOnClick = function (id) {
            var arg = {
              srcElement : document.getElementById(id)
            };
            newElement.onclick(arg);
          };
        }
        return newElement;
      } else {
        return element;
      }
    };

    reattachMediaStream = function (to, from) {
      var stream = null;
      var children = from.children;
      for (var i = 0; i !== children.length; ++i) {
        if (children[i].name === 'streamId') {
          Temasys.WebRTCPlugin.WaitForPluginReady();
          stream = Temasys.WebRTCPlugin.TemRTCPlugin
            .getStreamWithId(Temasys.WebRTCPlugin.TemPageId, children[i].value);
          break;
        }
      }
      if (stream !== null) {
        return attachMediaStream(to, stream);
      } else {
        console.log('Could not find the stream associated with this element');
      }
    };

    RTCIceCandidate = function (candidate) {
      if (!candidate.sdpMid) {
        candidate.sdpMid = '';
      }

      Temasys.WebRTCPlugin.WaitForPluginReady();
      return Temasys.WebRTCPlugin.TemRTCPlugin.ConstructIceCandidate(
        candidate.sdpMid, candidate.sdpMLineIndex, candidate.candidate
      );
    };

    // inject plugin
    document.addEventListener('readystatechange', Temasys.WebRTCPlugin.injectPlugin, false);
    // document.onreadystatechange = Temasys.WebRTCPlugin.injectPlugin;
    Temasys.WebRTCPlugin.injectPlugin();
  };

  Temasys.WebRTCPlugin.getWebsiteLink = function() {
    return 'http://temasys.atlassian.net/wiki/display/TWPP/WebRTC+Plugins';
  };

  Temasys.WebRTCPlugin.getDownloadLink = function() {
    if(!!navigator.platform.match(/^Mac/i)) {
      return 'http://bit.ly/1n77hco';
    }
    else if(!!navigator.platform.match(/^Win/i)) {
      return 'http://bit.ly/1kkS4FN';
    }
    return null;
  };

  Temasys.WebRTCPlugin.pluginNeededButNotInstalledCb = function() {
    document.addEventListener('readystatechange', Temasys.WebRTCPlugin.pluginNeededButNotInstalledCbPriv, false);
    Temasys.WebRTCPlugin.pluginNeededButNotInstalledCbPriv();
  }

  Temasys.WebRTCPlugin.pluginNeededButNotInstalledCbPriv = function () {
    var downloadLink = Temasys.WebRTCPlugin.getDownloadLink();
    if(downloadLink) {
      Temasys.WebRTCPlugin.renderNotificationBar('This website needs to install the <a href="' +
        Temasys.WebRTCPlugin.getWebsiteLink() + '" target="_blank">Temasys WebRTC Plugin</a>' +
        ' to upgrade your browser.', 'Install Now', downloadLink);
    }
    else {
      Temasys.WebRTCPlugin.renderNotificationBar('Your browser does not support WebRTC.');
    }
  };

  Temasys.WebRTCPlugin.renderNotificationBar = function (text, buttonText, buttonLink) {
    // only inject once the page is ready
    if (document.readyState !== 'complete')
      return;

    var w = window;
    var i = document.createElement('iframe');
    i.style.position = 'fixed';
    i.style.top = '-41px';
    i.style.left = 0;
    i.style.right = 0;
    i.style.width = '100%';
    i.style.height = '40px';
    i.style.backgroundColor = '#ffffe1';
    i.style.border = 'none';
    i.style.borderBottom = '1px solid #888888';
    i.style.zIndex = '9999999';
    if(typeof i.style.webkitTransition === 'string') {
      i.style.webkitTransition = 'all .5s ease-out';
    } else if(typeof i.style.transition === 'string') {
      i.style.transition = 'all .5s ease-out';
    }
    document.body.appendChild(i);
    c = (i.contentWindow) ? i.contentWindow :
      (i.contentDocument.document) ? i.contentDocument.document : i.contentDocument;
    c.document.open();
    c.document.write('<span style="font-family: Helvetica, Arial,' +
      'sans-serif; font-size: .9rem; padding: 7px; vertical-align: ' +
      'middle; cursor: default;">' + text + '</span>');
    if(buttonText && buttonLink) {
      c.document.write('<button id="okay">' + buttonText + '</button><button>Cancel</button>');
      c.document.close();
      c.document.getElementById('okay').addEventListener('click', function(e) {
        window.open(buttonLink, '_top');
        e.preventDefault();
        try {
          event.cancelBubble = true;
        } catch(error) { }
      });
    }
    else {
      c.document.close();
    }
    c.document.addEventListener('click', function() {
      w.document.body.removeChild(i);
    });
    setTimeout(function() {
      if(typeof i.style.webkitTransform === 'string') {
        i.style.webkitTransform = 'translateY(40px)';
      } else if(typeof i.style.transform === 'string') {
        i.style.transform = 'translateY(40px)';
      } else {
        i.style.top = '0px';
      }
    }, 300);
  };
  // Try to detect the plugin and act accordingly
  Temasys.WebRTCPlugin.isPluginInstalled('Tem', 'TemWebRTCPlugin',
    Temasys.WebRTCPlugin.defineWebRTCInterface,
    Temasys.WebRTCPlugin.pluginNeededButNotInstalledCb);
}

/*! skylinkjs - v0.5.4 - 2014-11-25 */

(function() {
/**
 * Please refer to the {{#crossLink "Skylink/init:method"}}init(){{/crossLink}}
 * method for a guide to initializing Skylink.<br>
 * Please Note:
 * - You must subscribe Skylink events before calling
 *   {{#crossLink "Skylink/init:method"}}init(){{/crossLink}}.
 * - You will need an API key to use Skylink, if you do not have one you can
 *   [register for a developer account](http://
 *   developer.temasys.com.sg) in the Skylink Developer Console.
 * @class Skylink
 * @constructor
 * @example
 *   // Getting started on how to use Skylink
 *   var SkylinkDemo = new Skylink();
 *   SkylinkDemo.init('apiKey');
 *
 *   SkylinkDemo.joinRoom('my_room', {
 *     userData: 'My Username',
 *     audio: true,
 *     video: true
 *   });
 *
 *   SkylinkDemo.on('incomingStream', function (stream, peerId, peerInfo, isSelf) {
 *     if (isSelf) {
 *       attachMediaStream(document.getElementById('selfVideo'), stream);
 *     } else {
 *       var peerVideo = document.createElement('video');
 *       peerVideo.id = peerId;
 *       peerVideo.autoplay = 'autoplay';
 *       document.getElementById('peersVideo').appendChild(peerVideo);
 *       attachMediaStream(peerVideo, stream);
 *     }
 *   });
 *
 *   SkylinkDemo.on('peerLeft', function (peerId, peerInfo, isSelf) {
 *     if (isSelf) {
 *       document.getElementById('selfVideo').src = '';
 *     } else {
 *       var peerVideo = document.getElementById(peerId);
 *       document.getElementById('peersVideo').removeChild(peerVideo);
 *     }
 *   });
 * @for Skylink
 * @since 0.5.0
 */
function Skylink() {
  if (!(this instanceof Skylink)) {
    return new Skylink();
  }

  /**
   * Version of Skylink
   * @attribute VERSION
   * @type String
   * @readOnly
   * @for Skylink
   * @since 0.1.0
   */
  this.VERSION = '0.5.4';
}
this.Skylink = Skylink;

Skylink.prototype.DATA_CHANNEL_STATE = {
  CONNECTING: 'connecting',
  OPEN: 'open',
  CLOSING: 'closing',
  CLOSED: 'closed',
  ERROR: 'error'
};

/**
 * The current state if datachannel is enabled.
 * @attribute _enableDataChannel
 * @type Boolean
 * @default true
 * @private
 * @required
 * @for Skylink
 * @since 0.3.0
 */
Skylink.prototype._enableDataChannel = true;

/**
 * Internal array of datachannels.
 * @attribute _dataChannels
 * @type Object
 * @private
 * @required
 * @for Skylink
 * @since 0.2.0
 */
Skylink.prototype._dataChannels = [];

/**
 * Create a DataChannel. Only SCTPDataChannel support
 * @method _createDataChannel
 * @param {String} peerId PeerId of the peer which the datachannel is connected to
 * @param {Object} [dc] The datachannel object received.
 * @trigger dataChannelState
 * @private
 * @for Skylink
 * @since 0.1.0
 */
Skylink.prototype._createDataChannel = function(peerId, dc) {
  var self = this;
  var channelName = (dc) ? dc.label : peerId;
  var pc = self._peerConnections[peerId];

  if (window.webrtcDetectedDCSupport !== 'SCTP' &&
    window.webrtcDetectedDCSupport !== 'plugin') {
    log.warn([peerId, 'RTCDataChannel', channelName, 'SCTP not supported']);
    return;
  }
  if (!dc) {
    dc = pc.createDataChannel(channelName);
    self._trigger('dataChannelState', dc.readyState, peerId);

    // wait and check if datachannel is opened
    self._checkDataChannelReadyState(dc, function () {
      log.log([peerId, 'RTCDataChannel', channelName, 'Datachannel state ->'], 'open');
      log.log([peerId, 'RTCDataChannel', channelName, 'Binary type support ->'], dc.binaryType);
      self._trigger('dataChannelState', dc.readyState, peerId);
    }, self.DATA_CHANNEL_STATE.OPEN);
  }

  if (dc.readyState === self.DATA_CHANNEL_STATE.OPEN) {
    log.log([peerId, 'RTCDataChannel', channelName, 'Datachannel state ->'], 'open');
    log.log([peerId, 'RTCDataChannel', channelName, 'Binary type support ->'], dc.binaryType);
    self._trigger('dataChannelState', dc.readyState, peerId);
  } else {
    dc.onopen = function () {
      log.log([peerId, 'RTCDataChannel', channelName, 'Datachannel state ->'], 'open');
      log.log([peerId, 'RTCDataChannel', channelName, 'Binary type support ->'], dc.binaryType);
      self._trigger('dataChannelState', dc.readyState, peerId);
    };
  }

  dc.onopen = function () {
    log.log([peerId, 'RTCDataChannel', channelName, 'Datachannel state ->'], 'open');
    log.log([peerId, 'RTCDataChannel', channelName, 'Binary type support ->'], dc.binaryType);
    self._trigger('dataChannelState', dc.readyState, peerId);
  };

  dc.onerror = function(error) {
    log.error([peerId, 'RTCDataChannel', channelName, 'Exception occurred in datachannel:'], error);
    self._trigger('dataChannelState', self.DATA_CHANNEL_STATE.ERROR, peerId, error);
  };

  dc.onclose = function() {
    log.debug([peerId, 'RTCDataChannel', channelName, 'Datachannel state ->'], 'closed');

    // if closes because of firefox, reopen it again
    // if it is closed because of a restart, ignore
    if (self._peerConnections[peerId] && self._peerConnectionHealth[peerId]) {
      self._closeDataChannel(peerId);
      self._createDataChannel(peerId);
    } else {
      self._trigger('dataChannelState', self.DATA_CHANNEL_STATE.CLOSED, peerId);
    }
  };

  dc.onmessage = function(event) {
    self._dataChannelProtocolHandler(event.data, peerId, channelName);
  };
  return dc;
};

/**
 * Triggers callback when datachannel readystate matches the one provided.
 * @method _createDataChannel
 * @param {Object} dc The datachannel to check the readystate.
 * @param {Function} callback The callback once state has reached.
 * @param {String} state The datachannel readystate. [Rel: DATA_CHANNEL_STATE]
 * @private
 * @for Skylink
 * @since 0.5.5
 */
Skylink.prototype._checkDataChannelReadyState = function(dc, callback, state) {
  var self = this;

  if (typeof dc !== 'object' || typeof callback !== 'function' || !state) {
    log.error('Datachannel is not provided, callback ' +
      'provided is not a function or state is undefined');
  }
  self._wait(function () {
    log.log([null, 'RTCDataChannel', dc.label, 'Firing callback. ' +
      'Datachannel state has met provided state ->'], state);
    callback();
  }, function () {
    return dc.readyState === state;
  });
};

/**
 * Sends Message using the datachannel.
 * @method _sendDataChannelMessage
 * @param {String} peerId PeerId of the peer's datachannel to send data.
 * @param {JSON} data The data to send.
 * @private
 * @for Skylink
 * @since 0.5.2
 */
Skylink.prototype._sendDataChannelMessage = function(peerId, data) {
  var dc = this._dataChannels[peerId];
  if (!dc) {
    log.error([peerId, 'RTCDataChannel', null, 'Datachannel connection ' +
      'to peer does not exist']);
    return;
  } else {
    if (dc.readyState === this.DATA_CHANNEL_STATE.OPEN) {
      var dataString = (typeof data === 'object') ? JSON.stringify(data) : data;
      log.debug([peerId, 'RTCDataChannel', dc.label, 'Sending to peer ->'],
        (data.type || 'DATA'));
      dc.send(dataString);
    } else {
      log.error([peerId, 'RTCDataChannel', dc.label, 'Datachannel is not opened'],
        'State: ' + dc.readyState);
      this._trigger('dataChannelState', this.DATA_CHANNEL_STATE.ERROR,
        peerId, 'Datachannel is not ready.\nState is: ' + dc.readyState);
    }
  }
};

/**
 * Closes the datachannel.
 * @method _closeDataChannel
 * @param {String} peerId PeerId of the peer's datachannel to close.
 * @private
 * @for Skylink
 * @since 0.1.0
 */
Skylink.prototype._closeDataChannel = function(peerId) {
  var dc = this._dataChannels[peerId];
  if (dc) {
    if (dc.readyState !== this.DATA_CHANNEL_STATE.CLOSED) {
      dc.close();
    }
    delete this._dataChannels[peerId];
    log.log([peerId, 'RTCDataChannel', dc.label, 'Sucessfully removed datachannel']);
  }
};
Skylink.prototype._CHUNK_FILE_SIZE = 49152;

/**
 * The fixed for each data chunk for firefox implementation.
 * - Firefox the sender chunks 49152 but receives as 16384.
 * @attribute _MOZ_CHUNK_FILE_SIZE
 * @type Integer
 * @private
 * @final
 * @required
 * @for Skylink
 * @since 0.5.2
 */
Skylink.prototype._MOZ_CHUNK_FILE_SIZE = 16384;

/**
 * The list of data transfer data types.
 * - <b><i>TODO</i></b>: ArrayBuffer and Blob data transfer in
 *   datachannel.
 * - The available data transfer data types are:
 * @attribute DATA_TRANSFER_DATA_TYPE
 * @type JSON
 * @param {String} BINARY_STRING BinaryString data type.
 * @param {String} ARRAY_BUFFER Still-implementing. ArrayBuffer data type.
 * @param {String} BLOB Still-implementing. Blob data type.
 * @readOnly
 * @for Skylink
 * @since 0.1.0
 */
Skylink.prototype.DATA_TRANSFER_DATA_TYPE = {
  BINARY_STRING: 'binaryString',
  ARRAY_BUFFER: 'arrayBuffer',
  BLOB: 'blob'
};

/**
 * Converts base64 string to raw binary data.
 * - Doesn't handle URLEncoded DataURIs
 * - See StackOverflow answer #6850276 for code that does this
 * This is to convert the base64 binary string to a blob
 * @author Code from devnull69 @ stackoverflow.com
 * @method _base64ToBlob
 * @param {String} dataURL Blob base64 dataurl.
 * @private
 * @for Skylink
 * @since 0.1.0
 */
Skylink.prototype._base64ToBlob = function(dataURL) {
  var byteString = atob(dataURL.replace(/\s\r\n/g, ''));
  // write the bytes of the string to an ArrayBuffer
  var ab = new ArrayBuffer(byteString.length);
  var ia = new Uint8Array(ab);
  for (var j = 0; j < byteString.length; j++) {
    ia[j] = byteString.charCodeAt(j);
  }
  // write the ArrayBuffer to a blob, and you're done
  return new Blob([ab]);
};

/**
 * Chunks blob data into chunks.
 * @method _chunkBlobData
 * @param {Blob} blob The blob data to chunk.
 * @param {Integer} blobByteSize The blob data size.
 * @private
 * @for Skylink
 * @since 0.5.2
 */
Skylink.prototype._chunkBlobData = function(blob, blobByteSize) {
  var chunksArray = [],
    startCount = 0,
    endCount = 0;
  if (blobByteSize > this._CHUNK_FILE_SIZE) {
    // File Size greater than Chunk size
    while ((blobByteSize - 1) > endCount) {
      endCount = startCount + this._CHUNK_FILE_SIZE;
      chunksArray.push(blob.slice(startCount, endCount));
      startCount += this._CHUNK_FILE_SIZE;
    }
    if ((blobByteSize - (startCount + 1)) > 0) {
      chunksArray.push(blob.slice(startCount, blobByteSize - 1));
    }
  } else {
    // File Size below Chunk size
    chunksArray.push(blob);
  }
  return chunksArray;
};
Skylink.prototype._DC_PROTOCOL_TYPE = {
  WRQ: 'WRQ',
  ACK: 'ACK',
  ERROR: 'ERROR',
  CANCEL: 'CANCEL',
  MESSAGE: 'MESSAGE'
};

/**
 * The list of datachannel transfer types.
 * - This is used to identify if the stream is an upload stream or
 *   a download stream.
 * - The available types are:
 * @attribute DATA_TRANSFER_TYPE
 * @type JSON
 * @param {String} UPLOAD The datachannel transfer is an upload stream.
 * @param {String} DOWNLOAD The datachannel transfer is a download stream.
 * @readOnly
 * @for Skylink
 * @since 0.1.0
 */
Skylink.prototype.DATA_TRANSFER_TYPE = {
  UPLOAD: 'upload',
  DOWNLOAD: 'download'
};
/**
 * The list of datachannel transfer state.
 * - These are the states to inform the state of the data transfer.
 * - The list of states would occur are:
 * @attribute DATA_TRANSFER_STATE
 * @type JSON
 * @param {String} UPLOAD_REQUEST Peer has a data transfer request.
 * @param {String} UPLOAD_STARTED Data transfer of upload has just started.
 * @param {String} DOWNLOAD_STARTED Data transfer of download has
 *   just started.
 * @param {String} UPLOADING Data upload transfer is occurring.
 * @param {String} DOWNLOADING Data download transfer is occurring.
 * @param {String} UPLOAD_COMPLETED Data upload transfer has been completed.
 * @param {String} DOWNLOAD_COMPLETED Data download transfer has been
 *   completed.
 * @param {String} REJECTED Peer rejected user's data transfer request.
 * @param {String} ERROR Data transfer had an error occurred
 *   when uploading or downloading file.
 * @readOnly
 * @for Skylink
 * @since 0.4.0
 */
Skylink.prototype.DATA_TRANSFER_STATE = {
  UPLOAD_REQUEST: 'request',
  UPLOAD_STARTED: 'uploadStarted',
  DOWNLOAD_STARTED: 'downloadStarted',
  REJECTED: 'rejected',
  CANCEL: 'cancel',
  ERROR: 'error',
  UPLOADING: 'uploading',
  DOWNLOADING: 'downloading',
  UPLOAD_COMPLETED: 'uploadCompleted',
  DOWNLOAD_COMPLETED: 'downloadCompleted'
};

/**
 * Internal array of data upload transfers.
 * @attribute _uploadDataTransfers
 * @type Array
 * @private
 * @required
 * @for Skylink
 * @since 0.4.1
 */
Skylink.prototype._uploadDataTransfers = [];

/**
 * Internal array of data upload sessions.
 * @attribute _uploadDataSessions
 * @type Array
 * @private
 * @required
 * @for Skylink
 * @since 0.4.1
 */
Skylink.prototype._uploadDataSessions = [];

/**
 * Internal array of data download transfers.
 * @attribute _downloadDataTransfers
 * @type Array
 * @private
 * @required
 * @for Skylink
 * @since 0.4.1
 */
Skylink.prototype._downloadDataTransfers = [];

/**
 * Internal array of data download sessions.
 * @attribute _downloadDataSessions
 * @type Array
 * @private
 * @required
 * @for Skylink
 * @since 0.4.1
 */
Skylink.prototype._downloadDataSessions = [];

/**
 * Internal array of data transfers timeout.
 * @attribute _dataTransfersTimeout
 * @type Array
 * @private
 * @required
 * @for Skylink
 * @since 0.4.1
 */
Skylink.prototype._dataTransfersTimeout = [];

/**
 * Sets the datachannel timeout.
 * - If timeout is met, it will send the 'ERROR' message
 * @method _setDataChannelTimeout
 * @param {String} peerId PeerId of the datachannel to set timeout.
 * @param {Integer} timeout The timeout to set in seconds.
 * @param {Boolean} [isSender=false] Is peer the sender or the receiver?
 * @private
 * @for Skylink
 * @since 0.5.0
 */
Skylink.prototype._setDataChannelTimeout = function(peerId, timeout, isSender) {
  var self = this;
  if (!self._dataTransfersTimeout[peerId]) {
    self._dataTransfersTimeout[peerId] = [];
  }
  var type = (isSender) ? self.DATA_TRANSFER_TYPE.UPLOAD :
    self.DATA_TRANSFER_TYPE.DOWNLOAD;
  self._dataTransfersTimeout[peerId][type] = setTimeout(function() {
    var name;
    if (self._dataTransfersTimeout[peerId][type]) {
      if (isSender) {
        name = self._uploadDataSessions[peerId].name;
        delete self._uploadDataTransfers[peerId];
        delete self._uploadDataSessions[peerId];
      } else {
        name = self._downloadDataSessions[peerId].name;
        delete self._downloadDataTransfers[peerId];
        delete self._downloadDataSessions[peerId];
      }
      self._sendDataChannelMessage(peerId, {
        type: self._DC_PROTOCOL_TYPE.ERROR,
        sender: self._user.sid,
        name: name,
        content: 'Connection Timeout. Longer than ' + timeout +
          ' seconds. Connection is abolished.',
        isUploadError: isSender
      });
      // TODO: Find a way to add channel name so it's more specific
      log.error([peerId, 'RTCDataChannel', null, 'Failed transfering data:'],
        'Transfer ' + ((isSender) ? 'for': 'from') + ' ' + peerId +
        ' failed. Connection timeout');
      self._clearDataChannelTimeout(peerId, isSender);
    }
  }, 1000 * timeout);
};

/**
 * Clears the datachannel timeout.
 * @method _clearDataChannelTimeout
 * @param {String} peerId PeerId of the datachannel to clear timeout.
 * @param {Boolean} [isSender=false] Is peer the sender or the receiver.
 * @private
 * @for Skylink
 * @since 0.5.0
 */
Skylink.prototype._clearDataChannelTimeout = function(peerId, isSender) {
  if (this._dataTransfersTimeout[peerId]) {
    var type = (isSender) ? this.DATA_TRANSFER_TYPE.UPLOAD :
      this.DATA_TRANSFER_TYPE.DOWNLOAD;
    clearTimeout(this._dataTransfersTimeout[peerId][type]);
    delete this._dataTransfersTimeout[peerId][type];
  }
};

/**
 * Sends blob data to individual peer.
 * - This sends the {{#crossLink "Skylink/WRQ:event"}}WRQ{{/crossLink}}
 *   and to initiate the TFTP protocol.
 * @method _sendBlobDataToPeer
 * @param {Blob} data The blob data to be sent over.
 * @param {JSON} dataInfo The data information.
 * @param {String} dataInfo.transferId transferId of the data.
 * @param {String} dataInfo.name Data name.
 * @param {Integer} [dataInfo.timeout=60] Data timeout to wait for packets.
 * @param {Integer} dataInfo.size Data size
 * @param {String} [targetPeerId] PeerId targeted to receive data.
 *   Leave blank to send to all peers.
 * @param {Boolean} data.target Real peerId to send data to, in case MCU is used.
 * @param {Boolean} isPrivate If the file transfer is private
 * @private
 * @for Skylink
 * @since 0.5.5
 */
Skylink.prototype._sendBlobDataToPeer = function(data, dataInfo, targetPeerId, isPrivate) {
  //If there is MCU then directs all messages to MCU
  var useChannel = (this._hasMCU) ? 'MCU' : targetPeerId;
  var ongoingTransfer = null;
  var binarySize = parseInt((dataInfo.size * (4 / 3)).toFixed(), 10);
  var chunkSize = parseInt((this._CHUNK_FILE_SIZE * (4 / 3)).toFixed(), 10);

  if (window.webrtcDetectedBrowser === 'firefox' &&
    window.webrtcDetectedVersion < 30) {
    chunkSize = this._MOZ_CHUNK_FILE_SIZE;
  }
  log.log([targetPeerId, null, null, 'Chunk size of data:'], chunkSize);

  if (this._uploadDataSessions[targetPeerId]) {
    ongoingTransfer = this.DATA_TRANSFER_TYPE.UPLOAD;
  } else if (this._downloadDataSessions[targetPeerId]) {
    ongoingTransfer = this.DATA_TRANSFER_TYPE.DOWNLOAD;
  }

  if (ongoingTransfer) {
    log.error([targetPeerId, null, null, 'User have ongoing ' + ongoingTransfer + ' ' +
      'transfer session with peer. Unable to send data'], dataInfo);
    // data transfer state
    this._trigger('dataTransferState', this.DATA_TRANSFER_STATE.ERROR,
      dataInfo.transferId, targetPeerId, null, {
      name: dataInfo.name,
      message: dataInfo.content,
      transferType: ongoingTransfer
    });
    return;
  }

  this._uploadDataTransfers[targetPeerId] = this._chunkBlobData(data, dataInfo.size);
  this._uploadDataSessions[targetPeerId] = {
    name: dataInfo.name,
    size: binarySize,
    transferId: dataInfo.transferId,
    timeout: dataInfo.timeout
  };
  this._sendDataChannelMessage(useChannel, {
    type: this._DC_PROTOCOL_TYPE.WRQ,
    sender: this._user.sid,
    agent: window.webrtcDetectedBrowser,
    name: dataInfo.name,
    size: binarySize,
    chunkSize: chunkSize,
    timeout: dataInfo.timeout,
    target: targetPeerId,
    isPrivate: !!isPrivate
  });
  this._setDataChannelTimeout(targetPeerId, dataInfo.timeout, true);
};

/**
 * Handles all datachannel protocol events.
 * @method _dataChannelProtocolHandler
 * @param {String|Object} data The data received from datachannel.
 * @param {String} peerId The peerId of the peer that sent the data.
 * @param {String} channelName The datachannel name.
 * @private
 * @for Skylink
 * @since 0.5.2
 */
Skylink.prototype._dataChannelProtocolHandler = function(dataString, peerId, channelName) {
  // PROTOCOL ESTABLISHMENT
  if (typeof dataString === 'string') {
    var data = {};
    try {
      data = JSON.parse(dataString);
    } catch (error) {
      log.debug([peerId, 'RTCDataChannel', channelName, 'Received from peer ->'], 'DATA');
      this._DATAProtocolHandler(peerId, dataString,
        this.DATA_TRANSFER_DATA_TYPE.BINARY_STRING, channelName);
      return;
    }
    log.debug([peerId, 'RTCDataChannel', channelName, 'Received from peer ->'], data.type);
    switch (data.type) {
    case this._DC_PROTOCOL_TYPE.WRQ:
      this._WRQProtocolHandler(peerId, data, channelName);
      break;
    case this._DC_PROTOCOL_TYPE.ACK:
      this._ACKProtocolHandler(peerId, data, channelName);
      break;
    case this._DC_PROTOCOL_TYPE.ERROR:
      this._ERRORProtocolHandler(peerId, data, channelName);
      break;
    case this._DC_PROTOCOL_TYPE.CANCEL:
      this._CANCELProtocolHandler(peerId, data, channelName);
      break;
    case this._DC_PROTOCOL_TYPE.MESSAGE: // Not considered a protocol actually?
      this._MESSAGEProtocolHandler(peerId, data, channelName);
      break;
    default:
      log.error([peerId, 'RTCDataChannel', channelName, 'Unsupported message ->'], data.type);
    }
  }
};

/**
 * The user receives a blob request.
 * From here, it's up to the user to accept or reject it
 * @method _WRQProtocolHandler
 * @param {String} peerId PeerId of the peer that is sending the request.
 * @param {JSON} data The data object received from datachannel.
 *   [Rel: Skylink._DC_PROTOCOL_TYPE.WRQ.data]
 * @param {String} channelName The datachannel name.
 * @trigger dataTransferState
 * @private
 * @for Skylink
 * @since 0.5.2
 */
Skylink.prototype._WRQProtocolHandler = function(peerId, data, channelName) {
  var transferId = this._user.sid + this.DATA_TRANSFER_TYPE.DOWNLOAD +
    (((new Date()).toISOString().replace(/-/g, '').replace(/:/g, ''))).replace('.', '');
  log.log([peerId, 'RTCDataChannel', [channelName, 'WRQ'],
    'Received file request from peer:'], data);
  var name = data.name;
  var binarySize = data.size;
  var expectedSize = data.chunkSize;
  var timeout = data.timeout;
  this._downloadDataSessions[peerId] = {
    transferId: transferId,
    name: name,
    size: binarySize,
    ackN: 0,
    receivedSize: 0,
    chunkSize: expectedSize,
    timeout: timeout
  };
  this._trigger('dataTransferState', this.DATA_TRANSFER_STATE.UPLOAD_REQUEST,
    transferId, peerId, {
    name: name,
    size: binarySize,
    senderPeerId: peerId
  });
};

/**
 * The user receives an acknowledge of the blob request.
 * @method _ACKProtocolHandler
 * @param {String} peerId PeerId of the peer that is sending the acknowledgement.
 * @param {JSON} data The data object received from datachannel.
 *   [Rel: Skylink._DC_PROTOCOL_TYPE.ACK.data]
 * @param {String} channelName The datachannel name.
 * @trigger dataTransferState
 * @private
 * @for Skylink
 * @since 0.5.2
 */
Skylink.prototype._ACKProtocolHandler = function(peerId, data, channelName) {
  var self = this;
  var ackN = data.ackN;
  peerId = (peerId === 'MCU') ? data.sender : peerId;

  var chunksLength = self._uploadDataTransfers[peerId].length;
  var uploadedDetails = self._uploadDataSessions[peerId];
  var transferId = uploadedDetails.transferId;
  var timeout = uploadedDetails.timeout;

  self._clearDataChannelTimeout(peerId, true);
  log.log([peerId, 'RTCDataChannel', [channelName, 'ACK'], 'ACK stage ->'],
    ackN + ' / ' + chunksLength);

  if (ackN > -1) {
    // Still uploading
    if (ackN < chunksLength) {
      var fileReader = new FileReader();
      fileReader.onload = function() {
        // Load Blob as dataurl base64 string
        var base64BinaryString = fileReader.result.split(',')[1];
        self._sendDataChannelMessage(peerId, base64BinaryString);
        self._setDataChannelTimeout(peerId, timeout, true);
        self._trigger('dataTransferState', self.DATA_TRANSFER_STATE.UPLOADING,
          transferId, peerId, {
          percentage: (((ackN + 1) / chunksLength) * 100).toFixed()
        });
      };
      fileReader.readAsDataURL(self._uploadDataTransfers[peerId][ackN]);
    } else if (ackN === chunksLength) {
      self._trigger('dataTransferState',
        self.DATA_TRANSFER_STATE.UPLOAD_COMPLETED, transferId, peerId, {
        name: uploadedDetails.name
      });
      delete self._uploadDataTransfers[peerId];
      delete self._uploadDataSessions[peerId];
    }
  } else {
    self._trigger('dataTransferState', self.DATA_TRANSFER_STATE.REJECTED,
      transferId, peerId);
    delete self._uploadDataTransfers[peerId];
    delete self._uploadDataSessions[peerId];
  }
};

/**
 * The user receives a datachannel broadcast message.
 * @method _MESSAGEProtocolHandler
 * @param {String} peerId PeerId of the peer that is sending a broadcast message.
 * @param {JSON} data The data object received from datachannel.
 *   [Rel: Skylink._DC_PROTOCOL_TYPE.MESSAGE.data]
 * @param {String} channelName The datachannel name.
 * @trigger incomingMessage
 * @private
 * @for Skylink
 * @since 0.5.2
 */
Skylink.prototype._MESSAGEProtocolHandler = function(peerId, data, channelName) {
  var targetMid = data.sender;
  log.log([channelName, 'RTCDataChannel', [targetMid, 'MESSAGE'],
    'Received P2P message from peer:'], data);
  this._trigger('incomingMessage', {
    content: data.data,
    isPrivate: data.isPrivate,
    isDataChannel: true,
    targetPeerId: this._user.sid,
    senderPeerId: targetMid
  }, targetMid, this._peerInformations[targetMid], false);
};

/**
 * The user receives a timeout error.
 * @method _ERRORProtocolHandler
 * @param {String} peerId PeerId of the peer that is sending the error.
 * @param {Array} data The data object received from datachannel.
 *   [Rel: Skylink._DC_PROTOCOL_TYPE.ERROR.data]
 * @param {String} channelName The datachannel name.
 * @trigger dataTransferState
 * @private
 * @for Skylink
 * @since 0.5.2
 */
Skylink.prototype._ERRORProtocolHandler = function(peerId, data, channelName) {
  var isUploader = data.isUploadError;
  var transferId = (isUploader) ? this._uploadDataSessions[peerId].transferId :
    this._downloadDataSessions[peerId].transferId;
  log.error([peerId, 'RTCDataChannel', [channelName, 'ERROR'],
    'Received an error from peer:'], data);
  this._clearDataChannelTimeout(peerId, isUploader);
  this._trigger('dataTransferState', this.DATA_TRANSFER_STATE.ERROR,
    transferId, peerId, null, {
    name: data.name,
    message: data.content,
    transferType: ((isUploader) ? this.DATA_TRANSFER_TYPE.UPLOAD :
      this.DATA_TRANSFER_TYPE.DOWNLOAD)
  });
};

/**
 * The user receives a timeout error.
 * @method _CANCELProtocolHandler
 * @param {String} peerId PeerId of the peer that is sending the error.
 * @param {Array} data The data object received from datachannel.
 *   [Rel: Skylink._DC_PROTOCOL_TYPE.CANCEL.data]
 * @param {String} channelName The datachannel name.
 * @trigger dataTransferState
 * @private
 * @for Skylink
 * @since 0.5.2
 */
Skylink.prototype._CANCELProtocolHandler = function(peerId, data, channelName) {
  var isUploader = data.isUploadError;
  var transferId = (isUploader) ? this._uploadDataSessions[peerId].transferId :
    this._downloadDataSessions[peerId].transferId;
  log.log([peerId, 'RTCDataChannel', [channelName, 'CANCEL'],
    'Received file transfer cancel request:'], data);
  this._clearDataChannelTimeout(peerId, isUploader);
  this._trigger('dataTransferState', this.DATA_TRANSFER_STATE.CANCEL,
    transferId, peerId, null, {
    name: data.name,
    content: data.content,
    senderPeerId: data.sender,
    transferType: ((isUploader) ? this.DATA_TRANSFER_TYPE.UPLOAD :
      this.DATA_TRANSFER_TYPE.DOWNLOAD)
  });
};

/**
 * This is when the data is sent from the sender to the receiving user.
 * @method _DATAProtocolHandler
 * @param {String} peerId PeerId of the peer that is sending the data.
 * @param {ArrayBuffer|Blob|String} dataString The data received.
 *   [Rel: Skylink._DC_PROTOCOL_TYPE.DATA.data]
 * @param {String} dataType The data type received from datachannel.
 *   [Rel: Skylink.DATA_TRANSFER_DATA_TYPE]
 * @param {String} channelName The datachannel name.
 * @trigger dataTransferState
 * @private
 * @for Skylink
 * @since 0.5.5
 */
Skylink.prototype._DATAProtocolHandler = function(peerId, dataString, dataType, channelName) {
  var chunk, error = '';
  var transferStatus = this._downloadDataSessions[peerId];
  log.log([peerId, 'RTCDataChannel', [channelName, 'DATA'],
    'Received data chunk from peer. Data type:'], dataType);

  var transferId = transferStatus.transferId;

  this._clearDataChannelTimeout(peerId, false);

  if (dataType === this.DATA_TRANSFER_DATA_TYPE.BINARY_STRING) {
    chunk = this._base64ToBlob(dataString);
  } else if (dataType === this.DATA_TRANSFER_DATA_TYPE.ARRAY_BUFFER) {
    chunk = new Blob(dataString);
  } else if (dataType === this.DATA_TRANSFER_DATA_TYPE.BLOB) {
    chunk = dataString;
  } else {
    error = 'Unhandled data exception: ' + dataType;
    log.error([peerId, 'RTCDataChannel', [channelName, 'DATA'],
      'Failed downloading data packets:'], error);
    this._trigger('dataTransferState',
      this.DATA_TRANSFER_STATE.ERROR, transferId, peerId, null, {
      message: error,
      transferType: this.DATA_TRANSFER_TYPE.DOWNLOAD
    });
    return;
  }
  var receivedSize = (chunk.size * (4 / 3));
  log.log([peerId, 'RTCDataChannel', [channelName, 'DATA'],
    'Received data chunk size:'], receivedSize);
  log.log([peerId, 'RTCDataChannel', [channelName, 'DATA'],
    'Expected data chunk size:'], transferStatus.chunkSize);

  if (transferStatus.chunkSize >= receivedSize) {
    this._downloadDataTransfers[peerId].push(chunk);
    transferStatus.ackN += 1;
    transferStatus.receivedSize += receivedSize;
    var totalReceivedSize = transferStatus.receivedSize;
    var percentage = ((totalReceivedSize / transferStatus.size) * 100).toFixed();

    this._sendDataChannelMessage(peerId, {
      type: this._DC_PROTOCOL_TYPE.ACK,
      sender: this._user.sid,
      ackN: transferStatus.ackN
    });
    if (transferStatus.chunkSize === receivedSize) {
      log.log([peerId, 'RTCDataChannel', [channelName, 'DATA'],
        'Transfer in progress']);
      this._trigger('dataTransferState', this.DATA_TRANSFER_STATE.DOWNLOADING,
        transferId, peerId, {
        percentage: percentage
      });
      this._setDataChannelTimeout(peerId, transferStatus.timeout, false);
      this._downloadDataTransfers[peerId].info = transferStatus;
    } else {
      log.log([peerId, 'RTCDataChannel', [channelName, 'DATA'],
        'Download complete']);
      var blob = new Blob(this._downloadDataTransfers[peerId]);
      this._trigger('dataTransferState', this.DATA_TRANSFER_STATE.DOWNLOAD_COMPLETED,
        transferId, peerId, {
        data: blob
      });
      delete this._downloadDataTransfers[peerId];
      delete this._downloadDataSessions[peerId];
    }
  } else {
    error = 'Packet not match - [Received]' + receivedSize +
      ' / [Expected]' + transferStatus.chunkSize;
    this._trigger('dataTransferState',
      this.DATA_TRANSFER_STATE.ERROR, transferId, peerId, null, {
      message: error,
      transferType: this.DATA_TRANSFER_TYPE.DOWNLOAD
    });
    log.error([peerId, 'RTCDataChannel', [channelName, 'DATA'],
      'Failed downloading data packets:'], error);
  }
};

/**
 * Start a public or private data transfer with peer(s).
 * - Note that peers have the option to accept or reject the receiving data.
 * - This method is ideal for sending files.
 * - To send a private file to a peer, input the peer Id after the
 *   data information.
 * - The data transferred is encrypted.
 * @method sendBlobData
 * @param {Object} [data] The data to be sent over. Data has to be a blob.
 * @param {JSON} [dataInfo] Information required about the data transferred
 * @param {String} [dataInfo.name] Data name (name of the file for example).
 * @param {Integer} [dataInfo.timeout=60] The time (in second) before the transfer
 * request is cancelled if not answered.
 * @param {Integer} [dataInfo.size] The data size (in octet)
 * @param {String} [targetPeerId] PeerId targeted to receive data.
 *   Leave blank to send to all peers.
 * @example
 *   // Send file to all peers connected
 *   SkylinkDemo.sendBlobData(file, 67);
 *
 *   // Send file to individual peer
 *   SkylinkDemo.sendBlobData(blob, 87, targetPeerId);
 * @trigger dataTransferState
 * @since 0.5.2
 * @for Skylink
 */
Skylink.prototype.sendBlobData = function(data, dataInfo, targetPeerId) {
  if (!data && !dataInfo) {
    return false;
  }
  // check if datachannel is enabled first or not
  if (!this._enableDataChannel) {
    log.warn('Unable to send any blob data. Datachannel is disabled');
    return;
  }
  var noOfPeersSent = 0;
  dataInfo.timeout = dataInfo.timeout || 60;
  dataInfo.transferId = this._user.sid + this.DATA_TRANSFER_TYPE.UPLOAD +
    (((new Date()).toISOString().replace(/-/g, '').replace(/:/g, ''))).replace('.', '');

  //Send file to specific peer only
  if (targetPeerId) {
    if (this._dataChannels.hasOwnProperty(targetPeerId)) {
      log.log([targetPeerId, null, null, 'Sending blob data ->'], dataInfo);

      this._sendBlobDataToPeer(data, dataInfo, targetPeerId, true);
      noOfPeersSent = 1;
    } else {
      log.error([targetPeerId, null, null, 'Datachannel does not exist']);
    }
  }
  //No peer specified --> send to all peers
    else {
    targetPeerId = this._user.sid;
    for (var peerId in this._dataChannels) {
      if (this._dataChannels.hasOwnProperty(peerId)) {
        // Binary String filesize [Formula n = 4/3]
        this._sendBlobDataToPeer(data, dataInfo, peerId);
        noOfPeersSent++;
      } else {
        log.error([peerId, null, null, 'Datachannel does not exist']);
      }
    }
  }
  if (noOfPeersSent > 0) {
    this._trigger('dataTransferState', this.DATA_TRANSFER_STATE.UPLOAD_STARTED,
      dataInfo.transferId, targetPeerId, {
      transferId: dataInfo.transferId,
      senderPeerId: this._user.sid,
      name: dataInfo.name,
      size: dataInfo.size,
      timeout: dataInfo.timeout || 60,
      data: data
    });
  } else {
    var error = 'No available datachannels to send data.';
    this._trigger('dataTransferState', this.DATA_TRANSFER_STATE.ERROR,
      dataInfo.transferId, targetPeerId, null, {
      message: error,
      transferType: this.DATA_TRANSFER_TYPE.UPLOAD
    });
    log.error('Failed sending data: ', error);
    this._uploadDataTransfers = [];
    this._uploadDataSessions = [];
  }
};

/**
 * User's response to accept or reject data transfer request from another user.
 * @method respondBlobRequest
 * @param {String} [peerId] Id of the peer who sent the request.
 * @param {Boolean} [accept=false] Accept answer.
 * @trigger dataTransferState
 * @since 0.5.0
 * @for Skylink
 */
Skylink.prototype.respondBlobRequest = function (peerId, accept) {
  if (accept) {
    log.info([peerId, null, null, 'User accepted peer\'s request']);
    this._downloadDataTransfers[peerId] = [];
    var data = this._downloadDataSessions[peerId];
    this._sendDataChannelMessage(peerId, {
      type: this._DC_PROTOCOL_TYPE.ACK,
      sender: this._user.sid,
      ackN: 0,
      agent: window.webrtcDetectedBrowser
    });
    this._trigger('dataTransferState', this.DATA_TRANSFER_STATE.DOWNLOAD_STARTED,
      data.transferId, peerId, {
      name: data.name,
      size: data.size,
      senderPeerId: peerId
    });
  } else {
    log.info([peerId, null, null, 'User rejected peer\'s request']);
    this._sendDataChannelMessage(peerId, {
      type: this._DC_PROTOCOL_TYPE.ACK,
      sender: this._user.sid,
      ackN: -1
    });
    delete this._downloadDataSessions[peerId];
  }
};

/**
 * Reject file transfer for cancel.
 * @method cancelBlobTransfer
 * @param {String} peerId PeerId of the peer that is expected to receive
 *   the request response.
 * @param {String} transferType Transfer type [Rel: Skylink.DATA_TRANSFER_TYPE]
 * @trigger dataTransferState
 * @since 0.5.0
 * @for Skylink
 */
Skylink.prototype.cancelBlobTransfer = function (peerId, transferType) {
  if (accept) {
    this._downloadDataTransfers[peerId] = [];
    var data = this._downloadDataSessions[peerId];
    this._sendDataChannelMessage(peerId, {
      type: this._DC_PROTOCOL_TYPE.ACK,
      sender: this._user.sid,
      ackN: 0,
      agent: window.webrtcDetectedBrowser
    });
    this._trigger('dataTransferState', this.DATA_TRANSFER_STATE.CANCEL,
      data.transferId, peerId, {
      name: data.name,
      size: data.size,
      senderPeerId: peerId
    });
  } else {
    this._sendDataChannelMessage(peerId, {
      type: this._DC_PROTOCOL_TYPE.ACK,
      sender: this._user.sid,
      ackN: -1
    });
    delete this._downloadDataSessions[peerId];
  }
};

/**
 * Send a message using the DataChannel provided by Webrtc.
 * - Can choose between broadcasting to the room (public message) and send
 *   to a specific peer (private message)
 * - Content of the message is automatically encrypted during the transfer
 * - This is ideal for sending strings or json objects lesser than 16KB
 *   [as noted in here](http://www.webrtc.org/chrome).
 * - For huge data, please check out function
 *   {{#crossLink "Skylink/sendBlobData:method"}}sendBlobData(){{/crossLink}}.
 * - <b><i>WARNING</i></b>: Map arrays data would be lost when stringified
 *   in JSON, so refrain from using map arrays.
 * @method sendP2PMessage
 * @param {String|JSON} message The message data to send.
 * @param {String} [targetPeerId] Provide if you want to send to
 *   only one peer
 * @example
 *   // Example 1: Send to all peers
 *   SkylinkDemo.sendP2PMessage('Hi there! This is from a DataChannel!');
 *
 *   // Example 2: Send to specific peer
 *   SkylinkDemo.sendP2PMessage('Hi there peer! This is from a DataChannel!', targetPeerId);
 * @trigger incomingMessage
 * @since 0.5.2
 * @since 0.5.5
 * @for Skylink
 */
Skylink.prototype.sendP2PMessage = function(message, targetPeerId) {
  // check if datachannel is enabled first or not
  if (!this._enableDataChannel) {
    log.warn('Unable to send any P2P message. Datachannel is disabled');
    return;
  }
  //targetPeerId is defined -> private message
  if (targetPeerId) {
    //If there is MCU then directs all messages to MCU
    var useChannel = (this._hasMCU) ? 'MCU' : targetPeerId;

    //send private P2P message       
    log.log([targetPeerId, null, useChannel, 'Sending private P2P message to peer']);
    this._sendDataChannelMessage(useChannel, {
      type: this._DC_PROTOCOL_TYPE.MESSAGE,
      isPrivate: true,
      sender: this._user.sid,
      target: targetPeerId,
      data: message
    });
  }
  //targetPeerId is null or undefined -> public message
  else {
    //If has MCU, only need to send once to MCU then it will forward to all peers
    if (this._hasMCU) {
      log.log(['MCU', null, null, 'Relaying P2P message to peers']);
      this._sendDataChannelMessage('MCU', {
        type: this._DC_PROTOCOL_TYPE.MESSAGE,
        isPrivate: false,
        sender: this._user.sid,
        data: message
      });
    //If no MCU -> need to send to every peers
    } else {
      // send to all datachannels
      for (var peerId in this._dataChannels){
        if (this._dataChannels.hasOwnProperty(peerId)) {
          log.log([peerId, null, null, 'Sending P2P message to peer']);

          this._sendDataChannelMessage(peerId, {
            type: this._DC_PROTOCOL_TYPE.MESSAGE,
            isPrivate: false,
            sender: this._user.sid,
            data: message
          });
        }
      }
    }
  }
  this._trigger('incomingMessage', {
    content: message,
    isPrivate: !!targetPeerId,
    targetPeerId: targetPeerId,
    isDataChannel: true,
    senderPeerId: this._user.sid
  }, this._user.sid, this._user.info, true);
};

Skylink.prototype._peerCandidatesQueue = [];

/**
 * The list of ICE candidate generation states.
 * - Check out the [w3 specification documentation](http://dev.w3.org/2011/
 *   webrtc/editor/webrtc.html#rtcicegatheringstate-enum).
 * - This is RTCIceGatheringState of the peer.
 * - The states that would occur are:
 * @attribute CANDIDATE_GENERATION_STATE
 * @type JSON
 * @param {String} NEW The object was just created, and no networking
 *   has occurred yet.
 * @param {String} GATHERING The ICE engine is in the process of gathering
 *   candidates for this RTCPeerConnection.
 * @param {String} COMPLETED The ICE engine has completed gathering. Events
 *   such as adding a new interface or a new TURN server will cause the
 *   state to go back to gathering.
 * @readOnly
 * @since 0.4.1
 * @for Skylink
 */
Skylink.prototype.CANDIDATE_GENERATION_STATE = {
  NEW: 'new',
  GATHERING: 'gathering',
  COMPLETED: 'completed'
};

/**
 * A candidate has just been generated (ICE gathering) and will be sent to the peer.
 * Part of connection establishment.
 * @method _onIceCandidate
 * @param {String} targetMid The peerId of the target peer.
 * @param {Event} event This is provided directly by the peerconnection API.
 * @trigger candidateGenerationState
 * @private
 * @since 0.1.0
 * @for Skylink
 */
Skylink.prototype._onIceCandidate = function(targetMid, event) {
  if (event.candidate) {
    if (this._enableIceTrickle) {
      var messageCan = event.candidate.candidate.split(' ');
      var candidateType = messageCan[7];
      log.debug([targetMid, 'RTCIceCandidate', null, 'Created and sending ' +
        candidateType + ' candidate:'], event);
      this._sendChannelMessage({
        type: this._SIG_MESSAGE_TYPE.CANDIDATE,
        label: event.candidate.sdpMLineIndex,
        id: event.candidate.sdpMid,
        candidate: event.candidate.candidate,
        mid: this._user.sid,
        target: targetMid,
        rid: this._room.id
      });
    }
  } else {
    log.debug([targetMid, 'RTCIceCandidate', null, 'End of gathering']);
    this._trigger('candidateGenerationState', this.CANDIDATE_GENERATION_STATE.COMPLETED,
      targetMid);
    // Disable Ice trickle option
    if (!this._enableIceTrickle) {
      var sessionDescription = this._peerConnections[targetMid].localDescription;
      this._sendChannelMessage({
        type: sessionDescription.type,
        sdp: sessionDescription.sdp,
        mid: this._user.sid,
        agent: window.webrtcDetectedBrowser,
        target: targetMid,
        rid: this._room.id
      });
    }
  }
};

/**
 * Adds ice candidate to queue.
 * @method _addIceCandidateToQueue
 * @param {String} targetMid The peerId of the target peer.
 * @param {Object} candidate The ice candidate object.
 * @private
 * @since 0.5.2
 * @for Skylink
 */
Skylink.prototype._addIceCandidateToQueue = function(targetMid, candidate) {
  log.debug([targetMid, null, null, 'Queued candidate to add after ' +
    'setRemoteDescription'], candidate);
  this._peerCandidatesQueue[targetMid] =
    this._peerCandidatesQueue[targetMid] || [];
  this._peerCandidatesQueue[targetMid].push(candidate);
};

/**
 * Adds all ice candidate from the queue.
 * @method _addIceCandidateFromQueue
 * @param {String} targetMid The peerId of the target peer.
 * @private
 * @since 0.5.2
 * @for Skylink
 */
Skylink.prototype._addIceCandidateFromQueue = function(targetMid) {
  this._peerCandidatesQueue[targetMid] =
    this._peerCandidatesQueue[targetMid] || [];
  if(this._peerCandidatesQueue[targetMid].length > 0) {
    for (var i = 0; i < this._peerCandidatesQueue[targetMid].length; i++) {
      var candidate = this._peerCandidatesQueue[targetMid][i];
      log.debug([targetMid, null, null, 'Added queued candidate'], candidate);
      this._peerConnections[targetMid].addIceCandidate(candidate);
    }
    delete this._peerCandidatesQueue[targetMid];
  } else {
    log.log([targetMid, null, null, 'No queued candiate to add']);
  }
};
Skylink.prototype.ICE_CONNECTION_STATE = {
  STARTING: 'starting',
  CHECKING: 'checking',
  CONNECTED: 'connected',
  COMPLETED: 'completed',
  CLOSED: 'closed',
  FAILED: 'failed',
  DISCONNECTED: 'disconnected'
};

/**
 * The list of available TURN server protocols
 * - The available protocols are:
 * @attribute TURN_TRANSPORT
 * @type JSON
 * @param {String} TCP Use only TCP transport option.
 * @param {String} UDP Use only UDP transport option.
 * @param {String} ANY Use both TCP and UDP transport option.
 * @param {String} NONE Set no transport option in TURN servers
 * @readOnly
 * @since 0.5.4
 * @for Skylink
 */
Skylink.prototype.TURN_TRANSPORT = {
  UDP: 'udp',
  TCP: 'tcp',
  ANY: 'any',
  NONE: 'none'
};

/**
 * The current state if ICE trickle is enabled.
 * @attribute _enableIceTrickle
 * @type Boolean
 * @default true
 * @private
 * @required
 * @since 0.3.0
 * @for Skylink
 */
Skylink.prototype._enableIceTrickle = true;

/**
 * The current state if STUN servers are enabled.
 * @attribute _enableSTUN
 * @type Boolean
 * @default true
 * @private
 * @required
 * @since 0.5.4
 */
Skylink.prototype._enableSTUN = true;

/**
 * The current state if TURN servers are enabled.
 * @attribute _enableTURN
 * @type Boolean
 * @default true
 * @private
 * @required
 * @since 0.5.4
 */
Skylink.prototype._enableTURN = true;

/**
 * SSL option for STUN servers.
 * @attribute _STUNSSL
 * @type Boolean
 * @default false
 * @private
 * @required
 * @development true
 * @unsupported true
 * @since 0.5.4
 * @for Skylink
 */
//Skylink.prototype._STUNSSL = false;

/**
 * SSL option for TURN servers.
 * @attribute _TURNSSL
 * @type Boolean
 * @default false
 * @private
 * @required
 * @development true
 * @unsupported true
 * @since 0.5.4
 * @for Skylink
 */
//Skylink.prototype._TURNSSL = false;

/**
 * The transport protocol for TURN servers.
 * @attribute _TURNTransport
 * @type String
 * @default Skylink.TURN_TRANSPORT.ANY
 * @private
 * @required
 * @since 0.5.4
 * @for Skylink
 */
Skylink.prototype._TURNTransport = 'any';

/**
 * Sets the STUN server specially for Firefox for ICE Connection.
 * @method _setFirefoxIceServers
 * @param {JSON} config Ice configuration servers url object.
 * @return {JSON} Updated configuration
 * @private
 * @since 0.1.0
 * @for Skylink
 */
Skylink.prototype._setFirefoxIceServers = function(config) {
  if (window.webrtcDetectedType === 'moz') {
    log.log('Updating firefox Ice server configuration', config);
    // NOTE ALEX: shoul dbe given by the server
    var newIceServers = [{
      'url': 'stun:stun.services.mozilla.com'
    }];
    for (var i = 0; i < config.iceServers.length; i++) {
      var iceServer = config.iceServers[i];
      var iceServerType = iceServer.url.split(':')[0];
      if (iceServerType === 'stun') {
        if (iceServer.url.indexOf('google')) {
          continue;
        }
        iceServer.url = [iceServer.url];
        newIceServers.push(iceServer);
      } else {
        var newIceServer = {};
        newIceServer.credential = iceServer.credential;
        newIceServer.url = iceServer.url.split(':')[0];
        newIceServer.username = iceServer.url.split(':')[1].split('@')[0];
        newIceServer.url += ':' + iceServer.url.split(':')[1].split('@')[1];
        newIceServers.push(newIceServer);
      }
    }
    config.iceServers = newIceServers;
    log.debug('Updated firefox Ice server configuration: ', config);
  }
  return config;
};

/**
 * Sets the STUN server specially for Firefox for ICE Connection.
 * @method _setIceServers
 * @param {JSON} config Ice configuration servers url object.
 * @return {JSON} Updated configuration
 * @private
 * @since 0.5.4
 * @for Skylink
 */
Skylink.prototype._setIceServers = function(config) {
  // firstly, set the STUN server specially for firefox
  config = this._setFirefoxIceServers(config);
  for (var i = 0; i < config.iceServers.length; i++) {
    var iceServer = config.iceServers[i];
    var iceServerParts = iceServer.url.split(':');
    // check for stun servers
    if (iceServerParts[0] === 'stun' || iceServerParts[0] === 'stuns') {
      if (!this._enableSTUN) {
        log.log('Removing STUN Server support');
        config.iceServers.splice(i, 1);
        continue;
      } else {
        // STUNS is unsupported
        iceServerParts[0] = (this._STUNSSL) ? 'stuns' : 'stun';
      }
      iceServer.url = iceServerParts.join(':');
    }
    // check for turn servers
    if (iceServerParts[0] === 'turn' || iceServerParts[0] === 'turns') {
      if (!this._enableTURN) {
        log.log('Removing TURN Server support');
        config.iceServers.splice(i, 1);
        continue;
      } else {
        iceServerParts[0] = (this._TURNSSL) ? 'turns' : 'turn';
        iceServer.url = iceServerParts.join(':');
        // check if requires SSL
        log.log('Transport option:', this._TURNTransport);
        if (this._TURNTransport !== this.TURN_TRANSPORT.ANY) {
          // this has a transport attached to it
          if (iceServer.url.indexOf('?transport=') > -1) {
            // remove transport because user does not want it
            if (this._TURNTransport === this.TURN_TRANSPORT.NONE) {
              log.log('Removing transport option');
              iceServer.url = iceServer.url.split('?')[0];
            } else {
              // UDP or TCP
              log.log('Setting transport option');
              var urlProtocolParts = iceServer.url.split('=')[1];
              urlProtocolParts = this._TURNTransport;
              iceServer.url = urlProtocolParts.join('=');
            }
          } else {
            if (this._TURNTransport !== this.TURN_TRANSPORT.NONE) {
              log.log('Setting transport option');
              // no transport here. manually add
              iceServer.url += '?transport=' + this._TURNTransport;
            }
          }
        }
      }
    }
    config.iceServers[i] = iceServer;
    log.log('Output ' + iceServerParts[0] + ' configuration:', config.iceServers[i]);
  }
  log.log('Output iceServers configuration:', config.iceServers);
  return config;
};
Skylink.prototype.PEER_CONNECTION_STATE = {
  STABLE: 'stable',
  HAVE_LOCAL_OFFER: 'have-local-offer',
  HAVE_REMOTE_OFFER: 'have-remote-offer',
  HAVE_LOCAL_PRANSWER: 'have-local-pranswer',
  HAVE_REMOTE_PRANSWER: 'have-remote-pranswer',
  CLOSED: 'closed'
};

/**
 * Internal array of peer connections.
 * @attribute _peerConnections
 * @type Object
 * @required
 * @private
 * @for Skylink
 * @since 0.1.0
 */
Skylink.prototype._peerConnections = [];

/**
 * We have a peer, this creates a peerconnection object to handle the call.
 * if we are the initiator, we then starts the O/A handshake.
 * @method _addPeer
 * @param {String} targetMid PeerId of the peer we should connect to.
 * @param {JSON} peerBrowser The peer browser information.
 * @param {String} peerBrowser.agent The peer browser agent.
 * @param {Integer} peerBrowser.version The peer browser version.
 * @param {Boolean} [toOffer=false] Whether we should start the O/A or wait.
 * @param {Boolean} [restartConn=false] Whether connection is restarted.
 * @param {Boolean} [receiveOnly=false] Should they only receive?
 * @private
 * @for Skylink
 * @since 0.5.4
 */
Skylink.prototype._addPeer = function(targetMid, peerBrowser, toOffer, restartConn, receiveOnly) {
  var self = this;
  if (self._peerConnections[targetMid] && !restartConn) {
    log.error([targetMid, null, null, 'Connection to peer has already been made']);
    return;
  }
  log.log([targetMid, null, null, 'Starting the connection to peer. Options provided:'], {
    peerBrowser: peerBrowser,
    toOffer: toOffer,
    receiveOnly: receiveOnly,
    enableDataChannel: self._enableDataChannel
  });
  if (!restartConn) {
    self._peerConnections[targetMid] = self._createPeerConnection(targetMid);
  }
  self._peerConnections[targetMid].receiveOnly = !!receiveOnly;
  if (!receiveOnly) {
    self._addLocalMediaStreams(targetMid);
  }
  // I'm the callee I need to make an offer
  if (toOffer) {
    if (self._enableDataChannel) {
      self._dataChannels[targetMid] = self._createDataChannel(targetMid);
    }
    self._doOffer(targetMid, peerBrowser);
  }
};

/**
 * Restarts a peer connection.
 * @method _restartPeerConnection
 * @param {String} peerId PeerId of the peer to restart connection with.
 * @param {Boolean} isSelfInitiateRestart If it's self who initiated the restart.
 * @private
 * @since 0.5.5
 */
Skylink.prototype._restartPeerConnection = function (peerId, isSelfInitiateRestart) {
  var self = this;

  if (!self._peerConnections[peerId]) {
    log.error([peerId, null, null, 'Peer does not have an existing ' +
      'connection. Unable to restart']);
    return;
  }
  log.log([peerId, null, null, 'Restarting a peer connection']);
  // get the value of receiveOnly
  var receiveOnly = !!self._peerConnections[peerId].receiveOnly;

  // close the peer connection and remove the reference
  self._peerConnections[peerId].close();

  // if it's a initated restart, wait for the ice connection to close first and datachannel
  // to be closed first
  if (isSelfInitiateRestart) {
    self._condition('iceConnectionState', function () {
      self._checkDataChannelReadyState(self._dataChannels[peerId], function () {
        // delete the reference in the peerConnections array and dataChannels array
        delete self._peerConnections[peerId];
        self._closeDataChannel(peerId);

        // NOTE: we might do checks if peer has been removed successfully
        // NOTE: Bad solution.. but still it works
        setTimeout(function () {
          // start the reference of peer connection
          // wait for peer connection ice connection to be closed and datachannel state too
          self._peerConnections[peerId] = self._createPeerConnection(peerId);
          self._peerConnections[peerId].receiveOnly = receiveOnly;

          if (!receiveOnly) {
            self._addLocalMediaStreams(peerId);
          }
          self._sendChannelMessage({
            type: self._SIG_MESSAGE_TYPE.WELCOME,
            mid: self._user.sid,
            rid: self._room.id,
            agent: window.webrtcDetectedBrowser,
            version: window.webrtcDetectedVersion,
            userInfo: self._user.info,
            target: peerId,
            weight: -2
          });
          // trigger event
          self._trigger('peerRestart', peerId, self._peerInformations[peerId] || {}, true);
        }, 1000);
      }, self.DATA_CHANNEL_STATE.CLOSED);
    }, function () {
      return self._peerConnections[peerId].iceConnectionState ===
        self.ICE_CONNECTION_STATE.CLOSED;
    }, function (state) {
      return state === self.ICE_CONNECTION_STATE.CLOSED;
    });
  } else {
    // delete the reference in the peerConnections array and dataChannels array
    delete self._peerConnections[peerId];
    self._closeDataChannel(peerId);

    // start the reference of peer connection
    // wait for peer connection ice connection to be closed and datachannel state too
    self._peerConnections[peerId] = self._createPeerConnection(peerId);
    self._peerConnections[peerId].receiveOnly = receiveOnly;
    // trigger event
    self._trigger('peerRestart', peerId, self._peerInformations[peerId] || {}, false);
  }
};

/**
 * Actually clean the peerconnection and trigger an event.
 * Can be called by _byHandler and leaveRoom.
 * @method _removePeer
 * @param {String} peerId PeerId of the peer that has left.
 * @trigger peerLeft
 * @private
 * @for Skylink
 * @since 0.5.5
 */
Skylink.prototype._removePeer = function(peerId) {
  if (peerId !== 'MCU') {
    this._trigger('peerLeft', peerId, this._peerInformations[peerId], false);
  } else {
    this._hasMCU = false;
    log.log([peerId, null, null, 'MCU has stopped listening and left']);
  }
  if (this._peerConnections[peerId]) {
    this._peerConnections[peerId].close();
    delete this._peerConnections[peerId];
  }
  if (this._peerHSPriorities[peerId]) {
    delete this._peerHSPriorities[peerId];
  }
  if (this._peerInformations[peerId]) {
    delete this._peerInformations[peerId];
  }
  if (this._peerConnectionHealth[peerId]) {
    delete this._peerConnectionHealth[peerId];
  }
  // close datachannel connection
  if (this._enableDataChannel) {
    this._closeDataChannel();
  }
  log.log([peerId, null, null, 'Successfully removed peer']);
};

/**
 * Creates a peerconnection to communicate with the peer whose ID is 'targetMid'.
 * All the peerconnection callbacks are set up here. This is a quite central piece.
 * @method _createPeerConnection
 * @param {String} targetMid
 * @return {Object} The created peer connection object.
 * @private
 * @for Skylink
 * @since 0.5.1
 */
Skylink.prototype._createPeerConnection = function(targetMid) {
  var pc, self = this;
  try {
    pc = new window.RTCPeerConnection(
      self._room.connection.peerConfig,
      self._room.connection.peerConstraints);
    log.info([targetMid, null, null, 'Created peer connection']);
    log.debug([targetMid, null, null, 'Peer connection config:'],
      self._room.connection.peerConfig);
    log.debug([targetMid, null, null, 'Peer connection constraints:'],
      self._room.connection.peerConstraints);
  } catch (error) {
    log.error([targetMid, null, null, 'Failed creating peer connection:'], error);
    return null;
  }
  // attributes (added on by Temasys)
  pc.setOffer = '';
  pc.setAnswer = '';
  // callbacks
  // standard not implemented: onnegotiationneeded,
  pc.ondatachannel = function(event) {
    var dc = event.channel || event;
    log.debug([targetMid, 'RTCDataChannel', dc.label, 'Received datachannel ->'], dc);
    if (self._enableDataChannel) {
      self._dataChannels[targetMid] = self._createDataChannel(targetMid, dc);
    } else {
      log.warn([targetMid, 'RTCDataChannel', dc.label, 'Not adding datachannel']);
    }
  };
  pc.onaddstream = function(event) {
    self._onRemoteStreamAdded(targetMid, event);
  };
  pc.onicecandidate = function(event) {
    log.debug([targetMid, 'RTCIceCandidate', null, 'Ice candidate generated ->'],
      event.candidate);
    self._onIceCandidate(targetMid, event);
  };
  pc.oniceconnectionstatechange = function(evt) {
    checkIceConnectionState(targetMid, pc.iceConnectionState,
      function(iceConnectionState) {
      log.debug([targetMid, 'RTCIceConnectionState', null,
        'Ice connection state changed ->'], iceConnectionState);
      self._trigger('iceConnectionState', iceConnectionState, targetMid);

      // clear all peer connection health check
      // peer connection is stable. now if there is a waiting check on it
      if (iceConnectionState === self.ICE_CONNECTION_STATE.COMPLETED) {
        log.debug([targetMid, 'PeerConnectionHealth', null,
          'Peer connection with user is stable']);
        self._peerConnectionHealth[targetMid] = true;
        self._stopPeerConnectionHealthCheck(targetMid);
      }

      /**** SJS-53: Revert of commit ******
      // resend if failed
      if (iceConnectionState === self.ICE_CONNECTION_STATE.FAILED) {
        log.debug([targetMid, 'RTCIceConnectionState', null,
          'Ice connection state failed. Re-negotiating connection']);
        self._removePeer(targetMid);
        self._sendChannelMessage({
          type: self._SIG_MESSAGE_TYPE.WELCOME,
          mid: self._user.sid,
          rid: self._room.id,
          agent: window.webrtcDetectedBrowser,
          version: window.webrtcDetectedVersion,
          userInfo: self._user.info,
          target: targetMid,
          restartNego: true,
          hsPriority: -1
        });
      } *****/
    });
  };
  // pc.onremovestream = function () {
  //   self._onRemoteStreamRemoved(targetMid);
  // };
  pc.onsignalingstatechange = function() {
    log.debug([targetMid, 'RTCSignalingState', null,
      'Peer connection state changed ->'], pc.signalingState);
    self._trigger('peerConnectionState', pc.signalingState, targetMid);
  };
  pc.onicegatheringstatechange = function() {
    log.log([targetMid, 'RTCIceGatheringState', null,
      'Ice gathering state changed ->'], pc.iceGatheringState);
    self._trigger('candidateGenerationState', pc.iceGatheringState, targetMid);
  };
  return pc;
};

/**
 * If a connection exist with the specified peer connection it closes it and
 *  restart a fresh peer connection.
 * - Please be noted that a peer connection will be refreshed automatically if
 *   user fails to establish a stable connection with peer initially.
 * @method refreshConnection
 * @param {String} [peerId] The Id of the peer whose connection you wish to refresh.
 * @triggers peerRestart
 * @example
 *   SkylinkDemo.on('iceConnectionState', function (state, peerId)) {
 *     if (iceConnectionState === SkylinkDemo.ICE_CONNECTION_STATE.FAILED) {
 *       // Do a refresh
 *       SkylinkDemo.refreshConnection(peerId);
 *     }
 *   });
 * @since 0.5.5
 */
Skylink.prototype.refreshConnection = function(peerId) {
  if (!this._peerConnections[peerId]) {
    log.error([peerId, null, null, 'There is currently no existing peer connection made ' +
      'with the peer. Unable to restart connection']);
    return;
  }
  // do a hard reset on variable object
  this._peerConnections[peerId] = this._restartPeerConnection(peerId, true);
};
Skylink.prototype._peerInformations = [];

/**
 * User information, credential and the local stream(s).
 * @attribute _user
 * @type JSON
 * @param {String} uid The user's session id.
 * @param {String} sid The user's secret id. This is the id used as the peerId.
 * @param {String} timestamp The user's timestamp.
 * @param {String} token The user's access token.
 * @param {Array} streams The array of user's MediaStream(s).
 * @param {JSON} info The user's peer information object.
 * @param {JSON} info.settings User stream settings.
 * @param {Boolean|JSON} [info.settings.audio=false] User audio settings.
 * @param {Boolean} [info.settings.audio.stereo=false] User has enabled stereo or not.
 * @param {Boolean|JSON} [info.settings.video=false] User video settings.
 * @param {Bolean|JSON} [info.settings.video.resolution] User video
 *   resolution set. [Rel: Skylink.VIDEO_RESOLUTION]
 * @param {Integer} [info.settings.video.resolution.width] User video
 *   resolution width.
 * @param {Integer} [info.settings.video.resolution.height] User video
 *   resolution height.
 * @param {Integer} [info.settings.video.frameRate] User video minimum
 *   frame rate.
 * @param {JSON} info.mediaStatus User MediaStream(s) status.
 * @param {Boolean} [info.mediaStatus.audioMuted=true] Is user's audio muted.
 * @param {Boolean} [info.mediaStatus.videoMuted=true] Is user's vide muted.
 * @param {String|JSON} info.userData User's custom data set.
 * @required
 * @private
 * @for Skylink
 * @since 0.5.2
 */
Skylink.prototype._user = null;

/**
 * Update/Set the user custom data. This Data can be a simple string or a JSON data.
 * It is let to user choice to decide how this information must be handled.
 * The Skylink demos provided use this parameter as a string for displaying user name.
 * - Please note that the custom data would be totally overwritten.
 * - If you want to modify only some data, please call
 *   {{#crossLink "Skylink/getUserData:method"}}getUserData(){{/crossLink}}
 *   and then modify the information you want individually.
 * - {{#crossLink "Skylink/peerUpdated:event"}}peerUpdated{{/crossLink}}
 *   event fires only if <b>setUserData()</b> is called after
 *   joining a room.
 * @method setUserData
 * @param {JSON|String} userData User custom data.
 * @example
 *   // Example 1: Intial way of setting data before user joins the room
 *   SkylinkDemo.setUserData({
 *     displayName: 'Bobby Rays',
 *     fbUserId: '1234'
 *   });
 *
 *  // Example 2: Way of setting data after user joins the room
 *   var userData = SkylinkDemo.getUserData();
 *   userData.displayName = 'New Name';
 *   userData.fbUserId = '1234';
 *   SkylinkDemo.setUserData(userData);
 * @trigger peerUpdated
 * @for Skylink
 * @since 0.5.5
 */
Skylink.prototype.setUserData = function(userData) {
  var self = this;
  // NOTE ALEX: be smarter and copy fields and only if different
  self._condition('readyStateChange', function () {
    self._wait(function () {
      self._user.info = self._user.info || {};
      self._user.info.userData = userData ||
        self._user.info.userData || {};

      if (self._inRoom) {
        log.log('Updated userData -> ', userData);
        self._sendChannelMessage({
          type: self._SIG_MESSAGE_TYPE.UPDATE_USER,
          mid: self._user.sid,
          rid: self._room.id,
          userData: self._user.info.userData
        });
        self._trigger('peerUpdated', self._user.sid, self._user.info, true);
      } else {
        log.warn('User is not in the room. Broadcast of updated information will be dropped');
      }
    }, function () {
      return !!self._user;
    });
  }, function () {
    return self._readyState === self.READY_STATE_CHANGE.COMPLETED;
  }, function (state) {
    return state === self.READY_STATE_CHANGE.COMPLETED;
  });
};

/**
 * Gets the user custom data.
 * See {{#crossLink "Skylink/setUserData:method"}}setUserData(){{/crossLink}}
 *   for more information
 * @method getUserData
 * @return {JSON|String} User custom data.
 * @example
 *   var userInfo = SkylinkDemo.getUserData();
 * @for Skylink
 * @since 0.4.0
 */
Skylink.prototype.getUserData = function() {
  return (this._user) ?
    ((this._user.info) ? (this._user.info.userData || '')
    : '') : '';
};

/**
 * Gets the peer information (media settings,media status and personnal data set by the peer).
 * @method getPeerInfo
 * @param {String} [peerId] Id of the peer retrieve we want to retrieve the information.
 * If no id is set, <b>getPeerInfo()</b> returns self peer information.
 * @return {JSON} Peer information:
 *   - settings {JSON}: User stream settings.
 *     - audio {Boolean|JSON}: User audio settings.
 *       - stereo {Boolean} : User has enabled stereo or not.
 *     - video {Boolean|JSON}: User video settings.
 *       - resolution {Boolean|JSON}: User video
 *     resolution set. [Rel: Skylink.VIDEO_RESOLUTION]
 *         - width {Integer}: User video resolution width.
 *         - height {Integer}:User video resolution height.
 *     - frameRate {Integer}: User video minimum
 *     frame rate.
 *   - mediaStatus {JSON}: User MediaStream(s) status.
 *     - audioMuted {Boolean}: Is user's audio muted.
 *     - videoMuted {Boolean}: Is user's vide muted.
 *   - userData {String|JSON}: User's custom data set.See 
 *   {{#crossLink "Skylink/setUserData:method"}}setUserData(){{/crossLink}}
 *   for more information
 * 
 * If peerId doesn't exist return 'null'.
 * @example
 *   // Example 1: To get other peer's information
 *   var peerInfo = SkylinkDemo.getPeerInfo(peerId);
 *
 *   // Example 2: To get own information
 *   var userInfo = SkylinkDemo.getPeerInfo();
 * @for Skylink
 * @since 0.4.0
 */
Skylink.prototype.getPeerInfo = function(peerId) {
  return (peerId && peerId !== this._user.sid) ?
    this._peerInformations[peerId] :
    ((this._user) ? this._user.info : null);
};

Skylink.prototype.HANDSHAKE_PROGRESS = {
  ENTER: 'enter',
  WELCOME: 'welcome',
  OFFER: 'offer',
  ANSWER: 'answer',
  ERROR: 'error'
};

/**
 * Internal array of peer connection timeouts.
 * - The default 1 minute for health timeout.
 * @attribute _peerConnectionHealthTimers
 * @type Object
 * @private
 * @required
 * @since 0.5.5
 */
Skylink.prototype._peerConnectionHealthTimers = [];

/**
 * Internal array of peer connection that is stable.
 * @attribute _peerConnectionHealth
 * @type Object
 * @private
 * @required
 * @since 0.5.5
 */
Skylink.prototype._peerConnectionHealth = [];

/**
 * Internal array of peer handshake messaging priorities.
 * @attribute _peerHSPriorities
 * @type Object
 * @private
 * @required
 * @for Skylink
 * @since 0.5.0
 */
Skylink.prototype._peerHSPriorities = [];

/**
 * It then sends it to the peer. Handshake step 3 (offer) or 4 (answer)
 * @method _doOffer
 * @param {String} targetMid PeerId of the peer to send offer to.
 * @param {JSON} peerBrowser The peer browser information.
 * @param {String} peerBrowser.agent The peer browser agent.
 * @param {Integer} peerBrowser.version The peer browser version.
 * @private
 * @for Skylink
 * @since 0.5.2
 */
Skylink.prototype._doOffer = function(targetMid, peerBrowser) {
  var self = this;
  var pc = self._peerConnections[targetMid] || self._addPeer(targetMid, peerBrowser);
  log.log([targetMid, null, null, 'Checking caller status'], peerBrowser);
  // NOTE ALEX: handle the pc = 0 case, just to be sure
  var inputConstraints = self._room.connection.offerConstraints;
  var sc = self._room.connection.sdpConstraints;
  for (var name in sc.mandatory) {
    if (sc.mandatory.hasOwnProperty(name)) {
      inputConstraints.mandatory[name] = sc.mandatory[name];
    }
  }
  inputConstraints.optional.concat(sc.optional);
  checkMediaDataChannelSettings(peerBrowser.agent, peerBrowser.version,
    function(beOfferer, unifiedOfferConstraints) {
    // attempt to force make firefox not to offer datachannel.
    // we will not be using datachannel in MCU
    if (window.webrtcDetectedType === 'moz' && peerBrowser.agent === 'MCU') {
      unifiedOfferConstraints.mandatory = unifiedOfferConstraints.mandatory || {};
      unifiedOfferConstraints.mandatory.MozDontOfferDataChannel = true;
      beOfferer = true;
    }
    if (beOfferer) {
      log.debug([targetMid, null, null, 'Creating offer with config:'], unifiedOfferConstraints);
      pc.createOffer(function(offer) {
        log.debug([targetMid, null, null, 'Created offer'], offer);
        self._setLocalAndSendMessage(targetMid, offer);
      }, function(error) {
        self._trigger('handshakeProgress', self.HANDSHAKE_PROGRESS.ERROR,
          targetMid, error);
        log.error([targetMid, null, null, 'Failed creating an offer:'], error);
      }, unifiedOfferConstraints);
    } else {
      log.debug([targetMid, null, null, 'User\'s browser is not eligible to create ' +
        'the offer to the other peer. Requesting other peer to create the offer instead'
        ], peerBrowser);
      self._sendChannelMessage({
        type: self._SIG_MESSAGE_TYPE.WELCOME,
        mid: self._user.sid,
        rid: self._room.id,
        agent: window.webrtcDetectedBrowser,
        version: window.webrtcDetectedVersion,
        userInfo: self._user.info,
        target: targetMid,
        weight: -1
      });
    }
  }, inputConstraints);
};

/**
 * We have succesfully received an offer and set it locally. This function will take care
 * of cerating and sendng the corresponding answer. Handshake step 4.
 * @method _doAnswer
 * @param {String} targetMid PeerId of the peer to send answer to.
 * @private
 * @for Skylink
 * @since 0.1.0
 */
Skylink.prototype._doAnswer = function(targetMid) {
  var self = this;
  log.log([targetMid, null, null, 'Creating answer with config:'],
    self._room.connection.sdpConstraints);
  var pc = self._peerConnections[targetMid];
  if (pc) {
    pc.createAnswer(function(answer) {
      log.debug([targetMid, null, null, 'Created answer'], answer);
      self._setLocalAndSendMessage(targetMid, answer);
    }, function(error) {
      log.error([targetMid, null, null, 'Failed creating an answer:'], error);
      self._trigger('handshakeProgress', self.HANDSHAKE_PROGRESS.ERROR, targetMid, error);
    }, self._room.connection.sdpConstraints);
  } else {
    /* Houston ..*/
    log.error([targetMid, null, null, 'Requested to create an answer but user ' +
      'does not have any existing connection to peer']);
    return;
  }
};

/**
 * Starts a peer connection health check.
 * The health timers waits for connection, and within 1m if there is not connection,
 * it attempts a reconnection.
 * @method _startPeerConnectionHealthCheck
 * @param {String} peerId The peerId of the peer to set a connection timeout if connection failed.
 * @private
 * @since 0.5.5
 */
Skylink.prototype._startPeerConnectionHealthCheck = function (peerId) {
  var self = this;

  log.log([peerId, 'PeerConnectionHealth', null,
    'Initializing check for peer\'s connection health']);

  if (self._peerConnectionHealthTimers[peerId]) {
    // might be a re-handshake again
    self._stopPeerConnectionHealthCheck(peerId);
  }

  self._peerConnectionHealthTimers[peerId] = setTimeout(function () {
    // re-handshaking should start here.
    if (!self._peerConnectionHealth[peerId]) {
      log.warn([peerId, 'PeerConnectionHealth', null, 'Peer\'s health timer ' +
      'has expired'], 10000);

      // clear the loop first
      self._stopPeerConnectionHealthCheck(peerId);

      log.debug([peerId, 'PeerConnectionHealth', null,
        'Ice connection state time out. Re-negotiating connection']);

      // do a complete clean
      self._restartPeerConnection(peerId, true);
    }
  }, 10000);
};

/**
 * Stops a peer connection health check.
 * @method _stopPeerConnectionHealthCheck
 * @param {String} peerId The peerId of the peer to clear the checking.
 * @private
 * @since 0.5.5
 */
Skylink.prototype._stopPeerConnectionHealthCheck = function (peerId) {
  var self = this;

  if (self._peerConnectionHealthTimers[peerId]) {
    log.debug([peerId, 'PeerConnectionHealth', null,
      'Stopping peer connection health timer check']);

    clearTimeout(self._peerConnectionHealthTimers[peerId]);
    delete self._peerConnectionHealthTimers[peerId];

  } else {
    log.debug([peerId, 'PeerConnectionHealth', null,
      'Peer connection health does not have a timer check']);
  }
};

/**
 * This takes an offer or an aswer generated locally and set it in the peerconnection
 * it then sends it to the peer. Handshake step 3 (offer) or 4 (answer)
 * @method _setLocalAndSendMessage
 * @param {String} targetMid PeerId of the peer to send offer/answer to.
 * @param {JSON} sessionDescription This should be provided by the peerconnection API.
 *   User might 'tamper' with it, but then , the setLocal may fail.
 * @trigger handshakeProgress
 * @private
 * @for Skylink
 * @since 0.5.2
 */
Skylink.prototype._setLocalAndSendMessage = function(targetMid, sessionDescription) {
  var self = this;
  var pc = self._peerConnections[targetMid];
  if (sessionDescription.type === self.HANDSHAKE_PROGRESS.ANSWER && pc.setAnswer) {
    log.log([targetMid, 'RTCSessionDescription', sessionDescription.type,
      'Ignoring session description. User has already set local answer'], sessionDescription);
    return;
  }
  if (sessionDescription.type === self.HANDSHAKE_PROGRESS.OFFER && pc.setOffer) {
    log.log([targetMid, 'RTCSessionDescription', sessionDescription.type,
      'Ignoring session description. User has already set local offer'], sessionDescription);
    return;
  }
  // NOTE ALEX: handle the pc = 0 case, just to be sure
  var sdpLines = sessionDescription.sdp.split('\r\n');
  // remove h264 invalid pref
  sdpLines = self._removeFirefoxH264Pref(sdpLines);
  // add stereo option
  if (self._streamSettings.stereo) {
    self._addStereo(sdpLines);
  }
  log.info([targetMid, null, null, 'Requested stereo:'], self._streamSettings.stereo || false);
  // set sdp bitrate
  if (self._streamSettings.bandwidth) {
    sdpLines = self._setSDPBitrate(sdpLines, self._streamSettings.bandwidth);
  }
  self._streamSettings.bandwidth = self._streamSettings.bandwidth || {};
  log.info([targetMid, null, null, 'Custom bandwidth settings:'], {
    audio: (self._streamSettings.bandwidth.audio || 'Not set') + ' kB/s',
    video: (self._streamSettings.bandwidth.video || 'Not set') + ' kB/s',
    data: (self._streamSettings.bandwidth.data || 'Not set') + ' kB/s'
  });
  sessionDescription.sdp = sdpLines.join('\r\n');
  // NOTE ALEX: opus should not be used for mobile
  // Set Opus as the preferred codec in SDP if Opus is present.
  //sessionDescription.sdp = preferOpus(sessionDescription.sdp);
  // limit bandwidth
  //sessionDescription.sdp = this._limitBandwidth(sessionDescription.sdp);
  log.log([targetMid, 'RTCSessionDescription', sessionDescription.type,
    'Updated session description:'], sessionDescription);
  pc.setLocalDescription(sessionDescription, function() {
    log.debug([targetMid, sessionDescription.type, 'Local description set']);
    self._trigger('handshakeProgress', sessionDescription.type, targetMid);
    if (sessionDescription.type === self.HANDSHAKE_PROGRESS.ANSWER) {
      pc.setAnswer = 'local';
    } else {
      pc.setOffer = 'local';
    }
    if (self._enableIceTrickle || (!self._enableIceTrickle &&
      sessionDescription.type !== self.HANDSHAKE_PROGRESS.OFFER)) {
      self._sendChannelMessage({
        type: sessionDescription.type,
        sdp: sessionDescription.sdp,
        mid: self._user.sid,
        target: targetMid,
        rid: self._room.id
      });
    } else {
      log.log([targetMid, 'RTCSessionDescription', sessionDescription.type,
        'Waiting for Ice gathering to complete to prevent Ice trickle']);
    }
  }, function(error) {
    self._trigger('handshakeProgress', self.HANDSHAKE_PROGRESS.ERROR, targetMid, error);
    log.error([targetMid, 'RTCSessionDescription', sessionDescription.type,
      'Failed setting local description: '], error);
  });
};
Skylink.prototype.SYSTEM_ACTION = {
  WARNING: 'warning',
  REJECT: 'reject'
};

/**
 * The list of signaling actions received.
 * - These are usually received from the signaling server to warn the user.
 * - The system action outcomes are:
 * @attribute SYSTEM_ACTION_REASON
 * @type JSON
 * @param {String} FAST_MESSAGE User sends quick messages
 *   less than a second resulting in a warning. Continuous
 *   quick messages results in user being kicked out of the room.
 * @param {String} ROOM_LOCKED Room is locked and user is locked
 *   from joining the room.
 * @param {String} ROOM_FULL Persistent meeting. Room is full.
 * @param {String} DUPLICATED_LOGIN User has same id
 * @param {String} SERVER_ERROR Server has an error
 * @param {String} VERIFICATION Verification for roomID
 * @param {String} EXPIRED Persistent meeting. Room has
 *   expired and user is unable to join the room.
 * @param {String} ROOM_CLOSED Persistent meeting. Room
 *   has expired and is closed, user to leave the room.
 * @param {String} ROOM_CLOSING Persistent meeting.
 *   Room is closing soon.
 * @param {String} OVER_SEAT_LIMIT Seat limit is hit. API Key
 *   do not have sufficient seats to continue.
 * @readOnly
 * @for Skylink
 * @since 0.5.2
 */
Skylink.prototype.SYSTEM_ACTION_REASON = {
  FAST_MESSAGE: 'fastmsg',
  ROOM_LOCKED: 'locked',
  ROOM_FULL: 'roomfull',
  DUPLICATED_LOGIN: 'duplicatedLogin',
  SERVER_ERROR: 'serverError',
  VERIFICATION: 'verification',
  EXPIRED: 'expired',
  ROOM_CLOSED: 'roomclose',
  ROOM_CLOSING: 'toclose',
  OVER_SEAT_LIMIT: 'seatquota'
};

/**
 * The room that the user is currently connected to.
 * @attribute _selectedRoom
 * @type String
 * @default Skylink._defaultRoom
 * @private
 * @for Skylink
 * @since 0.3.0
 */
Skylink.prototype._selectedRoom = null;

/**
 * The current state if room is locked.
 * @attribute _roomLocked
 * @type Boolean
 * @private
 * @for Skylink
 * @since 0.5.2
 */
Skylink.prototype._roomLocked = false;

/**
 * Once we have initiated Skylink object we can join a room. Calling this
 * function while you are already connected will disconnect you from the
 * current room and connect you to the new room.
 * - By joining a room you decide to give or not access rights for your video and audio source.
 * It is not possible to give higher rights once you already joined the room.
 * - You may call {{#crossLink "Skylink/getUserMedia:method"}}
 *   getUserMedia(){{/crossLink}} first if you want to get
 *   MediaStream and join the room later.
 * - If <b>joinRoom()</b> parameters are empty, it uses
 *   any previous media or user data settings if possible (default 
 *   values otherwise).
 * - If no room is specified, user would be joining the default room.
 * @method joinRoom
 * @param {String} [room=init.options.defaultRoom] Room name to join.
 * @param {JSON} [options] Media Constraints
 * @param {JSON|String} [options.userData] User custom data. See 
 * {{#crossLink "Skylink/setUserData:method"}}setUserData(){{/crossLink}}
 *   for more information
 * @param {Boolean|JSON} [options.audio=false] Enable audio stream.
 * @param {Boolean} [options.audio.stereo=false] Option to enable stereo
 *    during call.
 * @param {Boolean|JSON} [options.video=false] Enable video stream.
 * @param {JSON} [options.video.resolution] The resolution of video stream.
 *   [Rel: Skylink.VIDEO_RESOLUTION]
 * @param {Integer} [options.video.resolution.width]
 *   The video stream resolution width (in px).
 * @param {Integer} [options.video.resolution.height]
 *   The video stream resolution height (in px).
 * @param {Integer} [options.video.frameRate]
 *   The video stream mininum frameRate.
 * @param {JSON} [options.bandwidth] Stream bandwidth settings.
 * @param {Integer} [options.bandwidth.audio] Audio stream bandwidth in kbps.
 *   Recommended: 50 kbps.
 * @param {Integer} [options.bandwidth.video] Video stream bandwidth in kbps.
 *   Recommended: 256 kbps.
 * @param {Integer} [options.bandwidth.data] Data stream bandwidth in kbps.
 *   Recommended: 1638400 kbps.
 * @param {Function} [callback] The callback fired after peer joins the new room.
 * @example
 *   // To just join the default room without any video or audio
 *   // Note that calling joinRoom without any parameters
 *   // Still sends any available existing MediaStreams allowed.
 *   // See Examples 2, 3, 4 and 5 etc to prevent video or audio stream
 *   SkylinkDemo.joinRoom();
 *
 *   // To just join the default room with bandwidth settings
 *   SkylinkDemo.joinRoom({
 *     'bandwidth': {
 *       'data': 14440
 *     }
 *   });
 *
 *   // Example 1: To call getUserMedia and joinRoom seperately
 *   SkylinkDemo.getUserMedia();
 *   SkylinkDemo.on('mediaAccessSuccess', function (stream)) {
 *     attachMediaStream($('.localVideo')[0], stream);
 *     SkylinkDemo.joinRoom();
 *   });
 *
 *   // Example 2: Join a room without any video or audio
 *   SkylinkDemo.joinRoom('room');
 *
 *   // Example 3: Join a room with audio only
 *   SkylinkDemo.joinRoom('room', {
 *     'audio' : true,
 *     'video' : false
 *   });
 *
 *   // Example 4: Join a room with prefixed video width and height settings
 *   SkylinkDemo.joinRoom('room', {
 *     'audio' : true,
 *     'video' : {
 *       'resolution' : {
 *         'width' : 640,
 *         'height' : 320
 *       }
 *     }
 *   });
 *
 *   // Example 5: Join a room with userData and settings with audio, video
 *   // and bandwidth
 *   SkwayDemo.joinRoom({
 *     'userData': {
 *       'item1': 'My custom data',
 *       'item2': 'Put whatever, string or JSON or array'
 *     },
 *     'audio' : {
 *        'stereo' : true
 *      },
 *     'video' : {
 *        'res' : SkylinkDemo.VIDEO_RESOLUTION.VGA,
 *        'frameRate' : 50
 *     },
 *     'bandwidth' : {
 *        'audio' : 48,
 *        'video' : 256,
 *        'data' : 14480
 *      }
 *   });
 * @trigger peerJoined
 * @for Skylink
 * @since 0.5.5
 */
Skylink.prototype.joinRoom = function(room, mediaOptions, callback) {
  var self = this;

  if (self._inRoom) {
    // check if room is provided
    var checkSelectedRoom = (typeof room === 'string') ? room : self._defaultRoom;
    // check selected room if it is the same
    /*if (room === self._selectedRoom) {
      log.error([null, 'Socket', self._selectedRoom,
        'Unable to join room as user is currently in the room already']);
      return;
    }*/
    self.leaveRoom(function(){
      if (typeof room === 'string') {
        self._initSelectedRoom(room, function () {
          self._waitForOpenChannel(mediaOptions, callback);
        });
      } else {
        mediaOptions = room;
        self._waitForOpenChannel(mediaOptions, callback);
      }
    });
    return;
  }
  log.log([null, 'Socket', self._selectedRoom, 'Joining room. Media options:'],
    mediaOptions || ((typeof room === 'object') ? room : {}));

  if (typeof room === 'string') {
    self._initSelectedRoom(room, function () {
      self._waitForOpenChannel(mediaOptions);
    });
  } else {
    mediaOptions = room;
    self._waitForOpenChannel(mediaOptions);
  }


  /*self._wait(function () {
    if (typeof room === 'string') {
      self._initSelectedRoom(room, function () {
        self._waitForOpenChannel(mediaOptions);
      });
    } else {
      mediaOptions = room;
      self._waitForOpenChannel(mediaOptions);
    }
  }, function () {
    return (self._peerConnections.length === 0 &&
      self._channelOpen === false &&
      self._readyState === self.READY_STATE_CHANGE.COMPLETED);
  });*/
};

/**
 * Waits for any open channel or opens them.
 * @method _waitForOpenChannel
 * @private
 * @param {JSON} [options] Media Constraints.
 * @param {JSON|String} [options.userData] User custom data.
 * @param {Boolean|JSON} [options.audio=false] This call requires audio stream.
 * @param {Boolean} [options.audio.stereo=false] Option to enable stereo
 *    during call.
 * @param {Boolean|JSON} [options.video=false] This call requires video stream.
 * @param {JSON} [options.video.resolution] The resolution of video stream.
 * @param {Integer} [options.video.resolution.width]
 *   The video stream resolution width.
 * @param {Integer} [options.video.resolution.height]
 *   The video stream resolution height.
 * @param {Integer} [options.video.frameRate]
 *   The video stream mininum frameRate.
 * @param {JSON} [options.bandwidth] Stream bandwidth settings.
 * @param {Integer} [options.bandwidth.audio] Audio stream bandwidth in kbps.
 *   Recommended: 50 kbps.
 * @param {Integer} [options.bandwidth.video] Video stream bandwidth in kbps.
 *   Recommended: 256 kbps.
 * @param {Integer} [options.bandwidth.data] Data stream bandwidth in kbps.
 *   Recommended: 1638400 kbps.
 * @param {Function} [callback] The callback fired after channel message was sent.
 * @trigger peerJoined, incomingStream
 * @for Skylink
 * @since 0.5.5
 */
Skylink.prototype._waitForOpenChannel = function(mediaOptions, callback) {
  var self = this;
  // when reopening room, it should stay as 0
  self._socketCurrentReconnectionAttempt = 0;
  // wait for ready state before opening
  self._condition('readyStateChange', function () {
    self._condition('channelOpen', function () {
      // wait for local mediastream
      self._waitForLocalMediaStream(function() {
        // once mediastream is loaded, send channel message
        self._sendChannelMessage({
          type: self._SIG_MESSAGE_TYPE.JOIN_ROOM,
          uid: self._user.uid,
          cid: self._key,
          rid: self._room.id,
          userCred: self._user.token,
          timeStamp: self._user.timeStamp,
          apiOwner: self._apiKeyOwner,
          roomCred: self._room.token,
          start: self._room.startDateTime,
          len: self._room.duration
        }, callback);
      }, mediaOptions);
    }, function () {
      // open channel first if it's not opened
      if (!self._channelOpen) {
        self._openChannel();
      }
      return self._channelOpen;
    }, function (state) {
      return true;
    });
  }, function () {
    return self._readyState === self.READY_STATE_CHANGE.COMPLETED;
  }, function (state) {
    return state === self.READY_STATE_CHANGE.COMPLETED;
  });
};

/**
 * User to leave the room.
 * @method leaveRoom
 * @example
 *   SkylinkDemo.leaveRoom();
 * @trigger peerLeft, channelClose
 * @for Skylink
 * @since 0.1.0
 */
Skylink.prototype.leaveRoom = function(callback) {
  var self = this;
  if (!self._inRoom) {
    log.warn('Unable to leave room as user is not in any room');
    return;
  }
  for (var pc_index in self._peerConnections) {
    if (self._peerConnections.hasOwnProperty(pc_index)) {
      self._removePeer(pc_index);
    }
  }
  self._inRoom = false;
  self._closeChannel();
  self._wait(function(){
      if (typeof callback === 'function'){
        callback();
      }
      log.log([null, 'Socket', self._selectedRoom, 'User left the room']);
      self._trigger('peerLeft', self._user.sid, self._user.info, true);
    }, function(){
      return (self._peerConnections.length === 0 &&
        self._channelOpen === false &&
        self._readyState === self.READY_STATE_CHANGE.COMPLETED);
  });
};

/**
 * Lock the room to prevent other users from joining the room.
 * @method lockRoom
 * @example
 *   SkylinkDemo.lockRoom();
 * @trigger lockRoom
 * @for Skylink
 * @since 0.5.0
 */
Skylink.prototype.lockRoom = function() {
  log.log('Update to isRoomLocked status ->', true);
  this._sendChannelMessage({
    type: this._SIG_MESSAGE_TYPE.ROOM_LOCK,
    mid: this._user.sid,
    rid: this._room.id,
    lock: true
  });
  this._trigger('roomLock', true, this._user.sid,
    this._user.info, true);
};

/**
 * Unlock the room to allow other users to join the room.
 * @method unlockRoom
 * @example
 *   SkylinkDemo.unlockRoom();
 * @trigger lockRoom
 * @for Skylink
 * @since 0.5.0
 */
Skylink.prototype.unlockRoom = function() {
  log.log('Update to isRoomLocked status ->', false);
  this._sendChannelMessage({
    type: this._SIG_MESSAGE_TYPE.ROOM_LOCK,
    mid: this._user.sid,
    rid: this._room.id,
    lock: false
  });
  this._trigger('roomLock', false, this._user.sid,
    this._user.info, true);
};
Skylink.prototype.READY_STATE_CHANGE = {
  INIT: 0,
  LOADING: 1,
  COMPLETED: 2,
  ERROR: -1
};

/**
 * The list of ready state change errors.
 * - These are the error states from the error object error code.
 * - <b>ROOM_LOCKED</b> is deprecated in 0.5.2. Please use
 *   {{#crossLink "Skylink/:attr"}}leaveRoom(){{/crossLink}}
 * - The states that would occur are:
 * @attribute READY_STATE_CHANGE_ERROR
 * @type JSON
 * @param {Integer} API_INVALID  Api Key provided does not exist.
 * @param {Integer} API_DOMAIN_NOT_MATCH Api Key used in domain does
 *   not match.
 * @param {Integer} API_CORS_DOMAIN_NOT_MATCH Api Key used in CORS
 *   domain does not match.
 * @param {Integer} API_CREDENTIALS_INVALID Api Key credentials does
 *   not exist.
 * @param {Integer} API_CREDENTIALS_NOT_MATCH Api Key credentials does not
 *   match what is expected.
 * @param {Integer} API_INVALID_PARENT_KEY Api Key does not have a parent
 *   key nor is a root key.
 * @param {Integer} API_NOT_ENOUGH_CREDIT Api Key does not have enough
 *   credits to use.
 * @param {Integer} API_NOT_ENOUGH_PREPAID_CREDIT Api Key does not have
 *   enough prepaid credits to use.
 * @param {Integer} API_FAILED_FINDING_PREPAID_CREDIT Api Key preapid
 *   payments does not exist.
 * @param {Integer} API_NO_MEETING_RECORD_FOUND Api Key does not have a
 *   meeting record at this timing. This occurs when Api Key is a
 *   static one.
 * @param {Integer} ROOM_LOCKED Room is locked.
 * @param {Integer} NO_SOCKET_IO No socket.io dependency is loaded to use.
 * @param {Integer} NO_XMLHTTPREQUEST_SUPPORT Browser does not support
 *   XMLHttpRequest to use.
 * @param {Integer} NO_WEBRTC_SUPPORT Browser does not have WebRTC support.
 * @param {Integer} NO_PATH No path is loaded yet.
 * @param {Integer} INVALID_XMLHTTPREQUEST_STATUS Invalid XMLHttpRequest
 *   when retrieving information.
 * @readOnly
 * @for Skylink
 * @since 0.4.0
 */
Skylink.prototype.READY_STATE_CHANGE_ERROR = {
  API_INVALID: 4001,
  API_DOMAIN_NOT_MATCH: 4002,
  API_CORS_DOMAIN_NOT_MATCH: 4003,
  API_CREDENTIALS_INVALID: 4004,
  API_CREDENTIALS_NOT_MATCH: 4005,
  API_INVALID_PARENT_KEY: 4006,
  API_NOT_ENOUGH_CREDIT: 4007,
  API_NOT_ENOUGH_PREPAID_CREDIT: 4008,
  API_FAILED_FINDING_PREPAID_CREDIT: 4009,
  API_NO_MEETING_RECORD_FOUND: 4010,
  ROOM_LOCKED: 5001,
  NO_SOCKET_IO: 1,
  NO_XMLHTTPREQUEST_SUPPORT: 2,
  NO_WEBRTC_SUPPORT: 3,
  NO_PATH: 4,
  INVALID_XMLHTTPREQUEST_STATUS: 5,
  SCRIPT_ERROR: 6
};

/**
 * The list of available regional servers.
 * - This is for developers to set the nearest region server
 *   for Skylink to connect to for faster connectivity.
 * - The available regional servers are:
 * @attribute REGIONAL_SERVER
 * @type JSON
 * @param {String} APAC1 Asia pacific server 1.
 * @param {String} US1 server 1.
 * @readOnly
 * @for Skylink
 * @since 0.5.0
 */
Skylink.prototype.REGIONAL_SERVER = {
  APAC1: 'sg',
  US1: 'us2'
};

/**
 * Force an SSL connection to signalling and API server.
 * @attribute _forceSSL
 * @type Boolean
 * @default false
 * @required
 * @private
 * @for Skylink
 * @since 0.5.4
 */
Skylink.prototype._forceSSL = false;

/**
 * The path that user is currently connect to.
 * - NOTE ALEX: check if last char is '/'
 * @attribute _path
 * @type String
 * @default Skylink._serverPath
 * @final
 * @required
 * @private
 * @for Skylink
 * @since 0.1.0
 */
Skylink.prototype._path = null;

/**
 * The regional server that Skylink connects to.
 * @attribute _serverRegion
 * @type String
 * @private
 * @for Skylink
 * @since 0.5.0
 */
Skylink.prototype._serverRegion = null;

/**
 * The server that user connects to to make
 * api calls to.
 * - The reason why users can input this value is to give
 *   users the chance to connect to any of our beta servers
 *   if available instead of the stable version.
 * @attribute _roomServer
 * @type String
 * @default '//api.temasys.com.sg'
 * @private
 * @for Skylink
 * @since 0.5.2
 */
Skylink.prototype._roomServer = '//api.temasys.com.sg';

/**
 * The API Key ID.
 * @attribute _apiKey
 * @type String
 * @private
 * @for Skylink
 * @since 0.3.0
 */
Skylink.prototype._apiKey = null;

/**
 * The default room that the user connects to if no room is provided in
 * {{#crossLink "Skylink/joinRoom:method"}}joinRoom(){{/crossLink}}.
 * @attribute _defaultRoom
 * @type String
 * @private
 * @for Skylink
 * @since 0.3.0
 */
Skylink.prototype._defaultRoom = null;

/**
 * The static room's meeting starting date and time.
 * - The value is in ISO formatted string.
 * @attribute _roomStart
 * @type String
 * @private
 * @optional
 * @for Skylink
 * @since 0.3.0
 */
Skylink.prototype._roomStart = null;

/**
 * The static room's meeting duration.
 * @attribute _roomDuration
 * @type Integer
 * @private
 * @optional
 * @for Skylink
 * @since 0.3.0
 */
Skylink.prototype._roomDuration = null;

/**
 * The credentials required to set the start date and time
 * and the duration.
 * @attribute _roomCredentials
 * @type String
 * @private
 * @optional
 * @for Skylink
 * @since 0.3.0
 */
Skylink.prototype._roomCredentials = null;

/**
 * The current Skylink ready state change.
 * [Rel: Skylink.READY_STATE_CHANGE]
 * @attribute _readyState
 * @type Integer
 * @private
 * @required
 * @for Skylink
 * @since 0.1.0
 */
Skylink.prototype._readyState = 0;

/**
 * The received server key.
 * @attribute _key
 * @type String
 * @private
 * @for Skylink
 * @since 0.1.0
 */
Skylink.prototype._key = null;

/**
 * The owner's username of the apiKey.
 * @attribute _apiKeyOwner
 * @type String
 * @private
 * @for Skylink
 * @since 0.5.2
 */
Skylink.prototype._apiKeyOwner = null;

/**
 * The room connection information.
 * @attribute _room
 * @type JSON
 * @param {String} id The roomId of the room user is connected to.
 * @param {String} token The token of the room user is connected to.
 * @param {String} startDateTime The startDateTime in ISO string format of the room.
 * @param {String} duration The duration of the room.
 * @param {JSON} connection Connection constraints and configuration.
 * @param {JSON} connection.peerConstraints The peerconnection constraints.
 * @param {JSON} connection.peerConfig The peerconnection configuration.
 * @param {JSON} connection.offerConstraints The offer constraints.
 * @param {JSON} connection.sdpConstraints The sdp constraints.
 * @required
 * @private
 * @for Skylink
 * @since 0.5.2
 */
Skylink.prototype._room = null;

/**
 * Gets information from api server.
 * @method _requestServerInfo
 * @param {String} method The http method.
 * @param {String} url The url to do a rest call.
 * @param {Function} callback The callback fired after Skylink
 *   receives a response from the api server.
 * @param {JSON} params HTTP Params
 * @private
 * @for Skylink
 * @since 0.5.2
 */
Skylink.prototype._requestServerInfo = function(method, url, callback, params) {
  var self = this;
  // XDomainRequest is supported in IE8 - 9
  var useXDomainRequest = window.webrtcDetectedBrowser === 'IE' &&
    (window.webrtcDetectedVersion === 9 || window.webrtcDetectedVersion === 8) &&
    typeof window.XDomainRequest === 'function';
  self._socketUseXDR = useXDomainRequest;
  var xhr;

  // set force SSL option
  url = (self._forceSSL) ? 'https:' + url : url;

  if (useXDomainRequest) {
    log.debug([null, 'XMLHttpRequest', method, 'Using XDomainRequest. ' +
      'XMLHttpRequest is now XDomainRequest'], {
      agent: window.webrtcDetectedBrowser,
      version: window.webrtcDetectedVersion
    });
    xhr = new XDomainRequest();
    xhr.setContentType = function (contentType) {
      xhr.contentType = contentType;
    };
  } else {
    log.debug([null, 'XMLHttpRequest', method, 'Using XMLHttpRequest'], {
      agent: window.webrtcDetectedBrowser,
      version: window.webrtcDetectedVersion
    });
    xhr = new window.XMLHttpRequest();
    xhr.setContentType = function (contentType) {
      xhr.setRequestHeader('Content-type', contentType);
    };
  }

  xhr.onload = function () {
    xhr.response = xhr.responseText || xhr.response;
    xhr.status = xhr.status || 200;
    log.debug([null, 'XMLHttpRequest', method, 'Received sessions parameters'],
      JSON.parse(xhr.response || '{}'));
    callback(xhr.status, JSON.parse(xhr.response || '{}'));
  };

  xhr.onerror = function () {
    log.error([null, 'XMLHttpRequest', method, 'Failed retrieving information:'],
      { status: xhr.status });
  };

  xhr.onprogress = function () {
    log.debug([null, 'XMLHttpRequest', method,
      'Retrieving information and config from webserver. Url:'], url);
    log.debug([null, 'XMLHttpRequest', method, 'Provided parameters:'], params);
  };

  xhr.open(method, url, true);
  if (params) {
    xhr.setContentType('application/json;charset=UTF-8');
    xhr.send(JSON.stringify(params));
  } else {
    xhr.send();
  }
};

/**
 * Parse the information received from the api server.
 * @method _parseInfo
 * @param {JSON} info The parsed information from the server.
 * @param {Function} [callback] The callback fired after info is parsed.
 * @trigger readyStateChange
 * @private
 * @required
 * @for Skylink
 * @since 0.5.2
 */
Skylink.prototype._parseInfo = function(info, callback) {
  log.log('Parsing parameter from server', info);
  if (!info.pc_constraints && !info.offer_constraints) {
    this._trigger('readyStateChange', this.READY_STATE_CHANGE.ERROR, {
      status: 200,
      content: info.info,
      errorCode: info.error
    });
    return;
  }

  log.debug('Peer connection constraints:', info.pc_constraints);
  log.debug('Offer constraints:', info.offer_constraints);

  this._key = info.cid;
  this._apiKeyOwner = info.apiOwner;

  this._signalingServer = info.ipSigserver;

  this._user = {
    uid: info.username,
    token: info.userCred,
    timeStamp: info.timeStamp,
    streams: [],
    info: {}
  };
  this._room = {
    id: info.room_key,
    token: info.roomCred,
    startDateTime: info.start,
    duration: info.len,
    connection: {
      peerConstraints: JSON.parse(info.pc_constraints),
      peerConfig: null,
      offerConstraints: JSON.parse(info.offer_constraints),
      sdpConstraints: {
        mandatory: {
          OfferToReceiveAudio: true,
          OfferToReceiveVideo: true
        }
      },
      mediaConstraints: JSON.parse(info.media_constraints)
    }
  };
  // use default bandwidth and media resolution provided by server
  this._streamSettings.bandwidth = info.bandwidth;
  this._readyState = 2;
  this._trigger('readyStateChange', this.READY_STATE_CHANGE.COMPLETED);
  log.info('Parsed parameters from webserver. ' +
    'Ready for web-realtime communication');
  if (typeof callback === 'function'){
    callback();
  }
};

/**
 * Start the loading of information from the api server.
 * @method _loadInfo
 * @param {Function} [callback] The callback fired after info is loaded.
 * @trigger readyStateChange
 * @private
 * @required
 * @for Skylink
 * @since 0.5.2
 */
Skylink.prototype._loadInfo = function(callback) {
  var self = this;
  if (!window.io) {
    log.error('Socket.io not loaded. Please load socket.io');
    self._trigger('readyStateChange', self.READY_STATE_CHANGE.ERROR, {
      status: null,
      content: 'Socket.io not found',
      errorCode: self.READY_STATE_CHANGE_ERROR.NO_SOCKET_IO
    });
    return;
  }
  if (!window.XMLHttpRequest) {
    log.error('XMLHttpRequest not supported. Please upgrade your browser');
    self._trigger('readyStateChange', self.READY_STATE_CHANGE.ERROR, {
      status: null,
      content: 'XMLHttpRequest not available',
      errorCode: self.READY_STATE_CHANGE_ERROR.NO_XMLHTTPREQUEST_SUPPORT
    });
    return;
  }
  if (!window.RTCPeerConnection) {
    log.error('WebRTC not supported. Please upgrade your browser');
    self._trigger('readyStateChange', self.READY_STATE_CHANGE.ERROR, {
      status: null,
      content: 'WebRTC not available',
      errorCode: self.READY_STATE_CHANGE_ERROR.NO_WEBRTC_SUPPORT
    });
    return;
  }
  if (!self._path) {
    log.error('Skylink is not initialised. Please call init() first');
    self._trigger('readyStateChange', self.READY_STATE_CHANGE.ERROR, {
      status: null,
      content: 'No API Path is found',
      errorCode: self.READY_STATE_CHANGE_ERROR.NO_PATH
    });
    return;
  }
  self._readyState = 1;
  self._trigger('readyStateChange', self.READY_STATE_CHANGE.LOADING);
  self._requestServerInfo('GET', self._path, function(status, response) {
    if (status !== 200) {
      // 403 - Room is locked
      // 401 - API Not authorized
      // 402 - run out of credits
      var errorMessage = 'XMLHttpRequest status not OK\nStatus was: ' + status;
      self._readyState = 0;
      self._trigger('readyStateChange', self.READY_STATE_CHANGE.ERROR, {
        status: status,
        content: (response) ? (response.info || errorMessage) : errorMessage,
        errorCode: response.error ||
          self.READY_STATE_CHANGE_ERROR.INVALID_XMLHTTPREQUEST_STATUS
      });
      return;
    }
    self._parseInfo(response, callback);
  });
};

/**
 * Initialize Skylink to retrieve new connection information based on options.
 * @method _initSelectedRoom
 * @param {String} [room=Skylink._defaultRoom] The room to connect to.
 * @param {Function} callback The callback fired once Skylink is re-initialized.
 * @trigger readyStateChange
 * @private
 * @for Skylink
 * @since 0.5.5
 */
Skylink.prototype._initSelectedRoom = function(room, callback) {
  var self = this;
  if (typeof room === 'function' || typeof room === 'undefined') {
    log.error('Invalid room provided. Room:', room);
    return;
  }
  var defaultRoom = self._defaultRoom;
  var initOptions = {
    roomServer: self._roomServer,
    defaultRoom: room || defaultRoom,
    apiKey: self._apiKey,
    region: self._serverRegion,
    enableDataChannel: self._enableDataChannel,
    enableIceTrickle: self._enableIceTrickle
  };
  if (self._roomCredentials) {
    initOptions.credentials = {
      credentials: self._roomCredentials,
      duration: self._roomDuration,
      startDateTime: self._roomStart
    };
  }
  self.init(initOptions);
  self._defaultRoom = defaultRoom;

  // wait for ready state to be completed
  self._condition('readyStateChange', function () {
    callback();
  }, function () {
    return self._readyState === self.READY_STATE_CHANGE.COMPLETED;
  }, function (state) {
    return state === self.READY_STATE_CHANGE.COMPLETED;
  });
};

/**
 * Initialize Skylink to retrieve connection information.
 * - <b><i>IMPORTANT</i></b>: Please call this method to load all server
 *   information before joining the room or doing anything else.
 * - If you would like to set the start time and duration of the room,
 *   you have to generate the credentials. In example 3, we use the
 *    [CryptoJS](https://code.google.com/p/crypto-js/) library.
 *   - Step 1: Generate the hash. It is created by using the roomname,
 *     duration and the timestamp (in ISO String format).
 *   - Step 2: Generate the Credentials. It is is generated by converting
 *     the hash to a Base64 string and then encoding it to a URI string.
 *   - Step 3: Initialize Skylink
 * @method init
 * @param {String|JSON} options Connection options or API Key ID
 * @param {String} options.apiKey API Key ID to identify with the Temasys
 *   backend server
 * @param {String} [options.defaultRoom] The default room to connect
 *   to if there is no room provided in
 *   {{#crossLink "Skylink/joinRoom:method"}}joinRoom(){{/crossLink}}.
 * @param {String} [options.roomServer] Path to the Temasys
 *   backend server. If there's no room provided, default room would be used.
 * @param {String} [options.region] The regional server that user
 *   chooses to use. [Rel: Skylink.REGIONAL_SERVER]
 * @param {Boolean} [options.enableIceTrickle=true] The option to enable
 *   ICE trickle or not.
 * @param {Boolean} [options.enableDataChannel=true] The option to enable
 *   enableDataChannel or not.
 * @param {Boolean} [options.enableTURNServer=true] To enable TURN servers in ice connection.
 *   Please do so at your own risk as it might disrupt the connection.
 * @param {Boolean} [options.enableSTUNServer=true] To enable STUN servers in ice connection.
 *   Please do so at your own risk as it might disrupt the connection.
 * @param {Boolean} [options.TURNTransport=Skylink.TURN_TRANSPORT.ANY] Transport
 *  to set the transport packet type. [Rel: Skylink.TURN_TRANSPORT]
 * @param {JSON} [options.credentials] Credentials options for
 *   setting a static meeting.
 * @param {String} options.credentials.startDateTime The start timing of the
 *   meeting in Date ISO String
 * @param {Integer} options.credentials.duration The duration of the meeting
 * @param {String} options.credentials.credentials The credentials required
 *   to set the timing and duration of a meeting.
 * @param {Boolean} [options.audioFallback=false] To allow the option to fallback to
 *   audio if failed retrieving video stream.
 * @param {Boolean} [forceSSL=false] To force SSL connections to the API server
 *   and signaling server.
<<<<<<< HEAD
 * @param {Integer} [socketTimeout=20000] To set the timeout for socket to fail
 *   and attempt a reconnection. The mininum value is 5000.
=======
 * @param {Integer} [socketTimeout=1000] To set the timeout for socket to fail
 *   and attempt a reconnection. The mininum value is 500.
 * @param {Integer} [socketReconnectionAttempts=3] To set the reconnection
 *   attempts when failure to connect to signaling server before aborting.
 *   This throws a channelConnectionError.
 *   - 0: Denotes no reconnection
 *   - -1: Denotes a reconnection always. This is not recommended.
 *   - 0<: Denotes the number of attempts of reconnection Skylink should do.
 * @param {Function} [callback] The callback fired after room is initiated.
>>>>>>> 5d432fab
 * @example
 *   // Note: Default room is apiKey when no room
 *   // Example 1: To initalize without setting any default room.
 *   SkylinkDemo.init('apiKey');
 *
 *   // Example 2: To initialize with apikey, roomServer and defaultRoom
 *   SkylinkDemo.init({
 *     'apiKey' : 'apiKey',
 *     'roomServer' : 'http://xxxx.com',
 *     'defaultRoom' : 'mainHangout'
 *   });
 *
 *   // Example 3: To initialize with credentials to set startDateTime and
 *   // duration of the room
 *   var hash = CryptoJS.HmacSHA1(roomname + '_' + duration + '_' +
 *     (new Date()).toISOString(), token);
 *   var credentials = encodeURIComponent(hash.toString(CryptoJS.enc.Base64));
 *   SkylinkDemo.init({
 *     'apiKey' : 'apiKey',
 *     'roomServer' : 'http://xxxx.com',
 *     'defaultRoom' : 'mainHangout'
 *     'credentials' : {
 *        'startDateTime' : (new Date()).toISOString(),
 *        'duration' : 500,
 *        'credentials' : credentials
 *     }
 *   });
 * @trigger readyStateChange
 * @for Skylink
 * @required
 * @for Skylink
 * @since 0.5.3
 */
Skylink.prototype.init = function(options, callback) {
  if (!options) {
    log.error('No API key provided');
    return;
  }
  var apiKey, room, defaultRoom, region;
  var startDateTime, duration, credentials;
  var roomServer = this._roomServer;
  // NOTE: Should we get all the default values from the variables
  // rather than setting it?
  var enableIceTrickle = true;
  var enableDataChannel = true;
  var enableSTUNServer = true;
  var enableTURNServer = true;
  var TURNTransport = this.TURN_TRANSPORT.ANY;
  var audioFallback = false;
  var forceSSL = false;
  var socketTimeout = 0;

  log.log('Provided init options:', options);

  if (typeof options === 'string') {
    // set all the default api key, default room and room
    apiKey = options;
    defaultRoom = apiKey;
    room = apiKey;
  } else {
    // set the api key
    apiKey = options.apiKey;
    // set the room server
    roomServer = options.roomServer || roomServer;
    // check room server if it ends with /. Remove the extra /
    roomServer = (roomServer.lastIndexOf('/') ===
      (roomServer.length - 1)) ? roomServer.substring(0,
      roomServer.length - 1) : roomServer;
    // set the region
    region = options.region || region;
    // set the default room
    defaultRoom = options.defaultRoom || apiKey;
    // set the selected room
    room = defaultRoom;
    // set ice trickle option
    enableIceTrickle = (typeof options.enableIceTrickle === 'boolean') ?
      options.enableIceTrickle : enableIceTrickle;
    // set data channel option
    enableDataChannel = (typeof options.enableDataChannel === 'boolean') ?
      options.enableDataChannel : enableDataChannel;
    // set stun server option
    enableSTUNServer = (typeof options.enableSTUNServer === 'boolean') ?
      options.enableSTUNServer : enableSTUNServer;
    // set turn server option
    enableTURNServer = (typeof options.enableTURNServer === 'boolean') ?
      options.enableTURNServer : enableTURNServer;
    // set the force ssl always option
    forceSSL = (typeof options.forceSSL === 'boolean') ?
      options.forceSSL : forceSSL;
    // set the socket timeout option
    socketTimeout = (typeof options.socketTimeout === 'number') ?
      options.socketTimeout : socketTimeout;
    // set the socket timeout option to be above 5000
    socketTimeout = (socketTimeout < 5000) ? 5000 : socketTimeout;

    // set turn transport option
    if (typeof options.TURNServerTransport === 'string') {
      // loop out for every transport option
      for (var type in this.TURN_TRANSPORT) {
        if (this.TURN_TRANSPORT.hasOwnProperty(type)) {
          // do a check if the transport option is valid
          if (this.TURN_TRANSPORT[type] === options.TURNServerTransport) {
            TURNTransport = options.TURNServerTransport;
            break;
          }
        }
      }
    }
    // set audio fallback option
    audioFallback = options.audioFallback || audioFallback;
    // Custom default meeting timing and duration
    // Fallback to default if no duration or startDateTime provided
    if (options.credentials) {
      // set start data time
      startDateTime = options.credentials.startDateTime ||
        (new Date()).toISOString();
      // set the duration
      duration = options.credentials.duration || 200;
      // set the credentials
      credentials = options.credentials.credentials;
    }
  }
  // api key path options
  this._apiKey = apiKey;
  this._roomServer = roomServer;
  this._defaultRoom = defaultRoom;
  this._selectedRoom = room;
  this._serverRegion = region;
  this._path = roomServer + '/api/' + apiKey + '/' + room;
  // set credentials if there is
  if (credentials) {
    this._roomStart = startDateTime;
    this._roomDuration = duration;
    this._roomCredentials = credentials;
    this._path += (credentials) ? ('/' + startDateTime + '/' +
      duration + '?&cred=' + credentials) : '';
  }
  // check if there is a other query parameters or not
  if (region) {
    this._path += ((this._path.indexOf('?&') > -1) ?
      '&' : '?&') + 'rg=' + region;
  }
  // skylink functionality options
  this._enableIceTrickle = enableIceTrickle;
  this._enableDataChannel = enableDataChannel;
  this._enableSTUN = enableSTUNServer;
  this._enableTURN = enableTURNServer;
  this._TURNTransport = TURNTransport;
  this._audioFallback = audioFallback;
  this._forceSSL = forceSSL;
  this._socketTimeout = socketTimeout;

  log.log('Init configuration:', {
    serverUrl: this._path,
    readyState: this._readyState,
    apiKey: this._apiKey,
    roomServer: this._roomServer,
    defaultRoom: this._defaultRoom,
    selectedRoom: this._selectedRoom,
    serverRegion: this._serverRegion,
    enableDataChannel: this._enableDataChannel,
    enableIceTrickle: this._enableIceTrickle,
    enableTURNServer: this._enableTURN,
    enableSTUNServer: this._enableSTUN,
    TURNTransport: this._TURNTransport,
    audioFallback: this._audioFallback,
    forceSSL: this._forceSSL,
    socketTimeout: this._socketTimeout
  });
  // trigger the readystate
  this._readyState = 0;
  this._trigger('readyStateChange', this.READY_STATE_CHANGE.INIT);
  this._loadInfo(callback);
};

Skylink.prototype.LOG_LEVEL = {
  DEBUG: 4,
  LOG: 3,
  INFO: 2,
  WARN: 1,
  ERROR: 0
};

/**
 * The log key
 * @type String
 * @global true
 * @readOnly
 * @for Skylink
 * @since 0.5.4
 */
var _LOG_KEY = 'SkylinkJS';

/**
 * The log level of Skylink
 * @attribute _logLevel
 * @type String
 * @default Skylink.LOG_LEVEL.DEBUG
 * @required
 * @global true
 * @private
 * @for Skylink
 * @since 0.5.4
 */
var _logLevel = 4;

/**
 * The current state if debugging mode is enabled.
 * @attribute _enableDebugMode
 * @type Boolean
 * @default false
 * @private
 * @required
 * @global true
 * @for Skylink
 * @since 0.5.4
 */
var _enableDebugMode = false;

/**
 * Logs all the console information.
 * @method _log
 * @param {String} logLevel The log level.
 * @param {Array|String} message The console message.
 * @param {String} message.0 The targetPeerId the message is targeted to.
 * @param {String} message.1 The interface the message is targeted to.
 * @param {String|Array} message.2 The events the message is targeted to.
 * @param {String} message.3: The log message.
 * @param {Object|String} [debugObject] The console parameter string or object.
 * @private
 * @required
 * @global true
 * @for Skylink
 * @since 0.5.4
 */
var _logFn = function(logLevel, message, debugObject) {
  var levels = ['error', 'warn', 'info', 'log', 'debug'];
  var outputLog = _LOG_KEY;

  if (_logLevel >= logLevel) {
    if (typeof message === 'object') {
      outputLog += (message[0]) ? ' [' + message[0] + '] -' : ' -';
      outputLog += (message[1]) ? ' <<' + message[1] + '>>' : '';
      if (message[2]) {
        outputLog += ' ';
        if (typeof message[2] === 'object') {
          for (var i = 0; i < message[2].length; i++) {
            outputLog += '(' + message[2][i] + ')';
          }
        } else {
          outputLog += '(' + message[2] + ')';
        }
      }
      outputLog += ' ' + message[3];
    } else {
      outputLog += ' - ' + message;
    }
    // Fallback to log if failure
    var enableDebugOutputLog = '++ ' + levels[logLevel].toUpperCase() + ' ++  ' + outputLog;

    logLevel = (typeof console[levels[logLevel]] === 'undefined') ? 3 : logLevel;

    if (_enableDebugMode) {
      var logConsole = (typeof console.trace === 'undefined') ? logLevel[3] : 'trace';
      if (typeof debugObject !== 'undefined') {
        console[logConsole](enableDebugOutputLog, debugObject);
      } else {
        console[logConsole](enableDebugOutputLog);
      }
    } else {
      if (typeof debugObject !== 'undefined') {
        console[levels[logLevel]](outputLog, debugObject);
      } else {
        console[levels[logLevel]](outputLog);
      }
    }
  }
};

/**
 * Logs all the console information.
 * @attribute log
 * @type JSON
 * @param {Function} debug For debug mode.
 * @param {Function} log For log mode.
 * @param {Function} info For info mode.
 * @param {Function} warn For warn mode.
 * @param {Function} serror For error mode.
 * @private
 * @required
 * @global true
 * @for Skylink
 * @since 0.5.4
 */
/**
 * Outputs a debug log in the console.
 * @method log.debug
 * @param {Array|String} message or the message
 * @param {String} message.0 The targetPeerId the log is targetted to
 * @param {String} message.1 he interface the log is targetted to
 * @param {String|Array} message.2 The related names, keys or events to the log
 * @param {String} message.3 The log message.
 * @param {String|Object} [object] The log object.
 * @example
 *   // Logging for message
 *   log.debug('This is my message', object);
 * @private
 * @required
 * @global true
 * @for Skylink
 * @since 0.5.4
 */
/**
 * Outputs a normal log in the console.
 * @method log.log
 * @param {Array|String} message or the message
 * @param {String} message.0 The targetPeerId the log is targetted to
 * @param {String} message.1 he interface the log is targetted to
 * @param {String|Array} message.2 The related names, keys or events to the log
 * @param {String} message.3 The log message.
 * @param {String|Object} [object] The log object.
 * @example
 *   // Logging for message
 *   log.log('This is my message', object);
 * @private
 * @required
 * @global true
 * @for Skylink
 * @since 0.5.4
 */
/**
 * Outputs an info log in the console.
 * @method log.info
 * @param {Array|String} message or the message
 * @param {String} message.0 The targetPeerId the log is targetted to
 * @param {String} message.1 he interface the log is targetted to
 * @param {String|Array} message.2 The related names, keys or events to the log
 * @param {String} message.3 The log message.
 * @param {String|Object} [object] The log object.
 * @example
 *   // Logging for message
 *   log.debug('This is my message', object);
 * @private
 * @required
 * @global true
 * @for Skylink
 * @since 0.5.4
 */
/**
 * Outputs a warning log in the console.
 * @method log.warn
 * @param {Array|String} message or the message
 * @param {String} message.0 The targetPeerId the log is targetted to
 * @param {String} message.1 he interface the log is targetted to
 * @param {String|Array} message.2 The related names, keys or events to the log
 * @param {String} message.3 The log message.
 * @param {String|Object} [object] The log object.
 * @example
 *   // Logging for message
 *   log.debug('Here\'s a warning. Please do xxxxx to resolve this issue', object);
 * @private
 * @required
 * @for Skylink
 * @since 0.5.4
 */
/**
 * Outputs an error log in the console.
 * @method log.error
 * @param {Array|String} message or the message
 * @param {String} message.0 The targetPeerId the log is targetted to
 * @param {String} message.1 he interface the log is targetted to
 * @param {String|Array} message.2 The related names, keys or events to the log
 * @param {String} message.3 The log message.
 * @param {String|Object} [object] The log object.
 *   // Logging for external information
 *   log.error('There has been an error', object);
 * @private
 * @required
 * @global true
 * @for Skylink
 * @since 0.5.4
 */
var log = {
  debug: function (message, object) {
    _logFn(4, message, object);
  },
  log: function (message, object) {
    _logFn(3, message, object);
  },
  info: function (message, object) {
    _logFn(2, message, object);
  },
  warn: function (message, object) {
    _logFn(1, message, object);
  },
  error: function (message, object) {
    _logFn(0, message, object);
  }
};

/**
 * Sets the debugging log level. A log level displays logs of his level and higher:
 * ERROR > WARN > INFO > LOG > DEBUG.
 * - The default log level is Skylink.LOG_LEVEL.WARN
 * @method setLogLevel
 * @param {String} [logLevel] The log level.[Rel: Skylink.Data.LOG_LEVEL]
 * @example
 *   //Display logs level: Error, warn, info, log and debug.
 *   SkylinkDemo.setLogLevel(SkylinkDemo.LOG_LEVEL.DEBUG);
 * @for Skylink
 * @since 0.5.2
 */
Skylink.prototype.setLogLevel = function(logLevel) {
  if(logLevel === undefined) {
    logLevel = Skylink.LOG_LEVEL.WARN;
  }
  for (var level in this.LOG_LEVEL) {
    if (this.LOG_LEVEL[level] === logLevel) {
      _logLevel = logLevel;
      log.log([null, 'Log', level, 'Log level exists. Level is set']);
      return;
    }
  }
  log.error([null, 'Log', level, 'Log level does not exist. Level is not set']);
};

/**
 * Sets Skylink in debugging mode to display log stack trace.
 * - By default, debugging mode is turned off.
 * @method setDebugMode
 * @param {Boolean} [isDebugMode=false] Debugging mode value
 * @example
 *   SkylinkDemo.setDebugMode(true);
 * @for Skylink
 * @since 0.5.2
 */
Skylink.prototype.setDebugMode = function(isDebugMode) {
  _enableDebugMode = !!isDebugMode;
};
Skylink.prototype._EVENTS = {
  /**
   * Event fired when the socket connection to the signaling
   * server is open.
   * @event channelOpen
   * @for Skylink
   * @since 0.1.0
   */
  channelOpen: [],

  /**
   * Event fired when the socket connection to the signaling
   * server has closed.
   * @event channelClose
   * @for Skylink
   * @since 0.1.0
   */
  channelClose: [],

  /**
   * Event fired when the socket connection received a message
   * from the signaling server.
   * @event channelMessage
   * @param {JSON} message
   * @for Skylink
   * @since 0.1.0
   */
  channelMessage: [],

  /**
   * Event fired when the socket connection has occurred an error.
   * @event channelError
   * @param {Object|String} error Error message or object thrown.
   * @for Skylink
   * @since 0.1.0
   */
  channelError: [],

  /**
   * Event fired when the socket connection failed connecting.
   * - The difference between this and <b>channelError</b> is that
   *   channelError triggers during the connection. This throws
   *   when connection failed to be established.
   * @event channelConnectionError
   * @param {String} errorCode The error code.
   *   [Rel: Skylink.CHANNEL_CONNECTION_ERROR]
   * @param {Integer} reconnectionAttempt The reconnection attempt
   * @for Skylink
   * @since 0.5.4
   */
  channelConnectionError: [],

  /**
   * Event fired whether the room is ready for use.
   * @event readyStateChange
   * @param {String} readyState [Rel: Skylink.READY_STATE_CHANGE]
   * @param {JSON} error Error object thrown.
   * @param {Integer} error.status Http status when retrieving information.
   *   May be empty for other errors.
   * @param {String} error.content Error message.
   * @param {Integer} error.errorCode Error code.
   *   [Rel: Skylink.READY_STATE_CHANGE_ERROR]
   * @for Skylink
   * @since 0.4.0
   */
  readyStateChange: [],

  /**
   * Event fired when a peer's handshake progress has changed.
   * @event handshakeProgress
   * @param {String} step The handshake progress step.
   *   [Rel: Skylink.HANDSHAKE_PROGRESS]
   * @param {String} peerId PeerId of the peer's handshake progress.
   * @param {Object|String} error Error message or object thrown.
   * @for Skylink
   * @since 0.3.0
   */
  handshakeProgress: [],

  /**
   * Event fired when an ICE gathering state has changed.
   * @event candidateGenerationState
   * @param {String} state The ice candidate generation state.
   *   [Rel: Skylink.CANDIDATE_GENERATION_STATE]
   * @param {String} peerId PeerId of the peer that had an ice candidate
   *    generation state change.
   * @for Skylink
   * @since 0.1.0
   */
  candidateGenerationState: [],

  /**
   * Event fired when a peer Connection state has changed.
   * @event peerConnectionState
   * @param {String} state The peer connection state.
   *   [Rel: Skylink.PEER_CONNECTION_STATE]
   * @param {String} peerId PeerId of the peer that had a peer connection state
   *    change.
   * @for Skylink
   * @since 0.1.0
   */
  peerConnectionState: [],

  /**
   * Event fired when a peer connection health has changed.
   * @event peerConnectionHealth
   * @param {String} health The peer connection health.
   *   [Rel: Skylink.PEER_CONNECTION_HEALTH]
   * @param {String} peerId PeerId of the peer that had a peer connection health
   *    change.
   * @since 0.5.5
   */
  peerConnectionHealth: [],

  /**
   * Event fired when an ICE connection state has changed.
   * @iceConnectionState
   * @param {String} state The ice connection state.
   *   [Rel: Skylink.ICE_CONNECTION_STATE]
   * @param {String} peerId PeerId of the peer that had an ice connection state change.
   * @for Skylink
   * @since 0.1.0
   */
  iceConnectionState: [],

  /**
   * Event fired when webcam or microphone media access fails.
   * @event mediaAccessError
   * @param {Object|String} error Error object thrown.
   * @for Skylink
   * @since 0.1.0
   */
  mediaAccessError: [],

  /**
   * Event fired when webcam or microphone media acces passes.
   * @event mediaAccessSuccess
   * @param {Object} stream MediaStream object.
   * @for Skylink
   * @since 0.1.0
   */
  mediaAccessSuccess: [],

  /**
   * Event fired when a peer joins the room.
   * @event peerJoined
   * @param {String} peerId PeerId of the peer that joined the room.
   * @param {JSON} peerInfo Peer's information.
   * @param {JSON} peerInfo.settings Peer's stream settings.
   * @param {Boolean|JSON} [peerInfo.settings.audio=false] Peer's audio stream
   *   settings.
   * @param {Boolean} [peerInfo.settings.audio.stereo=false] If peer has stereo
   *   enabled or not.
   * @param {Boolean|JSON} [peerInfo.settings.video=false] Peer's video stream
   *   settings.
   * @param {JSON} [peerInfo.settings.video.resolution]
   *   Peer's video stream resolution [Rel: Skylink.VIDEO_RESOLUTION]
   * @param {Integer} [peerInfo.settings.video.resolution.width]
   *   Peer's video stream resolution width.
   * @param {Integer} [peerInfo.settings.video.resolution.height]
   *   Peer's video stream resolution height.
   * @param {Integer} [peerInfo.settings.video.frameRate]
   *   Peer's video stream resolution minimum frame rate.
   * @param {JSON} peerInfo.mediaStatus Peer stream status.
   * @param {Boolean} [peerInfo.mediaStatus.audioMuted=true] If peer's audio
   *   stream is muted.
   * @param {Boolean} [peerInfo.mediaStatus.videoMuted=true] If peer's video
   *   stream is muted.
   * @param {JSON|String} peerInfo.userData Peer's custom user data.
   * @param {JSON} peerInfo.agent Peer's browser agent.
   * @param {String} peerInfo.agent.name Peer's browser agent name.
   * @param {Integer} peerInfo.agent.version Peer's browser agent version.
   * @param {Boolean} isSelf Is the peer self.
   * @for Skylink
   * @since 0.5.2
   */
  peerJoined: [],

  /**
   * Event fired when a peer's connection is restarted.
   * @event peerRestart
   * @param {String} peerId PeerId of the peer that is being restarted.
   * @param {JSON} peerInfo Peer's information.
   * @param {JSON} peerInfo.settings Peer's stream settings.
   * @param {Boolean|JSON} peerInfo.settings.audio Peer's audio stream
   *   settings.
   * @param {Boolean} peerInfo.settings.audio.stereo If peer has stereo
   *   enabled or not.
   * @param {Boolean|JSON} peerInfo.settings.video Peer's video stream
   *   settings.
   * @param {JSON} peerInfo.settings.video.resolution
   *   Peer's video stream resolution [Rel: Skylink.VIDEO_RESOLUTION]
   * @param {Integer} peerInfo.settings.video.resolution.width
   *   Peer's video stream resolution width.
   * @param {Integer} peerInfo.settings.video.resolution.height
   *   Peer's video stream resolution height.
   * @param {Integer} peerInfo.settings.video.frameRate
   *   Peer's video stream resolution minimum frame rate.
   * @param {JSON} peerInfo.mediaStatus Peer stream status.
   * @param {Boolean} peerInfo.mediaStatus.audioMuted If peer's audio
   *   stream is muted.
   * @param {Boolean} peerInfo.mediaStatus.videoMuted If peer's video
   *   stream is muted.
   * @param {JSON|String} peerInfo.userData Peer's custom user data.
   * @param {JSON} peerInfo.agent Peer's browser agent.
   * @param {String} peerInfo.agent.name Peer's browser agent name.
   * @param {Integer} peerInfo.agent.version Peer's browser agent version.
   * @param {Boolean} isSelfInitiateRestart Is it us who initiated the restart.
   * @since 0.5.5
   */
  peerRestart: [],

  /**
   * Event fired when a peer information is updated.
   * @event peerUpdated
   * @param {String} peerId PeerId of the peer that had information updaed.
   * @param {JSON} peerInfo Peer's information.
   * @param {JSON} peerInfo.settings Peer's stream settings.
   * @param {Boolean|JSON} [peerInfo.settings.audio=false] Peer's audio stream
   *   settings.
   * @param {Boolean} [peerInfo.settings.audio.stereo=false] If peer has stereo
   *   enabled or not.
   * @param {Boolean|JSON} [peerInfo.settings.video=false] Peer's video stream
   *   settings.
   * @param {JSON} [peerInfo.settings.video.resolution]
   *   Peer's video stream resolution [Rel: Skylink.VIDEO_RESOLUTION]
   * @param {Integer} [peerInfo.settings.video.resolution.width]
   *   Peer's video stream resolution width.
   * @param {Integer} [peerInfo.settings.video.resolution.height]
   *   Peer's video stream resolution height.
   * @param {Integer} [peerInfo.settings.video.frameRate]
   *   Peer's video stream resolution minimum frame rate.
   * @param {JSON} peerInfo.mediaStatus Peer stream status.
   * @param {Boolean} [peerInfo.mediaStatus.audioMuted=true] If peer's audio
   *   stream is muted.
   * @param {Boolean} [peerInfo.mediaStatus.videoMuted=true] If peer's video
   *   stream is muted.
   * @param {JSON|String} peerInfo.userData Peer's custom user data.
   * @param {JSON} peerInfo.agent Peer's browser agent.
   * @param {String} peerInfo.agent.name Peer's browser agent name.
   * @param {Integer} peerInfo.agent.version Peer's browser agent version.
   * @param {Boolean} isSelf Is the peer self.
   * @for Skylink
   * @since 0.5.2
   */
  peerUpdated: [],

  /**
   * Event fired when a peer leaves the room
   * @event peerLeft
   * @param {String} peerId PeerId of the peer that left.
   * @param {JSON} peerInfo Peer's information.
   * @param {JSON} peerInfo.settings Peer's stream settings.
   * @param {Boolean|JSON} [peerInfo.settings.audio=false] Peer's audio stream
   *   settings.
   * @param {Boolean} [peerInfo.settings.audio.stereo=false] If peer has stereo
   *   enabled or not.
   * @param {Boolean|JSON} [peerInfo.settings.video=false] Peer's video stream
   *   settings.
   * @param {JSON} [peerInfo.settings.video.resolution]
   *   Peer's video stream resolution [Rel: Skylink.VIDEO_RESOLUTION]
   * @param {Integer} [peerInfo.settings.video.resolution.width]
   *   Peer's video stream resolution width.
   * @param {Integer} [peerInfo.settings.video.resolution.height]
   *   Peer's video stream resolution height.
   * @param {Integer} [peerInfo.settings.video.frameRate]
   *   Peer's video stream resolution minimum frame rate.
   * @param {JSON} peerInfo.mediaStatus Peer stream status.
   * @param {Boolean} [peerInfo.mediaStatus.audioMuted=true] If peer's audio
   *   stream is muted.
   * @param {Boolean} [peerInfo.mediaStatus.videoMuted=true] If peer's video
   *   stream is muted.
   * @param {JSON|String} peerInfo.userData Peer's custom user data.
   * @param {JSON} peerInfo.agent Peer's browser agent.
   * @param {String} peerInfo.agent.name Peer's browser agent name.
   * @param {Integer} peerInfo.agent.version Peer's browser agent version.
   * @param {Boolean} isSelf Is the peer self.
   * @for Skylink
   * @since 0.5.2
   */
  peerLeft: [],

  /**
   * Event fired when a peer joins the room
   * @event presenceChanged
   * @param {JSON} users The list of users
   * @private
   * @unsupported true
   * @for Skylink
   * @since 0.1.0
   */
  presenceChanged: [],

  /**
   * Event fired when a remote stream has become available.
   * - This occurs after the user joins the room.
   * - This is changed from <b>addPeerStream</b> event.
   * - Note that <b>addPeerStream</b> is removed from the specs.
   * - There has been a documentation error whereby the stream it is
   *   supposed to be (stream, peerId, isSelf), but instead is received
   *   as (peerId, stream, isSelf) in 0.5.0.
   * @event incomingStream
   * @param {Object} stream MediaStream object.
   * @param {String} peerId PeerId of the peer that is sending the stream.
   * @param {JSON} peerInfo Peer's information.
   * @param {Boolean} isSelf Is the peer self.
   * @for Skylink
   * @since 0.4.0
   */
  incomingStream: [],

  /**
   * Event fired when a message being broadcasted is received.
   * - This is changed from <b>chatMessageReceived</b>,
   *   <b>privateMessage</b> and <b>publicMessage</b> event.
   * - Note that <b>chatMessageReceived</b>, <b>privateMessage</b>
   *   and <b>publicMessage</b> is removed from the specs.
   * @event incomingMessage
   * @param {JSON} message Message object that is received.
   * @param {JSON|String} message.content Data that is broadcasted.
   * @param {String} message.senderPeerId PeerId of the sender peer.
   * @param {String} message.targetPeerId PeerId that is specifically
   *   targeted to receive the message.
   * @param {Boolean} message.isPrivate Is data received a private message.
   * @param {Boolean} message.isDataChannel Is data received from a
   *   data channel.
   * @param {String} peerId PeerId of the sender peer.
   * @param {JSON} peerInfo Peer's information.
   * @param {JSON} peerInfo.settings Peer's stream settings.
   * @param {Boolean|JSON} [peerInfo.settings.audio=false] Peer's audio stream
   *   settings.
   * @param {Boolean} [peerInfo.settings.audio.stereo=false] If peer has stereo
   *   enabled or not.
   * @param {Boolean|JSON} [peerInfo.settings.video=false] Peer's video stream
   *   settings.
   * @param {JSON} [peerInfo.settings.video.resolution]
   *   Peer's video stream resolution [Rel: Skylink.VIDEO_RESOLUTION]
   * @param {Integer} [peerInfo.settings.video.resolution.width]
   *   Peer's video stream resolution width.
   * @param {Integer} [peerInfo.settings.video.resolution.height]
   *   Peer's video stream resolution height.
   * @param {Integer} [peerInfo.settings.video.frameRate]
   *   Peer's video stream resolution minimum frame rate.
   * @param {JSON} peerInfo.mediaStatus Peer stream status.
   * @param {Boolean} [peerInfo.mediaStatus.audioMuted=true] If peer's audio
   *   stream is muted.
   * @param {Boolean} [peerInfo.mediaStatus.videoMuted=true] If peer's video
   *   stream is muted.
   * @param {JSON|String} peerInfo.userData Peer's custom user data.
   * @param {JSON} peerInfo.agent Peer's browser agent.
   * @param {String} peerInfo.agent.name Peer's browser agent name.
   * @param {Integer} peerInfo.agent.version Peer's browser agent version.
   * @param {Boolean} isSelf Is the peer self.
   * @for Skylink
   * @since 0.5.2
   */
  incomingMessage: [],

  /**
   * Event fired when connected to a room and the lock status has changed.
   * @event roomLock
   * @param {Boolean} isLocked Is the room locked.
   * @param {String} peerId PeerId of the peer that is locking/unlocking
   *   the room.
   * @param {JSON} peerInfo Peer's information.
   * @param {JSON} peerInfo.settings Peer's stream settings.
   * @param {Boolean|JSON} [peerInfo.settings.audio=false] Peer's audio stream
   *   settings.
   * @param {Boolean} [peerInfo.settings.audio.stereo=false] If peer has stereo
   *   enabled or not.
   * @param {Boolean|JSON} [peerInfo.settings.video=false] Peer's video stream
   *   settings.
   * @param {JSON} [peerInfo.settings.video.resolution]
   *   Peer's video stream resolution [Rel: Skylink.VIDEO_RESOLUTION]
   * @param {Integer} [peerInfo.settings.video.resolution.width]
   *   Peer's video stream resolution width.
   * @param {Integer} [peerInfo.settings.video.resolution.height]
   *   Peer's video stream resolution height.
   * @param {Integer} [peerInfo.settings.video.frameRate]
   *   Peer's video stream resolution minimum frame rate.
   * @param {JSON} peerInfo.mediaStatus Peer stream status.
   * @param {Boolean} [peerInfo.mediaStatus.audioMuted=true] If peer's audio
   *   stream is muted.
   * @param {Boolean} [peerInfo.mediaStatus.videoMuted=true] If peer's video
   *   stream is muted.
   * @param {JSON|String} peerInfo.userData Peer's custom user data.
   * @param {JSON} peerInfo.agent Peer's browser agent.
   * @param {String} peerInfo.agent.name Peer's browser agent name.
   * @param {Integer} peerInfo.agent.version Peer's browser agent version.
   * @param {Boolean} isSelf Is the peer self.
   * @for Skylink
   * @since 0.5.2
   */
  roomLock: [],

  /**
   * Event fired when a peer's datachannel state has changed.
   * @event dataChannelState
   * @param {String} state The datachannel state.
   *   [Rel: Skylink.DATA_CHANNEL_STATE]
   * @param {String} peerId PeerId of peer that has a datachannel
   *   state change.
   * @for Skylink
   * @since 0.1.0
   */
  dataChannelState: [],

  /**
   * Event fired when a data transfer state has changed.
   * - Note that <u>transferInfo.data</u> sends the blob data, and
   *   no longer a blob url.
   * @event dataTransferState
   * @param {String} state The data transfer state.
   *   [Rel: Skylink.DATA_TRANSFER_STATE]
   * @param {String} transferId TransferId of the data.
   * @param {String} peerId PeerId of the peer that has a data
   *   transfer state change.
   * @param {JSON} transferInfo Data transfer information.
   * @param {JSON} transferInfo.percentage The percetange of data being
   *   uploaded / downloaded.
   * @param {JSON} transferInfo.senderPeerId PeerId of the sender.
   * @param {JSON} transferInfo.data The blob data. See the
   *   [createObjectURL](https://developer.mozilla.org/en-US/docs/Web/API/URL.createObjectURL)
   *   method on how you can convert the blob to a download link.
   * @param {JSON} transferInfo.name Data name.
   * @param {JSON} transferInfo.size Data size.
   * @param {JSON} error The error object.
   * @param {String} error.message Error message thrown.
   * @param {String} error.transferType Is error from uploading or downloading.
   *   [Rel: Skylink.DATA_TRANSFER_TYPE]
   * @for Skylink
   * @since 0.4.1
   */
  dataTransferState: [],

  /**
   * Event fired when the signaling server warns the user.
   * @event systemAction
   * @param {String} action The action that is required for
   *   the user to follow. [Rel: Skylink.SYSTEM_ACTION]
   * @param {String} message The reason for the action.
   * @param {String} reason The reason why the action is given.
   *   [Rel: Skylink.SYSTEM_ACTION_REASON]
   * @for Skylink
   * @since 0.5.1
   */
  systemAction: []
};

/**
 * Events with callbacks that would be fired only once once condition is met.
 * @attribute _onceEvents
 * @type JSON
 * @private
 * @required
 * @for Skylink
 * @since 0.5.4
 */
Skylink.prototype._onceEvents = {};

/**
 * Trigger all the callbacks associated with an event.
 * - Note that extra arguments can be passed to the callback which
 *   extra argument can be expected by callback is documented by each event.
 * @method _trigger
 * @param {String} eventName The Skylink event.
 * @for Skylink
 * @private
 * @for Skylink
 * @since 0.1.0
 */
Skylink.prototype._trigger = function(eventName) {
  var args = Array.prototype.slice.call(arguments);
  var arr = this._EVENTS[eventName];
  var once = this._onceEvents[eventName] || [];
  args.shift();
  if (arr) {
    // for events subscribed forever
    for (var i = 0; i < arr.length; i++) {
      try {
        log.log([null, 'Event', eventName, 'Event is fired']);
        if(arr[i].apply(this, args) === false) {
          break;
        }
      } catch(error) {
        log.error([null, 'Event', eventName, 'Exception occurred in event:'], error);
      }
    }
  }
  if (once){
    // for events subscribed on once
    for (var j = 0; j < once.length; j++) {
      if (once[j][1].apply(this, args) === true) {
        log.log([null, 'Event', eventName, 'Condition is met. Firing event']);
        if(once[j][0].apply(this, args) === false) {
          break;
        }
        if (!once[j][2]) {
          log.log([null, 'Event', eventName, 'Removing event after firing once']);
          once.splice(j, 1);
        }
      } else {
        log.log([null, 'Event', eventName, 'Condition is still not met. ' +
          'Holding event from being fired']);
      }
    }
  }
  
  log.log([null, 'Event', eventName, 'Event is triggered']);
};

/**
 * To register a callback function to an event.
 * @method on
 * @param {String} eventName The Skylink event. See the event list to see what you can register.
 * @param {Function} callback The callback fired after the event is triggered.
 * @example
 *   SkylinkDemo.on('peerJoined', function (peerId, peerInfo) {
 *      alert(peerId + ' has joined the room');
 *   });
 * @for Skylink
 * @since 0.1.0
 */
Skylink.prototype.on = function(eventName, callback) {
  if ('function' === typeof callback) {
    this._EVENTS[eventName] = this._EVENTS[eventName] || [];
    this._EVENTS[eventName].push(callback);
    log.log([null, 'Event', eventName, 'Event is subscribed']);
  } else {
    log.error([null, 'Event', eventName, 'Provided parameter is not a function']);
  }
};

/**
 * To register a callback function to an event that is fired once a condition is met.
 * @method once
 * @param {String} eventName The Skylink event. See the event list to see what you can register.
 * @param {Function} callback The callback fired after the event is triggered.
 * @param {Function} condition The provided condition that would trigger this event.
 *   Return a true to fire the event.
 * @param {Boolean} [fireAlways=false] The function does not get removed onced triggered,
 *   but triggers everytime the event is called.
 * @example
 *   SkylinkDemo.once('peerConnectionState', function (state, peerId) {
 *     alert('Peer has left');
 *   }, function (state, peerId) {
 *     return state === SkylinkDemo.PEER_CONNECTION_STATE.CLOSED;
 *   });
 * @for Skylink
 * @since 0.5.4
 */
Skylink.prototype.once = function(eventName, callback, condition, fireAlways) {
  fireAlways = (typeof fireAlways === 'undefined' ? false : fireAlways);
  if (typeof callback === 'function' && typeof condition === 'function') {
    this._EVENTS[eventName] = this._EVENTS[eventName] || [];
    // prevent undefined error
    this._onceEvents[eventName] = this._onceEvents[eventName] || [];
    this._onceEvents[eventName].push([callback, condition, fireAlways]);
    log.log([null, 'Event', eventName, 'Event is subscribed on condition']);
  } else {
    log.error([null, 'Event', eventName, 'Provided parameters is not a function']);
  }
};

/**
 * To unregister a callback function from an event.
 * @method off
 * @param {String} eventName The Skylink event. See the event list to see what you can unregister.
 * @param {Function} callback The callback fired after the event is triggered.
 *   Not providing any callback turns all callbacks tied to that event off.
 * @example
 *   SkylinkDemo.off('peerJoined', callback);
 * @for Skylink
 * @since 0.1.0
 */
Skylink.prototype.off = function(eventName, callback) {
  if (callback === undefined) {
    this._EVENTS[eventName] = [];
    this._onceEvents[eventName] = [];
    log.log([null, 'Event', eventName, 'All events are unsubscribed']);
    return;
  }
  var arr = this._EVENTS[eventName];
  var once = this._onceEvents[eventName];

  // unsubscribe events that is triggered always
  for (var i = 0; i < arr.length; i++) {
    if (arr[i] === callback) {
      log.log([null, 'Event', eventName, 'Event is unsubscribed']);
      arr.splice(i, 1);
      break;
    }
  }
  // unsubscribe events fired only once
  if(once !== undefined) {
    for (var j = 0; j < once.length; j++) {
      if (once[j][1] === callback) {
        log.log([null, 'Event', eventName, 'One-time Event is unsubscribed']);
        once.splice(j, 1);
        break;
      }
    }
  }
};

/**
 * Does a check condition first to check if event is required to be subscribed.
 * If check condition fails, it subscribes an event with
 *  {{#crossLink "Skylink/once:method"}}once(){{/crossLink}} method to wait for
 * the condition to pass to fire the callback.
 * @method _condition
 * @param {String} eventName The Skylink event.
 * @param {Function} callback The callback fired after the condition is met.
 * @param {Function} checkFirst The condition to check that if pass, it would fire the callback,
 *   or it will just subscribe to an event and fire when condition is met.
 * @param {Function} condition The provided condition that would trigger this event.
 *   Return a true to fire the event.
 * @param {Boolean} [fireAlways=false] The function does not get removed onced triggered,
 *   but triggers everytime the event is called.
 * @for Skylink
 * @private
 * @for Skylink
 * @since 0.5.5
 */
Skylink.prototype._condition = function(eventName, callback, checkFirst, condition, fireAlways) {
  if (typeof callback === 'function' && typeof checkFirst === 'function' &&
    typeof condition === 'function') {
    if (checkFirst()) {
      log.log([null, 'Event', eventName, 'First condition is met. Firing callback']);
      callback();
      return;
    }
    log.log([null, 'Event', eventName, 'First condition is not met. Subscribing to event']);
    this.once(eventName, callback, condition, fireAlways);
  } else {
    log.error([null, 'Event', eventName, 'Provided parameters is not a function']);
  }
};

/**
 * Sets an interval check. If condition is met, fires callback.
 * @method _wait
 * @param {Function} callback The callback fired after the condition is met.
 * @param {Function} condition The provided condition that would trigger this the callback.
 * @param {Integer} [intervalTime=50] The interval loop timeout.
 * @for Skylink
 * @private
 * @for Skylink
 * @since 0.5.5
 */
Skylink.prototype._wait = function(callback, condition, intervalTime) {
  if (typeof callback === 'function' && typeof condition === 'function') {
    if (condition()) {
      log.log([null, 'Event', null, 'Condition is met. Firing callback']);
      callback();
      return;
    }
    log.log([null, 'Event', null, 'Condition is not met. Doing a check.']);

    intervalTime = (typeof intervalTime === 'number') ? intervalTime : 50;

    var doWait = setInterval(function () {
      if (condition()) {
        log.log([null, 'Event', null, 'Condition is met after waiting. Firing callback']);
        clearInterval(doWait);
        callback();
      }
    }, intervalTime);
  } else {
    if (typeof callback !== 'function'){
      log.error([null, 'Event', null, 'Provided callback is not a function']);
    }
    if (typeof condition !== 'function'){
      log.error([null, 'Event', null, 'Provided condition is not a function']);
    }
  }
};
Skylink.prototype.CHANNEL_CONNECTION_ERROR = {
  CONNECTION_FAILED: 0,
  RECONNECTION_FAILED: -1,
  CONNECTION_ABORTED: -2,
  RECONNECTION_ABORTED: -3,
  RECONNECTION_ATTEMPT: -4
};

/**
 * The current socket opened state.
 * @attribute _channelOpen
 * @type Boolean
 * @private
 * @required
 * @for Skylink
 * @since 0.5.2
 */
Skylink.prototype._channelOpen = false;

/**
 * The signaling server to connect to.
 * @attribute _signalingServer
 * @type String
 * @private
 * @for Skylink
 * @since 0.5.2
 */
Skylink.prototype._signalingServer = null;

/**
 * The signaling server protocol to use.
 * @attribute _signalingServerProtocol
 * @type String
 * @private
 * @for Skylink
 * @since 0.5.4
 */
Skylink.prototype._signalingServerProtocol = window.location.protocol;

/**
 * The signaling server port to connect to.
 * @attribute _signalingServerPort
 * @type Integer
 * @default https: = 443, http = 80
 * @private
 * @for Skylink
 * @since 0.5.4
 */
Skylink.prototype._signalingServerPort =
  (window.location.protocol === 'https:') ? 443 : 80;

/**
 * The actual socket object that handles the connection.
 * @attribute _socket
 * @type Object
 * @required
 * @private
 * @for Skylink
 * @since 0.1.0
 */
Skylink.prototype._socket = null;

/**
 * The socket connection timeout
 * @attribute _socketTimeout
 * <ul>
 * <li><code>0</code> Uses the default timeout from socket.io
 *     <code>20000</code>ms.</li>
 * <li><code>>0</code> Uses the user set timeout</li>
 * </ul>
 * @type Integer
 * @default 0
 * @required
 * @private
 * @for Skylink
 * @since 0.5.4
 */
Skylink.prototype._socketTimeout = 0;

/**
 * The socket connection to use XDomainRequest.
 * @attribute _socketUseXDR
 * @type Boolean
 * @default false
 * @required
 * @private
 * @for Skylink
 * @since 0.5.4
 */
Skylink.prototype._socketUseXDR = false;

/**
 * Sends a message to the signaling server.
 * - Not to be confused with method
 *   {{#crossLink "Skylink/sendMessage:method"}}sendMessage(){{/crossLink}}
 *   that broadcasts messages. This is for sending socket messages.
 * @method _sendChannelMessage
 * @param {JSON} message
 * @param {Function} [callback] The callback fired after message was sent to signaling server.
 * @private
 * @for Skylink
 * @since 0.1.0
 */
Skylink.prototype._sendChannelMessage = function(message, callback) {
  if (!this._channelOpen) {
    return;
  }
  var messageString = JSON.stringify(message);
  log.debug([(message.target ? message.target : 'server'), null, null,
    'Sending to peer' + ((!message.target) ? 's' : '') + ' ->'], message.type);
  this._socket.send(messageString);
  if (typeof callback === 'function'){
    callback();
  }
};

/**
 * Create the socket object to refresh connection.
 * @method _createSocket
 * @param {JSON} options The socket connection options.
 * @param {Boolean} isReconnection If the socket connection is a reconnection.
 * @private
 * @for Skylink
 * @since 0.5.5
 */
Skylink.prototype._createSocket = function (options, isReconnection) {
  var self = this;

  // create the sig url
  var ip_signaling = self._signalingServerProtocol + '//' + self._signalingServer +
    ':' + self._signalingServerPort;

  if (self._socketTimeout !== 0) {
    options.timeout = self._socketTimeout;
  }

  log.log('Opening channel with signaling server url:', {
    url: ip_signaling,
    useXDR: self._socketUseXDR
  }, options);

<<<<<<< HEAD
  self._socket = io.connect(ip_signaling, options);
=======
  // first-time reconnection
  if (socketOptions.init === true) {
    delete socketOptions.init;
    self._socket = io.connect(ip_signaling, socketOptions);

    self._socket.on('connect_error', function (error) {
      self._channelOpen = false;
      self._trigger('channelConnectionError',
        self.CHANNEL_CONNECTION_ERROR.CONNECTION_FAILED, error);

      if (socketOptions._socketReconnectionAttempts !== 0) {
        // set to fallback port
        self._signalingServerPort = (self._forceSSL || self._signalingServerProtocol === 'https') ?
          3443 : 3000;
        // set the socket.io to reconnect
        socketOptions.reconnection = true;
        // set the socket reconnection attempts
        socketOptions.reconnectionAttempts = (self._socketReconnectionAttempts !== -1) ?
          self._socketReconnectionAttempts : 0;
        if (self._socketTimeout !== 0) {
          socketOptions.reconnectionDelay = self._socketTimeout;
        }
        if (self._socket) {
          self._socket.close();
        }
        self._socket = null;
        self._createSocket(socketOptions);
      } else {
        self._trigger('channelConnectionError',
          self.CHANNEL_CONNECTION_ERROR.CONNECTION_ABORTED, error);
      }
    });
  } else {
    // NOTE: should we throw a socket error when its a native WebSocket API error
    // attempt to do a reconnection instead
    self._socket = io.connect(ip_signaling, socketOptions);
>>>>>>> 5d432fab

  // first-time reconnection
  if (isReconnection) {
    self._socket.on('reconnect_attempt', function (attempt) {
      self._channelOpen = false;
      self._socketCurrentReconnectionAttempt = attempt;
      self._trigger('channelConnectionError',
        self.CHANNEL_CONNECTION_ERROR.RECONNECTION_ATTEMPT, attempt);
    });

    self._socket.on('reconnect_error', function (error) {
      self._channelOpen = false;
      self._trigger('channelConnectionError',
        self.CHANNEL_CONNECTION_ERROR.RECONNECTION_FAILED, error);
    });

    self._socket.on('reconnect_failed', function (error) {
      self._channelOpen = false;
      self._socketReconnectionAborted = true;
      self._trigger('channelConnectionError',
        self.CHANNEL_CONNECTION_ERROR.RECONNECTION_ABORTED, error);
    });

  } else {
    self._socket.on('connect_error', function (error) {
      self._channelOpen = false;
      self._trigger('channelConnectionError',
        self.CHANNEL_CONNECTION_ERROR.CONNECTION_FAILED, error);

      // set to fallback port
      self._signalingServerPort = (self._signalingServerProtocol === 'https:') ?
        3443 : 3000;
      // set the socket.io to reconnect
      options.reconnection = true;
      // set the socket timeout
      if (self._socketTimeout !== 0) {
        options.reconnectionDelay = self._socketTimeout;
      }
      if (self._socket) {
        self._socket.disconnect();
        self._socket = null;
      }
      self._createSocket(options, true);
    });
  }

  self._socket.on('connect', function() {
    self._channelOpen = true;
    self._trigger('channelOpen');
    log.log([null, 'Socket', null, 'Channel opened']);
  });

  self._socket.on('error', function(error) {
    self._channelOpen = false;
    self._trigger('channelError', error);
    log.error([null, 'Socket', null, 'Exception occurred:'], error);
  });

  self._socket.on('disconnect', function() {
    self._channelOpen = false;
    self._trigger('channelClose');
    log.log([null, 'Socket', null, 'Channel closed']);
  });

  self._socket.on('message', function(message) {
    log.log([null, 'Socket', null, 'Received message']);
    self._processSigMessage(message);
  });
};

/**
 * Initiate a socket signaling connection.
 * @method _openChannel
 * @trigger channelMessage, channelOpen, channelError, channelClose
 * @private
 * @for Skylink
 * @since 0.5.5
 */
Skylink.prototype._openChannel = function() {
  var self = this;
  if (self._channelOpen ||
    self._readyState !== self.READY_STATE_CHANGE.COMPLETED) {
    log.error([null, 'Socket', null, 'Unable to instantiate a new channel connection ' +
      'as readyState is not ready or there is already an ongoing channel connection']);
    return;
  }

  // set if forceSSL
  if (self._forceSSL) {
    self._signalingServerProtocol = 'https:';
    self._signalingServerPort = 443;
  } else {
    self._signalingServerProtocol = window.location.protocol;
    self._signalingServerPort = (window.location.protocol === 'https:') ? 443 : 80;
  }

  self._createSocket({
    forceNew: true,
    //'sync disconnect on unload' : true,
    reconnection: false,
    transports: ['websocket']
  }, false);
};

/**
 * Closes the socket signaling connection.
 * @method _closeChannel
 * @private
 * @for Skylink
 * @since 0.1.0
 */
Skylink.prototype._closeChannel = function() {
  if (!this._channelOpen) {
    return;
  }
  if (this._socket) {
    this._socket.disconnect();
    this._socket = null;
  }
  this._channelOpen = false;
  this._socketCurrentReconnectionAttempt = 0;
  this._socketReconnectionAborted = false;
};
Skylink.prototype._SIG_MESSAGE_TYPE = {
  JOIN_ROOM: 'joinRoom',
  IN_ROOM: 'inRoom',
  ENTER: 'enter',
  WELCOME: 'welcome',
  OFFER: 'offer',
  ANSWER: 'answer',
  CANDIDATE: 'candidate',
  BYE: 'bye',
  REDIRECT: 'redirect',
  UPDATE_USER: 'updateUserEvent',
  ROOM_LOCK: 'roomLockEvent',
  MUTE_VIDEO: 'muteVideoEvent',
  MUTE_AUDIO: 'muteAudioEvent',
  PUBLIC_MESSAGE: 'public',
  PRIVATE_MESSAGE: 'private',
  GROUP: 'group'
};

/**
 * Checking if MCU exists in the room
 * @attribute _hasMCU
 * @type Boolean
 * @development true
 * @private
 * @since 0.5.4
 */
Skylink.prototype._hasMCU = false;


/**
 * Handles everu incoming signaling message received.
 * - If it's a SIG_TYPE.GROUP message, break them down to single messages
 *   and let {{#crossLink "Skylink/_processSingleMessage:method"}}
 *   _processSingleMessage(){{/crossLink}} to handle them.
 * @method _processSigMessage
 * @param {String} messageString The message object stringified received.
 * @private
 * @for Skylink
 * @since 0.1.0
 */
Skylink.prototype._processSigMessage = function(messageString) {
  var message = JSON.parse(messageString);
  if (message.type === this._SIG_MESSAGE_TYPE.GROUP) {
    log.debug('Bundle of ' + message.lists.length + ' messages');
    for (var i = 0; i < message.lists.length; i++) {
      this._processSingleMessage(message.lists[i]);
    }
  } else {
    this._processSingleMessage(message);
  }
};

/**
 * Handles the single signaling message received.
 * @method _processingSingleMessage
 * @param {JSON} message The message object received.
 * @private
 * @for Skylink
 * @since 0.1.0
 */
Skylink.prototype._processSingleMessage = function(message) {
  this._trigger('channelMessage', message);
  var origin = message.mid;
  if (!origin || origin === this._user.sid) {
    origin = 'Server';
  }
  log.debug([origin, null, null, 'Recevied from peer ->'], message.type);
  if (message.mid === this._user.sid &&
    message.type !== this._SIG_MESSAGE_TYPE.REDIRECT &&
    message.type !== this._SIG_MESSAGE_TYPE.IN_ROOM) {
    log.debug([origin, null, null, 'Ignoring message ->'], message.type);
    return;
  }
  switch (message.type) {
  //--- BASIC API Messages ----
  case this._SIG_MESSAGE_TYPE.PUBLIC_MESSAGE:
    this._publicMessageHandler(message);
    break;
  case this._SIG_MESSAGE_TYPE.PRIVATE_MESSAGE:
    this._privateMessageHandler(message);
    break;
  case this._SIG_MESSAGE_TYPE.IN_ROOM:
    this._inRoomHandler(message);
    break;
  case this._SIG_MESSAGE_TYPE.ENTER:
    this._enterHandler(message);
    break;
  case this._SIG_MESSAGE_TYPE.WELCOME:
    this._welcomeHandler(message);
    break;
  case this._SIG_MESSAGE_TYPE.OFFER:
    this._offerHandler(message);
    break;
  case this._SIG_MESSAGE_TYPE.ANSWER:
    this._answerHandler(message);
    break;
  case this._SIG_MESSAGE_TYPE.CANDIDATE:
    this._candidateHandler(message);
    break;
  case this._SIG_MESSAGE_TYPE.BYE:
    this._byeHandler(message);
    break;
  case this._SIG_MESSAGE_TYPE.REDIRECT:
    this._redirectHandler(message);
    break;
    //--- ADVANCED API Messages ----
  case this._SIG_MESSAGE_TYPE.UPDATE_USER:
    this._updateUserEventHandler(message);
    break;
  case this._SIG_MESSAGE_TYPE.MUTE_VIDEO:
    this._muteVideoEventHandler(message);
    break;
  case this._SIG_MESSAGE_TYPE.MUTE_AUDIO:
    this._muteAudioEventHandler(message);
    break;
  case this._SIG_MESSAGE_TYPE.ROOM_LOCK:
    this._roomLockEventHandler(message);
    break;
  default:
    log.error([message.mid, null, null, 'Unsupported message ->'], message.type);
    break;
  }
};

/**
 * Signaling server sends a redirect message.
 * - This occurs when the signaling server is warning us or wanting
 *   to move us out when the peer sends too much messages at the
 *   same tme.
 * @method _redirectHandler
 * @param {JSON} message The message object received.
 *   [Rel: Skylink._SIG_MESSAGE_TYPE.REDIRECT.message]
 * @trigger systemAction
 * @private
 * @for Skylink
 * @since 0.5.1
 */
Skylink.prototype._redirectHandler = function(message) {
  log.log(['Server', null, message.type, 'System action warning:'], {
    message: message.info,
    reason: message.reason,
    action: message.action
  });
  this._trigger('systemAction', message.action, message.info, message.reason);
};

/**
 * Signaling server sends a updateUserEvent message.
 * - This occurs when a peer's custom user data is updated.
 * @method _updateUserEventHandler
 * @param {JSON} message The message object received.
 *   [Rel: Skylink._SIG_MESSAGE_TYPE.UPDATE_USER.message]
 * @trigger peerUpdated
 * @private
 * @for Skylink
 * @since 0.2.0
 */
Skylink.prototype._updateUserEventHandler = function(message) {
  var targetMid = message.mid;
  log.log([targetMid, null, message.type, 'Peer updated userData:'], message.userData);
  if (this._peerInformations[targetMid]) {
    this._peerInformations[targetMid].userData = message.userData || {};
    this._trigger('peerUpdated', targetMid,
      this._peerInformations[targetMid], false);
  } else {
    log.log([targetMid, null, message.type, 'Peer does not have any user information']);
  }
};

/**
 * Signaling server sends a roomLockEvent message.
 * - This occurs when a room lock status has changed.
 * @method _roomLockEventHandler
 * @param {JSON} message The message object received.
 *   [Rel: Skylink._SIG_MESSAGE_TYPE.ROOM_LOCK.message]
 * @trigger roomLock
 * @private
 * @for Skylink
 * @since 0.2.0
 */
Skylink.prototype._roomLockEventHandler = function(message) {
  var targetMid = message.mid;
  log.log([targetMid, message.type, 'Room lock status:'], message.lock);
  this._trigger('roomLock', message.lock, targetMid,
    this._peerInformations[targetMid], false);
};

/**
 * Signaling server sends a muteAudioEvent message.
 * - SIG_TYPE: MUTE_AUDIO
 * - This occurs when a peer's audio stream muted
 *   status has changed.
 * @method _muteAudioEventHandler
 * @param {JSON} message The message object received.
 *   [Rel: Skylink._SIG_MESSAGE_TYPE.MUTE_AUDIO.message]
 * @trigger peerUpdated
 * @private
 * @for Skylink
 * @since 0.2.0
 */
Skylink.prototype._muteAudioEventHandler = function(message) {
  var targetMid = message.mid;
  log.log([targetMid, null, message.type, 'Peer\'s audio muted:'], message.muted);
  if (this._peerInformations[targetMid]) {
    this._peerInformations[targetMid].mediaStatus.audioMuted = message.muted;
    this._trigger('peerUpdated', targetMid,
      this._peerInformations[targetMid], false);
  } else {
    log.log([targetMid, message.type, 'Peer does not have any user information']);
  }
};

/**
 * Signaling server sends a muteVideoEvent message.
 * - This occurs when a peer's video stream muted
 *   status has changed.
 * @method _muteVideoEventHandler
 * @param {JSON} message The message object received.
 *   [Rel: Skylink._SIG_MESSAGE_TYPE.MUTE_VIDEO.message]
 * @trigger peerUpdated
 * @private
 * @for Skylink
 * @since 0.2.0
 */
Skylink.prototype._muteVideoEventHandler = function(message) {
  var targetMid = message.mid;
  log.log([targetMid, null, message.type, 'Peer\'s video muted:'], message.muted);
  if (this._peerInformations[targetMid]) {
    this._peerInformations[targetMid].mediaStatus.videoMuted = message.muted;
    this._trigger('peerUpdated', targetMid,
      this._peerInformations[targetMid], false);
  } else {
    log.log([targetMid, null, message.type, 'Peer does not have any user information']);
  }
};

/**
 * Signaling server sends a bye message.
 * - SIG_TYPE: BYE
 * - This occurs when a peer left the room.
 * @method _byeHandler
 * @param {JSON} message The message object received.
 *   [Rel: Skylink._SIG_MESSAGE_TYPE.BYE.message]
 * @trigger peerLeft
 * @private
 * @for Skylink
 * @since 0.1.0
 */
Skylink.prototype._byeHandler = function(message) {
  var targetMid = message.mid;
  log.log([targetMid, null, message.type, 'Peer has left the room']);
  this._removePeer(targetMid);
};

/**
 * Signaling server sends a privateMessage message.
 * - SIG_TYPE: PRIVATE_MESSAGE
 * - This occurs when a peer sends private message to user.
 * @method _privateMessageHandler
 * @param {JSON} message The message object received.
 *   [Rel: Skylink._SIG_MESSAGE_TYPE.PRIVATE_MESSAGE.message]
 * @trigger privateMessage
 * @private
 * @for Skylink
 * @since 0.4.0
 */
Skylink.prototype._privateMessageHandler = function(message) {
  var targetMid = message.mid;
  log.log([targetMid, null, message.type,
    'Received private message from peer:'], message.data);
  this._trigger('incomingMessage', {
    content: message.data,
    isPrivate: true,
    targetPeerId: message.target, // is not null if there's user
    isDataChannel: false,
    senderPeerId: targetMid
  }, targetMid, this._peerInformations[targetMid], false);
};

/**
 * Signaling server sends a publicMessage message.
 * - SIG_TYPE: PUBLIC_MESSAGE
 * - This occurs when a peer broadcasts a public message to
 *   all connected peers.
 * @method _publicMessageHandler
 * @param {JSON} message The message object received.
 *   [Rel: Skylink._SIG_MESSAGE_TYPE.PUBLIC_MESSAGE.message]
 * @trigger publicMessage
 * @private
 * @for Skylink
 * @since 0.4.0
 */
Skylink.prototype._publicMessageHandler = function(message) {
  var targetMid = message.mid;
  log.log([targetMid, null, message.type,
    'Received public message from peer:'], message.data);
  this._trigger('incomingMessage', {
    content: message.data,
    isPrivate: false,
    targetPeerId: null, // is not null if there's user
    isDataChannel: false,
    senderPeerId: targetMid
  }, targetMid, this._peerInformations[targetMid], false);
};

/**
 * Signaling server sends an inRoom message.
 * - SIG_TYPE: IN_ROOM
 * - This occurs the user has joined the room.
 * @method _inRoomHandler
 * @param {JSON} message The message object received.
 *   [Rel: Skylink._SIG_MESSAGE_TYPE.IN_ROOM.message]
 * @trigger peerJoined
 * @private
 * @for Skylink
 * @since 0.1.0
 */
Skylink.prototype._inRoomHandler = function(message) {
  var self = this;
  log.log(['Server', null, message.type, 'User is now in the room and ' +
    'functionalities are now available. Config received:'], message.pc_config);
  self._room.connection.peerConfig = self._setIceServers(message.pc_config);
  self._inRoom = true;
  self._user.sid = message.sid;
  self._trigger('peerJoined', self._user.sid, self._user.info, true);
  self._trigger('handshakeProgress', self.HANDSHAKE_PROGRESS.ENTER, self._user.sid);
  // NOTE ALEX: should we wait for local streams?
  // or just go with what we have (if no stream, then one way?)
  // do we hardcode the logic here, or give the flexibility?
  // It would be better to separate, do we could choose with whom
  // we want to communicate, instead of connecting automatically to all.
  self._sendChannelMessage({
    type: self._SIG_MESSAGE_TYPE.ENTER,
    mid: self._user.sid,
    rid: self._room.id,
    agent: window.webrtcDetectedBrowser,
    version: window.webrtcDetectedVersion,
    userInfo: self._user.info
  });
};

/**
 * Signaling server sends a enter message.
 * - SIG_TYPE: ENTER
 * - This occurs when a peer just entered the room.
 * - If we don't have a connection with the peer, send a welcome.
 * @method _enterHandler
 * @param {JSON} message The message object received.
 *   [Rel: Skylink._SIG_MESSAGE_TYPE.ENTER.message]
 * @trigger handshakeProgress, peerJoined
 * @private
 * @for Skylink
 * @since 0.5.1
 */
Skylink.prototype._enterHandler = function(message) {
  var self = this;
  var targetMid = message.mid;
  log.log([targetMid, null, message.type, 'Incoming peer have initiated ' +
    'handshake. Peer\'s information:'], message.userInfo);
  // need to check entered user is new or not.
  // peerInformations because it takes a sequence before creating the
  // peerconnection object. peerInformations are stored at the start of the
  // handshake, so user knows if there is a peer already.
  if (self._peerInformations[targetMid]) {
    // NOTE ALEX: and if we already have a connection when the peer enter,
    // what should we do? what are the possible use case?
    log.log([targetMid, null, message.type, 'Ignoring message as peer is already added']);
    return;
  }
  // add peer
  self._addPeer(targetMid, {
    agent: message.agent,
    version: message.version
  }, false);
  self._peerInformations[targetMid] = message.userInfo || {};
  self._peerInformations[targetMid].agent = {
    name: message.agent,
    version: message.version
  };
  if (targetMid !== 'MCU') {
    self._trigger('peerJoined', targetMid, message.userInfo, false);
    self._trigger('handshakeProgress', self.HANDSHAKE_PROGRESS.ENTER, targetMid);
    self._trigger('handshakeProgress', self.HANDSHAKE_PROGRESS.WELCOME, targetMid);
  } else {
    log.log([targetMid, null, message.type, 'MCU has joined'], message.userInfo);
    this._hasMCU = true;
  }
  var weight = (new Date()).valueOf();
  self._peerHSPriorities[targetMid] = weight;
  self._sendChannelMessage({
    type: self._SIG_MESSAGE_TYPE.WELCOME,
    mid: self._user.sid,
    rid: self._room.id,
    agent: window.webrtcDetectedBrowser,
    version: window.webrtcDetectedVersion,
    userInfo: self._user.info,
    target: targetMid,
    weight: weight
  });
};

/**
 * Signaling server sends a welcome message.
 * - SIG_TYPE: WELCOME
 * - This occurs when we've just received a welcome.
 * - If there is no existing connection with this peer,
 *   create one, then set the remotedescription and answer.
 * @method _welcomeHandler
 * @param {JSON} message The message object received.
 *   [Rel: Skylink._SIG_MESSAGE_TYPE.WELCOME.message]
 * @trigger handshakeProgress, peerJoined
 * @private
 * @for Skylink
 * @since 0.5.4
 */
Skylink.prototype._welcomeHandler = function(message) {
  var targetMid = message.mid;
  var restartConn = false;

  log.log([targetMid, null, message.type, 'Received peer\'s response ' +
    'to handshake initiation. Peer\'s information:'], message.userInfo);

  if (this._peerConnections[targetMid]) {
    if (!this._peerConnections[targetMid].setOffer || message.weight < 0) {
      if (message.weight < 0) {
        log.log([targetMid, null, message.type, 'Peer\'s weight is lower ' +
          'than 0. Proceeding with offer'], message.weight);
        restartConn = true;

        // -2: hard restart of connection
        if (message.weight === -2) {
          this._restartPeerConnection(targetMid, false);
        }

      } else if (this._peerHSPriorities[targetMid] > message.weight) {
        log.log([targetMid, null, message.type, 'Peer\'s generated weight ' +
          'is lesser than user\'s. Ignoring message'
          ], this._peerHSPriorities[targetMid] + ' > ' + message.weight);
        return;

      } else {
        log.log([targetMid, null, message.type, 'Peer\'s generated weight ' +
          'is higher than user\'s. Proceeding with offer'
          ], this._peerHSPriorities[targetMid] + ' < ' + message.weight);
        restartConn = true;
      }
    } else {
      log.warn([targetMid, null, message.type,
        'Ignoring message as peer is already added']);
      return;
    }
  }
  message.agent = (!message.agent) ? 'chrome' : message.agent;
  this._enableIceTrickle = (typeof message.enableIceTrickle === 'boolean') ?
    message.enableIceTrickle : this._enableIceTrickle;
  this._enableDataChannel = (typeof message.enableDataChannel === 'boolean') ?
    message.enableDataChannel : this._enableDataChannel;

  // mcu has joined
  if (targetMid === 'MCU') {
    log.log([targetMid, null, message.type, 'MCU has ' +
      ((message.weight > -1) ? 'joined and ' : '') + ' responded']);
    this._hasMCU = true;
  }
  if (!this._peerInformations[targetMid]) {
    this._peerInformations[targetMid] = message.userInfo || {};
    this._peerInformations[targetMid].agent = {
      name: message.agent,
      version: message.version
    };
    // user is not mcu
    if (targetMid !== 'MCU') {
      this._trigger('peerJoined', targetMid, message.userInfo, false);
      this._trigger('handshakeProgress', this.HANDSHAKE_PROGRESS.WELCOME, targetMid);
    }
  }

  // do a peer connection health check
  this._startPeerConnectionHealthCheck(targetMid);

  this._addPeer(targetMid, {
    agent: message.agent,
    version: message.version
  }, true, restartConn, message.receiveOnly);
};

/**
 * Signaling server sends an offer message.
 * - SIG_TYPE: OFFER
 * - This occurs when we've just received an offer.
 * - If there is no existing connection with this peer, create one,
 *   then set the remotedescription and answer.
 * @method _offerHandler
 * @param {JSON} message The message object received.
 *   [Rel: Skylink._SIG_MESSAGE_TYPE.OFFER.messa]
 * @trigger handshakeProgress
 * @private
 * @for Skylink
 * @since 0.5.1
 */
Skylink.prototype._offerHandler = function(message) {
  var self = this;
  var targetMid = message.mid;
  var pc = self._peerConnections[targetMid];
  console.info(pc);
  console.info(self._peerConnections[targetMid]);
  if (!pc) {
    log.error([targetMid, null, message.type, 'Peer connection object ' +
      'not found. Unable to setRemoteDescription for offer']);
    return;
  }
  log.log([targetMid, null, message.type, 'Received offer from peer. ' +
    'Session description:'], message.sdp);
  self._trigger('handshakeProgress', self.HANDSHAKE_PROGRESS.OFFER, targetMid);
  var offer = new window.RTCSessionDescription(message);
  log.log([targetMid, 'RTCSessionDescription', message.type,
    'Session description object created'], offer);

  pc.setRemoteDescription(new window.RTCSessionDescription(offer), function() {
    log.debug([targetMid, 'RTCSessionDescription', message.type, 'Remote description set']);
    pc.setOffer = 'remote';
    self._addIceCandidateFromQueue(targetMid);
    self._doAnswer(targetMid);
  }, function(error) {
    self._trigger('handshakeProgress', self.HANDSHAKE_PROGRESS.ERROR, targetMid, error);
    log.error([targetMid, null, message.type, 'Failed setting remote description:'], error);
  });
};

/**
 * Signaling server sends a candidate message.
 * - SIG_TYPE: CANDIDATE
 * - This occurs when a peer sends an ice candidate.
 * @method _candidateHandler
 * @param {JSON} message The message object received.
 *   [Rel: Skylink._SIG_MESSAGE_TYPE.CANDIDATE.message]
 * @private
 * @for Skylink
 * @since 0.5.1
 */
Skylink.prototype._candidateHandler = function(message) {
  var targetMid = message.mid;
  var pc = this._peerConnections[targetMid];
  log.log([targetMid, null, message.type, 'Received candidate from peer. Candidate config:'], {
    sdp: message.sdp,
    target: message.target,
    candidate: message.candidate,
    label: message.label
  });
  // create ice candidate object
  var messageCan = message.candidate.split(' ');
  var canType = messageCan[7];
  log.log([targetMid, null, message.type, 'Candidate type:'], canType);
  // if (canType !== 'relay' && canType !== 'srflx') {
  // trace('Skipping non relay and non srflx candidates.');
  var index = message.label;
  var candidate = new window.RTCIceCandidate({
    sdpMLineIndex: index,
    candidate: message.candidate
  });
  if (pc) {
    /*if (pc.iceConnectionState === this.ICE_CONNECTION_STATE.CONNECTED) {
      log.debug([targetMid, null, null,
        'Received but not adding Candidate as we are already connected to this peer']);
      return;
    }*/
    // set queue before ice candidate cannot be added before setRemoteDescription.
    // this will cause a black screen of media stream
    if ((pc.setOffer === 'local' && pc.setAnswer === 'remote') ||
      (pc.setAnswer === 'local' && pc.setOffer === 'remote')) {
      pc.addIceCandidate(candidate);
      // NOTE ALEX: not implemented in chrome yet, need to wait
      // function () { trace('ICE  -  addIceCandidate Succesfull. '); },
      // function (error) { trace('ICE  - AddIceCandidate Failed: ' + error); }
      //);
      log.debug([targetMid, 'RTCIceCandidate', message.type,
        'Added candidate'], candidate);
    } else {
      this._addIceCandidateToQueue(targetMid, candidate);
    }
  } else {
    // Added ice candidate to queue because it may be received before sending the offer
    log.debug([targetMid, 'RTCIceCandidate', message.type,
      'Not adding candidate as peer connection not present']);
    // NOTE ALEX: if the offer was slow, this can happen
    // we might keep a buffer of candidates to replay after receiving an offer.
    this._addIceCandidateToQueue(targetMid, candidate);
  }
};

/**
 * Signaling server sends an answer message.
 * - SIG_TYPE: ANSWER
 * - This occurs when a peer sends an answer message is received.
 * @method _answerHandler
 * @param {JSON} message The message object received.
 *   [Rel: Skylink._SIG_MESSAGE_TYPE.ANSWER.message]
 * @trigger handshakeProgress
 * @private
 * @for Skylink
 * @since 0.5.1
 */
Skylink.prototype._answerHandler = function(message) {
  var self = this;
  var targetMid = message.mid;
  log.log([targetMid, null, message.type,
    'Received answer from peer. Session description:'], message.sdp);
  self._trigger('handshakeProgress', self.HANDSHAKE_PROGRESS.ANSWER, targetMid);
  var answer = new window.RTCSessionDescription(message);
  log.log([targetMid, 'RTCSessionDescription', message.type,
    'Session description object created'], answer);
  var pc = self._peerConnections[targetMid];
  // if firefox and peer is mcu, replace the sdp to suit mcu needs
  if (window.webrtcDetectedType === 'moz' && targetMid === 'MCU') {
    message.sdp = message.sdp.replace(/ generation 0/g, '');
    message.sdp = message.sdp.replace(/ udp /g, ' UDP ');
  }
  pc.setRemoteDescription(new window.RTCSessionDescription(answer), function() {
    log.debug([targetMid, null, message.type, 'Remote description set']);
    pc.setAnswer = 'remote';
    self._addIceCandidateFromQueue(targetMid);
  }, function(error) {
    self._trigger('handshakeProgress', self.HANDSHAKE_PROGRESS.ERROR, targetMid, error);
    log.error([targetMid, null, message.type, 'Failed setting remote description:'], error);
  });
};

/**
 * Send a message to one or all peer(s) in room.
 * - <b><i>WARNING</i></b>: Map arrays data would be lost when stringified
 *   in JSON, so refrain from using map arrays.
 * - Message is sent using websockets, we don't ensure protection of your message content
 * with this method. Prefer using 
 * {{#crossLink "Skylink/sendP2PMessage:method"}}sendP2PMessage(){{/crossLink}}.
 * @method sendMessage
 * @param {String|JSON} message The message data to send.
 * @param {String}  targetPeerId PeerId of the peer to send a private
 *   message data to.
 * @example
 *   // Example 1: Send to all peers
 *   SkylinkDemo.sendMessage('Hi there!');
 *
 *   // Example 2: Send to a targeted peer
 *   SkylinkDemo.sendMessage('Hi there peer!', targetPeerId);
 * @trigger incomingMessage
 * @for Skylink
 * @since 0.4.0
 */
Skylink.prototype.sendMessage = function(message, targetPeerId) {
  var params = {
    cid: this._key,
    data: message,
    mid: this._user.sid,
    rid: this._room.id,
    type: this._SIG_MESSAGE_TYPE.PUBLIC_MESSAGE
  };
  if (targetPeerId) {
    params.target = targetPeerId;
    params.type = this._SIG_MESSAGE_TYPE.PRIVATE_MESSAGE;
  }
  log.log([targetPeerId, null, null,
    'Sending message to peer' + ((targetPeerId) ? 's' : '')]);
  this._sendChannelMessage(params);
  this._trigger('incomingMessage', {
    content: message,
    isPrivate: (targetPeerId) ? true: false,
    targetPeerId: targetPeerId || null,
    isDataChannel: false,
    senderPeerId: this._user.sid
  }, this._user.sid, this._user.info, true);
};
Skylink.prototype.VIDEO_RESOLUTION = {
  QVGA: {
    width: 320,
    height: 180
  },
  VGA: {
    width: 640,
    height: 360
  },
  HD: {
    width: 1280,
    height: 720
  },
  FHD: {
    width: 1920,
    height: 1080
  } // Please check support
};

/**
 * The user stream settings.
 * @attribute _streamSettings
 * @type JSON
 * @default {
 *   audio : false,
 *   video : false
 * }
 * @private
 * @for Skylink
 * @since 0.2.0
 */
Skylink.prototype._streamSettings = {
  audio: false,
  video: false
};

/**
 * Fallback to audio call if audio and video is required.
 * @attribute _audioFallback
 * @type Boolean
 * @default false
 * @private
 * @required
 * @for Skylink
 * @since 0.5.4
 */
Skylink.prototype._audioFallback = false;

/**
 * Access to user's MediaStream is successful.
 * @method _onUserMediaSuccess
 * @param {MediaStream} stream MediaStream object.
 * @trigger mediaAccessSuccess
 * @private
 * @for Skylink
 * @since 0.3.0
 */
Skylink.prototype._onUserMediaSuccess = function(stream) {
  var self = this;
  log.log([null, 'MediaStream', stream.id,
    'User has granted access to local media'], stream);
  self._trigger('mediaAccessSuccess', stream);

  // check if readyStateChange is done
  self._condition('readyStateChange', function () {
    self._user.streams[stream.id] = stream;
    self._user.streams[stream.id].active = true;

    // check if users is in the room already
    self._condition('peerJoined', function () {
      self._trigger('incomingStream', stream, self._user.sid, self._user.info, true);
    }, function () {
      return self._inRoom;
    }, function (peerId, peerInfo, isSelf) {
      return isSelf;
    });
  }, function () {
    return self._readyState === self.READY_STATE_CHANGE.COMPLETED;
  }, function (state) {
    return state === self.READY_STATE_CHANGE.COMPLETED;
  });
};

/**
 * Access to user's MediaStream failed.
 * @method _onUserMediaError
 * @param {Object} error Error object that was thrown.
 * @trigger mediaAccessFailure
 * @private
 * @for Skylink
 * @since 0.5.4
 */
Skylink.prototype._onUserMediaError = function(error) {
  var self = this;
  log.error([null, 'MediaStream', 'Failed retrieving stream:'], error);
  if (self._audioFallback && self._streamSettings.video) {
    // redefined the settings for video as false
    self._streamSettings.video = false;
    // prevent undefined error
    self._user = self._user || {};
    self._user.info = self._user.info || {};
    self._user.info.settings = self._user.info.settings || {};
    self._user.info.settings.video = false;

    log.debug([null, 'MediaStream', null, 'Falling back to audio stream call']);
    window.getUserMedia({
      audio: true
    }, function(stream) {
      self._onUserMediaSuccess(stream);
    }, function(error) {
      log.error([null, 'MediaStream', null,
        'Failed retrieving audio in audio fallback:'], error);
      self._trigger('mediaAccessError', error);
    });
    this.getUserMedia({ audio: true });
  } else {
    log.error([null, 'MediaStream', null, 'Failed retrieving stream:'], error);
   self._trigger('mediaAccessError', error);
  }
};

/**
 * The remote peer advertised streams, that we are forwarding to the app. This is part
 * of the peerConnection's addRemoteDescription() API's callback.
 * @method _onRemoteStreamAdded
 * @param {String} targetMid PeerId of the peer that has remote stream to send.
 * @param {Event}  event This is provided directly by the peerconnection API.
 * @trigger incomingStream
 * @private
 * @for Skylink
 * @since 0.5.2
 */
Skylink.prototype._onRemoteStreamAdded = function(targetMid, event) {
  if(targetMid !== 'MCU') {
    if (!this._peerInformations[targetMid]) {
      log.error([targetMid, 'MediaStream', event.stream.id,
          'Received remote stream when peer is not connected. ' +
          'Ignoring stream ->'], event.stream);
      return;
    }
    if (!this._peerInformations[targetMid].settings.audio &&
      !this._peerInformations[targetMid].settings.video) {
      log.log([targetMid, 'MediaStream', event.stream.id,
        'Receive remote stream but ignoring stream as it is empty ->'
        ], event.stream);
      return;
    }
    log.log([targetMid, 'MediaStream', event.stream.id,
      'Received remote stream ->'], event.stream);
    this._trigger('incomingStream', event.stream, targetMid,
      this._peerInformations[targetMid], false);
  } else {
    log.log([targetMid, null, null, 'MCU is listening']);
  }
};

/**
 * Parse stream settings
 * @method _parseStreamSettings
 * @param {JSON} options Media Constraints.
 * @param {JSON} [options.userData] User custom data.
 * @param {Boolean|JSON} [options.audio=false] This call requires audio
 * @param {Boolean} [options.audio.stereo=false] Enabled stereo or not
 * @param {Boolean|JSON} [options.video=false] This call requires video
 * @param {JSON} [options.video.resolution] [Rel: Skylink.VIDEO_RESOLUTION]
 * @param {Integer} [options.video.resolution.width] Video width
 * @param {Integer} [options.video.resolution.height] Video height
 * @param {Integer} [options.video.frameRate] Mininum frameRate of Video
 * @param {String} [options.bandwidth] Bandwidth settings
 * @param {String} [options.bandwidth.audio] Audio Bandwidth
 * @param {String} [options.bandwidth.video] Video Bandwidth
 * @param {String} [options.bandwidth.data] Data Bandwidth
 * @private
 * @for Skylink
 * @since 0.5.0
 */
Skylink.prototype._parseStreamSettings = function(options) {
  options = options || {};
  log.debug('Parsing stream settings. Stream options:', options);
  this._user.info = this._user.info || {};
  this._user.info.settings = this._user.info.settings || {};
  this._user.info.mediaStatus = this._user.info.mediaStatus || {};
  // Set User
  this._user.info.userData = options.userData || this._user.info.userData || '';
  // Set Bandwidth
  this._streamSettings.bandwidth = options.bandwidth ||
    this._streamSettings.bandwidth || {};
  this._user.info.settings.bandwidth = options.bandwidth ||
    this._user.info.settings.bandwidth || {};
  // Set audio settings
  this._user.info.settings.audio = (typeof options.audio === 'boolean' ||
    typeof options.audio === 'object') ? options.audio :
    (this._streamSettings.audio || false);
  this._user.info.mediaStatus.audioMuted = (options.audio) ?
    ((typeof this._user.info.mediaStatus.audioMuted === 'boolean') ?
    this._user.info.mediaStatus.audioMuted : !options.audio) : true;
  // Set video settings
  this._user.info.settings.video = (typeof options.video === 'boolean' ||
    typeof options.video === 'object') ? options.video :
    (this._streamSettings.video || false);
  // Set user media status options
  this._user.info.mediaStatus.videoMuted = (options.video) ?
    ((typeof this._user.info.mediaStatus.videoMuted === 'boolean') ?
    this._user.info.mediaStatus.videoMuted : !options.video) : true;

  if (!options.video && !options.audio) {
    return;
  }
  // If undefined, at least set to boolean
  options.video = options.video || false;
  options.audio = options.audio || false;

  // Set Video
  if (typeof options.video === 'object') {
    if (typeof options.video.resolution === 'object') {
      var width = options.video.resolution.width;
      var height = options.video.resolution.height;
      var frameRate = (typeof options.video.frameRate === 'number') ?
        options.video.frameRate : 50;
      if (!width || !height) {
        options.video = true;
      } else {
        options.video = {
          mandatory: {
            minWidth: width,
            minHeight: height
          },
          optional: [{ minFrameRate: frameRate }]
        };
      }
    }
  }
  // Set Audio
  if (typeof options.audio === 'object') {
    options.stereo = (typeof options.audio.stereo === 'boolean') ?
      options.audio.stereo : false;
    options.audio = true;
  }
  // Set stream settings
  // use default video media size if no width or height provided
  this._streamSettings.video = (typeof options.video === 'boolean' && options.video) ?
    this._room.connection.mediaConstraints : options.video;
  this._streamSettings.audio = options.audio;
  this._streamSettings.stereo = options.stereo;

  log.debug('Parsed user stream settings', this._user.info);
  log.debug('User media status:', {
    audio: options.audioMuted,
    video: options.videoMuted
  });
};

/**
 * Opens or closes existing MediaStreams.
 * @method _setLocalMediaStreams
 * @param {JSON} options
 * @param {JSON} [options.audio=false] Enable audio or not
 * @param {JSON} [options.video=false] Enable video or not
 * @return {Boolean} Whether we should re-fetch mediaStreams or not
 * @private
 * @for Skylink
 * @since 0.5.2
 */
Skylink.prototype._setLocalMediaStreams = function(options) {
  var hasAudioTracks = false, hasVideoTracks = false;
  if (!this._user) {
    log.error('User have no active streams');
    return;
  }
  for (var stream in this._user.streams) {
    if (this._user.streams.hasOwnProperty(stream)) {
      var audios = this._user.streams[stream].getAudioTracks();
      var videos = this._user.streams[stream].getVideoTracks();
      for (var audio in audios) {
        if (audios.hasOwnProperty(audio)) {
          audios[audio].enabled = options.audio;
          hasAudioTracks = true;
        }
      }
      for (var video in videos) {
        if (videos.hasOwnProperty(video)) {
          videos[video].enabled = options.video;
          hasVideoTracks = true;
        }
      }
      if (!options.video && !options.audio) {
        this._user.streams[stream].active = false;
      } else {
        this._user.streams[stream].active = true;
      }
    }
  }
  return ((!hasAudioTracks && options.audio) ||
    (!hasVideoTracks && options.video));
};

/**
 * Sends our Local MediaStreams to other Peers.
 * By default, it sends all it's other stream
 * @method _addLocalMediaStreams
 * @param {String} peerId PeerId of the peer to send local stream to.
 * @private
 * @for Skylink
 * @since 0.5.2
 */
Skylink.prototype._addLocalMediaStreams = function(peerId) {
  // NOTE ALEX: here we could do something smarter
  // a mediastream is mainly a container, most of the info
  // are attached to the tracks. We should iterates over track and print
  log.log([peerId, null, null, 'Adding local stream']);
  if (Object.keys(this._user.streams).length > 0) {
    for (var stream in this._user.streams) {
      if (this._user.streams.hasOwnProperty(stream)) {
        if (this._user.streams[stream].active) {
          this._peerConnections[peerId].addStream(this._user.streams[stream]);
          log.debug([peerId, 'MediaStream', stream, 'Sending stream']);
        }
      }
    }
  } else {
    log.warn([peerId, null, null, 'No media to send. Will be only receiving']);
  }
};

/**
 * Handles all audio and video mute events.
 * - If there is no available audio or video stream, it will call
 *   {{#crossLink "Skylink/leaveRoom:method"}}leaveRoom(){{/crossLink}}
 *   and call {{#crossLink "Skylink/joinRoom:method"}}joinRoom(){{/crossLink}}
 *   to join user in the room to send their audio and video stream.
 * @method _handleLocalMediaStreams
 * @param {String} mediaType Media types expected to receive.
 * - audio: Audio type of media to be handled.
 * - video: Video type of media to be handled.
 * @param {Boolean} [enableMedia=false] Enable it or disable it
 * @trigger peerUpdated
 * @private
 * @for Skylink
 * @since 0.5.2
 */
Skylink.prototype._handleLocalMediaStreams = function(mediaType, enableMedia) {
  if (mediaType !== 'audio' && mediaType !== 'video') {
    return;
  } else if (!this._inRoom) {
    log.error('Failed ' + ((enableMedia) ? 'enabling' : 'disabling') +
      ' ' + mediaType + '. User is not in the room');
    return;
  }
  // Loop and enable tracks accordingly
  var hasTracks = false, isStreamActive = false;
  for (var stream in this._user.streams) {
    if (this._user.streams.hasOwnProperty(stream)) {
      var tracks = (mediaType === 'audio') ?
        this._user.streams[stream].getAudioTracks() :
        this._user.streams[stream].getVideoTracks();
      for (var track in tracks) {
        if (tracks.hasOwnProperty(track)) {
          tracks[track].enabled = enableMedia;
          hasTracks = true;
        }
      }
      isStreamActive = this._user.streams[stream].active;
    }
  }
  log.log('Update to is' + mediaType + 'Muted status ->', enableMedia);
  // Broadcast to other peers
  if (!(hasTracks && isStreamActive) && enableMedia) {
    //this.leaveRoom();
    var hasProperty = (this._user) ? ((this._user.info) ? (
      (this._user.info.settings) ? true : false) : false) : false;
    // set timeout? to 500?
    this.joinRoom({
      audio: (mediaType === 'audio') ? true : ((hasProperty) ?
        this._user.info.settings.audio : false),
      video: (mediaType === 'video') ? true : ((hasProperty) ?
        this._user.info.settings.video : false)
    });
    this._user.info.mediaStatus[mediaType + 'Muted'] = !enableMedia;
  } else {
    this._sendChannelMessage({
      type: ((mediaType === 'audio') ? this._SIG_MESSAGE_TYPE.MUTE_AUDIO :
        this._SIG_MESSAGE_TYPE.MUTE_VIDEO),
      mid: this._user.sid,
      rid: this._room.id,
      muted: !enableMedia
    });
    this._user.info.mediaStatus[mediaType + 'Muted'] = !enableMedia;
    this._trigger('peerUpdated', this._user.sid, this._user.info, true);
  }
};

/**
 * Waits for MediaStream.
 * - Once the stream is loaded, callback is called
 * - If there's not a need for stream, callback is called
 * @method _waitForLocalMediaStream
 * @param {Function} callback Callback after requested constraints are loaded.
 * @param {JSON} [options] Media Constraints.
 * @param {JSON} [options.userData] User custom data.
 * @param {Boolean|JSON} [options.audio=false] This call requires audio
 * @param {Boolean} [options.audio.stereo=false] Enabled stereo or not
 * @param {Boolean|JSON} [options.video=false] This call requires video
 * @param {JSON} [options.video.resolution] [Rel: Skylink.VIDEO_RESOLUTION]
 * @param {Integer} [options.video.resolution.width] Video width
 * @param {Integer} [options.video.resolution.height] Video height
 * @param {Integer} [options.video.frameRate] Mininum frameRate of Video
 * @param {String} [options.bandwidth] Bandwidth settings
 * @param {String} [options.bandwidth.audio] Audio Bandwidth
 * @param {String} [options.bandwidth.video] Video Bandwidth
 * @param {String} [options.bandwidth.data] Data Bandwidth
 * @private
 * @for Skylink
 * @since 0.5.0
 */
Skylink.prototype._waitForLocalMediaStream = function(callback, options) {
  var self = this;
  options = options || {};
  self.getUserMedia(options);

  log.log('Requested audio:', ((typeof options.audio === 'boolean') ? options.audio : false));
  log.log('Requested video:', ((typeof options.video === 'boolean') ? options.video : false));

  // If options video or audio false, do the opposite to throw a true.
  var hasAudio = (options.audio) ? false : true;
  var hasVideo = (options.video) ? false : true;

  if (options.video || options.audio) {
    // lets wait for a minute and then we pull the updates
    var count = 0;
    var checkForStream = setInterval(function() {
      if (count < 5) {
        for (var stream in self._user.streams) {
          if (self._user.streams.hasOwnProperty(stream)) {
            if (options.audio &&
              self._user.streams[stream].getAudioTracks().length > 0) {
              hasAudio = true;
            }
            if (options.video &&
              self._user.streams[stream].getVideoTracks().length > 0) {
              hasVideo = true;
            }
            if (hasAudio && hasVideo) {
              clearInterval(checkForStream);
              callback();
            } else {
              count++;
            }
          }
        }
      } else {
        clearInterval(checkForStream);
        var error = ((!hasAudio && options.audio) ?  'Expected audio but no ' +
          'audio stream received' : '') +  '\n' + ((!hasVideo && options.video) ?
          'Expected video but no video stream received' : '');
        log.error([null, 'Socket', self._selectedRoom, 'Failed joining room:'], error);
        self._trigger('mediaAccessError', error);
      }
    }, 2000);
  } else {
    callback();
  }
};

/**
 * Gets the default video source and microphone source.
 * - This is an implemented function for Skylink.
 * - Constraints are not the same as the [MediaStreamConstraints](http://dev.w3.
 *   org/2011/webrtc/editor/archives/20140817/getusermedia.html#dictionary
 *   -mediastreamconstraints-members) specified in the w3c specs.
 * @method getUserMedia
 * @param {JSON} [options]  MediaStream constraints.
 * @param {JSON|Boolean} [options.audio=true] Option to allow audio stream.
 * @param {Boolean} [options.audio.stereo=false] Option to enable stereo
 *    during call.
 * @param {JSON|Boolean} [options.video=true] Option to allow video stream.
 * @param {JSON} [options.video.resolution] The resolution of video stream.
 *   [Rel: Skylink.VIDEO_RESOLUTION]
 * @param {Integer} [options.video.resolution.width]
 *   The video stream resolution width (in px).
 * @param {Integer} [options.video.resolution.height]
 *   The video stream resolution height (in px).
 * @param {Integer} [options.video.frameRate]
 *   The video stream mininum frameRate.
 * @example
 *   // Default is to get both audio and video
 *   // Example 1: Get both audio and video by default.
 *   SkylinkDemo.getUserMedia();
 *
 *   // Example 2: Get the audio stream only
 *   SkylinkDemo.getUserMedia({
 *     'video' : false,
 *     'audio' : true
 *   });
 *
 *   // Example 3: Set the stream settings for the audio and video
 *   SkylinkDemo.getUserMedia({
 *     'video' : {
 *        'resolution': SkylinkDemo.VIDEO_RESOLUTION.HD,
 *        'frameRate': 50
 *      },
 *     'audio' : {
 *       'stereo': true
 *     }
 *   });
 * @trigger mediaAccessSuccess, mediaAccessError
 * @for Skylink
 * @since 0.4.1
 */
Skylink.prototype.getUserMedia = function(options) {
  var self = this;
  var getStream = false;
  options = options || {
    audio: true,
    video: true
  };
  // prevent undefined error
  self._user = self._user || {};
  self._user.info = self._user.info || {};
  self._user.info.settings = self._user.info.settings || {};
  self._user.streams = self._user.streams || [];
  // called during joinRoom
  if (self._user.info.settings) {
    // So it would invoke to getMediaStream defaults
    if (!options.video && !options.audio) {
      log.info('No audio or video stream is requested');
    } else if (self._user.info.settings.audio !== options.audio ||
      self._user.info.settings.video !== options.video) {
      if (Object.keys(self._user.streams).length > 0) {
        // NOTE: User's stream may hang.. so find a better way?
        // NOTE: Also make a use case for multiple streams?
        getStream = self._setLocalMediaStreams(options);
        if (getStream) {
          // NOTE: When multiple streams, streams should not be cleared.
          self._user.streams = [];
        }
      } else {
        getStream = true;
      }
    }
  } else { // called before joinRoom
    getStream = true;
  }
  self._parseStreamSettings(options);
  if (getStream) {
    try {
      window.getUserMedia({
        audio: self._streamSettings.audio,
        video: self._streamSettings.video
      }, function(stream) {
        self._onUserMediaSuccess(stream);
      }, function(error) {
        self._onUserMediaError(error);
      });
    } catch (error) {
      self._onUserMediaError(error);
    }
  } else if (Object.keys(self._user.streams).length > 0) {
    log.log([null, 'MediaStream', null,
      'User has already this mediastream. Reactiving media']);
  } else {
    log.warn([null, 'MediaStream', null,
      'Not retrieving stream']);
  }
};

/**
 * Enable microphone.
 * - Try to start the audio source.
 * - If no audio source was initialy set, this function has no effect.
 * - If you want to activate your audio but haven't initially enabled it you would need to 
 *   reinitiate your connection with
 *   {{#crossLink "Skylink/joinRoom:method"}}joinRoom(){{/crossLink}}
 *   process and set the audio parameter to true.
 * @method enableAudio
 * @trigger peerUpdated
 * @example
 *   SkylinkDemo.enableAudio();
 * @for Skylink
 * @since 0.4.0
 */
Skylink.prototype.enableAudio = function() {
  this._handleLocalMediaStreams('audio', true);
};

/**
 * Disable microphone.
 * - Try to disable the microphone.
 * - If no microphone was initially set, this function has no effect.
 * @method disableAudio
 * @example
 *   SkylinkDemo.disableAudio();
 * @trigger peerUpdated
 * @for Skylink
 * @since 0.4.0
 */
Skylink.prototype.disableAudio = function() {
  this._handleLocalMediaStreams('audio', false);
};

/**
 * Enable webcam video.
 * - Try to start the video source.
 * - If no video source was initialy set, this function has no effect.
 * - If you want to activate your video but haven't initially enabled it you would need to 
 *   reinitiate your connection with
 *   {{#crossLink "Skylink/joinRoom:method"}}joinRoom(){{/crossLink}}
 *   process and set the video parameter to true.
 * @method enableVideo
 * @example
 *   SkylinkDemo.enableVideo();
 * @trigger peerUpdated
 * @for Skylink
 * @since 0.4.0
 */
Skylink.prototype.enableVideo = function() {
  this._handleLocalMediaStreams('video', true);
};

/**
 * Disable video source.
 * - Try to disable the video source.
 * - If no video source was initially set, this function has no effect.
 * @method disableVideo
 * @example
 *   SkylinkDemo.disableVideo();
 * @trigger peerUpdated
 * @for Skylink
 * @since 0.4.0
 */
Skylink.prototype.disableVideo = function() {
  this._handleLocalMediaStreams('video', false);
};
Skylink.prototype._findSDPLine = function(sdpLines, condition, value) {
  for (var index in sdpLines) {
    if (sdpLines.hasOwnProperty(index)) {
      for (var c in condition) {
        if (condition.hasOwnProperty(c)) {
          if (sdpLines[index].indexOf(c) === 0) {
            sdpLines[index] = value;
            return [index, sdpLines[index]];
          }
        }
      }
    }
  }
  return [];
};

/**
 * Adds stereo feature to the SDP.
 * - This requires OPUS to be enabled in the SDP or it will not work.
 * @method _addStereo
 * @param {Array} sdpLines Sdp received.
 * @return {Array} Updated version with Stereo feature
 * @private
 * @for Skylink
 * @since 0.2.0
 */
Skylink.prototype._addStereo = function(sdpLines) {
  var opusLineFound = false,
    opusPayload = 0;
  // Check if opus exists
  var rtpmapLine = this._findSDPLine(sdpLines, ['a=rtpmap:']);
  if (rtpmapLine.length) {
    if (rtpmapLine[1].split(' ')[1].indexOf('opus/48000/') === 0) {
      opusLineFound = true;
      opusPayload = (rtpmapLine[1].split(' ')[0]).split(':')[1];
    }
  }
  // Find the A=FMTP line with the same payload
  if (opusLineFound) {
    var fmtpLine = this._findSDPLine(sdpLines, ['a=fmtp:' + opusPayload]);
    if (fmtpLine.length) {
      sdpLines[fmtpLine[0]] = fmtpLine[1] + '; stereo=1';
    }
  }
  return sdpLines;
};

/**
 * Set Audio, Video and Data Bitrate in SDP
 * @method _setSDPBitrate
 * @param {Array} sdpLines Sdp received.
 * @return {Array} Updated version with custom Bandwidth settings
 * @private
 * @for Skylink
 * @since 0.2.0
 */
Skylink.prototype._setSDPBitrate = function(sdpLines) {
  // Find if user has audioStream
  var bandwidth = this._streamSettings.bandwidth;
  var maLineFound = this._findSDPLine(sdpLines, ['m=', 'a=']).length;
  var cLineFound = this._findSDPLine(sdpLines, ['c=']).length;
  // Find the RTPMAP with Audio Codec
  if (maLineFound && cLineFound) {
    if (bandwidth.audio) {
      var audioLine = this._findSDPLine(sdpLines, ['a=mid:audio', 'm=mid:audio']);
      sdpLines.splice(audioLine[0], 0, 'b=AS:' + bandwidth.audio);
    }
    if (bandwidth.video) {
      var videoLine = this._findSDPLine(sdpLines, ['a=mid:video', 'm=mid:video']);
      sdpLines.splice(videoLine[0], 0, 'b=AS:' + bandwidth.video);
    }
    if (bandwidth.data) {
      var dataLine = this._findSDPLine(sdpLines, ['a=mid:data', 'm=mid:data']);
      sdpLines.splice(dataLine[0], 0, 'b=AS:' + bandwidth.data);
    }
  }
  return sdpLines;
};

/**
 * Removes Firefox 32 H264 preference in sdp.
 * - As noted in bugzilla as bug in [here](https://bugzilla.mozilla.org/show_bug.cgi?id=1064247).
 * @method _removeFirefoxH264Pref
 * @param {Array} sdpLines Sdp received.
 * @return {Array} Updated version removing Firefox h264 pref support.
 * @private
 * @for Skylink
 * @since 0.5.2
 */
Skylink.prototype._removeFirefoxH264Pref = function(sdpLines) {
  var invalidLineIndex = sdpLines.indexOf(
    'a=fmtp:0 profile-level-id=0x42e00c;packetization-mode=1');
  if (invalidLineIndex > -1) {
    log.debug('Firefox H264 invalid pref found:', invalidLineIndex);
    sdpLines.splice(invalidLineIndex, 1);
  }
  return sdpLines;
};
Skyway = Skylink;
}).call(this);<|MERGE_RESOLUTION|>--- conflicted
+++ resolved
@@ -108,6 +108,7 @@
 var bind = _dereq_('component-bind');
 var object = _dereq_('object-component');
 var debug = _dereq_('debug')('socket.io-client:manager');
+var indexOf = _dereq_('indexof');
 
 /**
  * Module exports
@@ -142,7 +143,7 @@
   this.timeout(null == opts.timeout ? 20000 : opts.timeout);
   this.readyState = 'closed';
   this.uri = uri;
-  this.connected = 0;
+  this.connected = [];
   this.attempts = 0;
   this.encoding = false;
   this.packetBuffer = [];
@@ -275,6 +276,7 @@
   var socket = this.engine;
   var self = this;
   this.readyState = 'opening';
+  this.skipReconnect = false;
 
   // emit `open`
   var openSub = on(socket, 'open', function() {
@@ -393,7 +395,9 @@
     this.nsps[nsp] = socket;
     var self = this;
     socket.on('connect', function(){
-      self.connected++;
+      if (!~indexOf(self.connected, socket)) {
+        self.connected.push(socket);
+      }
     });
   }
   return socket;
@@ -406,7 +410,11 @@
  */
 
 Manager.prototype.destroy = function(socket){
-  --this.connected || this.close();
+  var index = indexOf(this.connected, socket);
+  if (~index) this.connected.splice(index, 1);
+  if (this.connected.length) return;
+
+  this.close();
 };
 
 /**
@@ -474,7 +482,8 @@
 Manager.prototype.close =
 Manager.prototype.disconnect = function(){
   this.skipReconnect = true;
-  this.engine.close();
+  this.readyState = 'closed';
+  this.engine && this.engine.close();
 };
 
 /**
@@ -500,7 +509,7 @@
  */
 
 Manager.prototype.reconnect = function(){
-  if (this.reconnecting) return this;
+  if (this.reconnecting || this.skipReconnect) return this;
 
   var self = this;
   this.attempts++;
@@ -516,9 +525,15 @@
 
     this.reconnecting = true;
     var timer = setTimeout(function(){
+      if (self.skipReconnect) return;
+
       debug('attempting reconnect');
       self.emitAll('reconnect_attempt', self.attempts);
       self.emitAll('reconnecting', self.attempts);
+
+      // check again for the case socket closed in above events
+      if (self.skipReconnect) return;
+
       self.open(function(err){
         if (err) {
           debug('reconnect attempt error');
@@ -553,11 +568,7 @@
   this.emitAll('reconnect', attempt);
 };
 
-<<<<<<< HEAD
 },{"./on":4,"./socket":5,"./url":6,"component-bind":7,"component-emitter":8,"debug":9,"engine.io-client":10,"indexof":39,"object-component":40,"socket.io-parser":43}],4:[function(_dereq_,module,exports){
-=======
-},{"./on":4,"./socket":5,"./url":6,"component-bind":7,"component-emitter":8,"debug":9,"engine.io-client":10,"object-component":37,"socket.io-parser":40}],4:[function(_dereq_,module,exports){
->>>>>>> 5d432fab
 
 /**
  * Module exports.
@@ -596,7 +607,6 @@
 var bind = _dereq_('component-bind');
 var debug = _dereq_('debug')('socket.io-client:socket');
 var hasBin = _dereq_('has-binary');
-var indexOf = _dereq_('indexof');
 
 /**
  * Module exports.
@@ -647,7 +657,6 @@
   this.sendBuffer = [];
   this.connected = false;
   this.disconnected = true;
-  this.subEvents();
 }
 
 /**
@@ -663,6 +672,8 @@
  */
 
 Socket.prototype.subEvents = function() {
+  if (this.subs) return;
+
   var io = this.io;
   this.subs = [
     on(io, 'open', bind(this, 'onopen')),
@@ -672,15 +683,16 @@
 };
 
 /**
- * Called upon engine `open`.
- *
- * @api private
+ * "Opens" the socket.
+ *
+ * @api public
  */
 
 Socket.prototype.open =
 Socket.prototype.connect = function(){
   if (this.connected) return this;
 
+  this.subEvents();
   this.io.open(); // ensure open
   if ('open' == this.io.readyState) this.onopen();
   return this;
@@ -749,7 +761,7 @@
 };
 
 /**
- * "Opens" the socket.
+ * Called upon engine `open`.
  *
  * @api private
  */
@@ -933,9 +945,12 @@
  */
 
 Socket.prototype.destroy = function(){
-  // clean subscriptions to avoid reconnections
-  for (var i = 0; i < this.subs.length; i++) {
-    this.subs[i].destroy();
+  if (this.subs) {
+    // clean subscriptions to avoid reconnections
+    for (var i = 0; i < this.subs.length; i++) {
+      this.subs[i].destroy();
+    }
+    this.subs = null;
   }
 
   this.io.destroy(this);
@@ -950,24 +965,22 @@
 
 Socket.prototype.close =
 Socket.prototype.disconnect = function(){
-  if (!this.connected) return this;
-
-  debug('performing disconnect (%s)', this.nsp);
-  this.packet({ type: parser.DISCONNECT });
+  if (this.connected) {
+    debug('performing disconnect (%s)', this.nsp);
+    this.packet({ type: parser.DISCONNECT });
+  }
 
   // remove socket from pool
   this.destroy();
 
-  // fire events
-  this.onclose('io client disconnect');
+  if (this.connected) {
+    // fire events
+    this.onclose('io client disconnect');
+  }
   return this;
 };
 
-<<<<<<< HEAD
 },{"./on":4,"component-bind":7,"component-emitter":8,"debug":9,"has-binary":35,"socket.io-parser":43,"to-array":47}],6:[function(_dereq_,module,exports){
-=======
-},{"./on":4,"component-bind":7,"component-emitter":8,"debug":9,"has-binary":32,"indexof":36,"socket.io-parser":40,"to-array":44}],6:[function(_dereq_,module,exports){
->>>>>>> 5d432fab
 (function (global){
 
 /**
@@ -1002,7 +1015,9 @@
   // relative path support
   if ('string' == typeof uri) {
     if ('/' == uri.charAt(0)) {
-      if ('undefined' != typeof loc) {
+      if ('/' == uri.charAt(1)) {
+        uri = loc.protocol + uri;
+      } else {
         uri = loc.hostname + uri;
       }
     }
@@ -1655,14 +1670,13 @@
         debug('probe transport "%s" pong', name);
         self.upgrading = true;
         self.emit('upgrading', transport);
+        if (!transport) return;
         Socket.priorWebsocketSuccess = 'websocket' == transport.name;
 
         debug('pausing current transport "%s"', self.transport.name);
         self.transport.pause(function () {
           if (failed) return;
-          if ('closed' == self.readyState || 'closing' == self.readyState) {
-            return;
-          }
+          if ('closed' == self.readyState) return;
           debug('changing transport and sending upgrade packet');
 
           cleanup();
@@ -1944,6 +1958,10 @@
  */
 
 Socket.prototype.sendPacket = function (type, data, fn) {
+  if ('closing' == this.readyState || 'closed' == this.readyState) {
+    return;
+  }
+
   var packet = { type: type, data: data };
   this.emit('packetCreate', packet);
   this.writeBuffer.push(packet);
@@ -1959,9 +1977,41 @@
 
 Socket.prototype.close = function () {
   if ('opening' == this.readyState || 'open' == this.readyState) {
-    this.onClose('forced close');
-    debug('socket closing - telling transport to close');
-    this.transport.close();
+    this.readyState = 'closing';
+
+    var self = this;
+
+    function close() {
+      self.onClose('forced close');
+      debug('socket closing - telling transport to close');
+      self.transport.close();
+    }
+
+    function cleanupAndClose() {
+      self.removeListener('upgrade', cleanupAndClose);
+      self.removeListener('upgradeError', cleanupAndClose);
+      close();
+    }
+
+    function waitForUpgrade() {
+      // wait for upgrade to finish since we can't send packets while pausing a transport
+      self.once('upgrade', cleanupAndClose);
+      self.once('upgradeError', cleanupAndClose);
+    }
+
+    if (this.writeBuffer.length) {
+      this.once('drain', function() {
+        if (this.upgrading) {
+          waitForUpgrade();
+        } else {
+          close();
+        }
+      });
+    } else if (this.upgrading) {
+      waitForUpgrade();
+    } else {
+      close();
+    }
   }
 
   return this;
@@ -1987,7 +2037,7 @@
  */
 
 Socket.prototype.onClose = function (reason, desc) {
-  if ('opening' == this.readyState || 'open' == this.readyState) {
+  if ('opening' == this.readyState || 'open' == this.readyState || 'closing' == this.readyState) {
     debug('socket close with reason: "%s"', reason);
     var self = this;
 
@@ -2357,6 +2407,7 @@
   if (this.form) {
     this.form.parentNode.removeChild(this.form);
     this.form = null;
+    this.iframe = null;
   }
 
   Polling.prototype.doClose.call(this);
@@ -2776,7 +2827,7 @@
   try {
     var contentType;
     try {
-      contentType = this.xhr.getResponseHeader('Content-Type');
+      contentType = this.xhr.getResponseHeader('Content-Type').split(';')[0];
     } catch (e) {}
     if (contentType === 'application/octet-stream') {
       data = this.xhr.response;
@@ -2863,7 +2914,7 @@
 
 var hasXHR2 = (function() {
   var XMLHttpRequest = _dereq_('xmlhttprequest');
-  var xhr = new XMLHttpRequest({ agent: this.agent, xdomain: false });
+  var xhr = new XMLHttpRequest({ xdomain: false });
   return null != xhr.responseType;
 })();
 
@@ -3333,19 +3384,19 @@
   // https://github.com/Automattic/engine.io-client/pull/217
   var enablesXDR = opts.enablesXDR;
 
+  // XMLHttpRequest can be disabled on IE
+  try {
+    if ('undefined' != typeof XMLHttpRequest && (!xdomain || hasCORS)) {
+      return new XMLHttpRequest();
+    }
+  } catch (e) { }
+
   // Use XDomainRequest for IE8 if enablesXDR is true
   // because loading bar keeps flashing when using jsonp-polling
   // https://github.com/yujiosaka/socke.io-ie8-loading-example
   try {
     if ('undefined' != typeof XDomainRequest && !xscheme && enablesXDR) {
       return new XDomainRequest();
-    }
-  } catch (e) { }
-
-  // XMLHttpRequest can be disabled on IE
-  try {
-    if ('undefined' != typeof XMLHttpRequest && (!xdomain || hasCORS)) {
-      return new XMLHttpRequest();
     }
   } catch (e) { }
 
@@ -9937,12 +9988,16 @@
   if (self._inRoom) {
     // check if room is provided
     var checkSelectedRoom = (typeof room === 'string') ? room : self._defaultRoom;
-    // check selected room if it is the same
-    /*if (room === self._selectedRoom) {
+
+    /*
+    - check selected room if it is the same
+    - removed because calling use case requires peer to be able to rejoin the same room
+    if (room === self._selectedRoom) {
       log.error([null, 'Socket', self._selectedRoom,
         'Unable to join room as user is currently in the room already']);
       return;
     }*/
+
     self.leaveRoom(function(){
       if (typeof room === 'string') {
         self._initSelectedRoom(room, function () {
@@ -10669,20 +10724,9 @@
  *   audio if failed retrieving video stream.
  * @param {Boolean} [forceSSL=false] To force SSL connections to the API server
  *   and signaling server.
-<<<<<<< HEAD
  * @param {Integer} [socketTimeout=20000] To set the timeout for socket to fail
  *   and attempt a reconnection. The mininum value is 5000.
-=======
- * @param {Integer} [socketTimeout=1000] To set the timeout for socket to fail
- *   and attempt a reconnection. The mininum value is 500.
- * @param {Integer} [socketReconnectionAttempts=3] To set the reconnection
- *   attempts when failure to connect to signaling server before aborting.
- *   This throws a channelConnectionError.
- *   - 0: Denotes no reconnection
- *   - -1: Denotes a reconnection always. This is not recommended.
- *   - 0<: Denotes the number of attempts of reconnection Skylink should do.
  * @param {Function} [callback] The callback fired after room is initiated.
->>>>>>> 5d432fab
  * @example
  *   // Note: Default room is apiKey when no room
  *   // Example 1: To initalize without setting any default room.
@@ -11940,46 +11984,7 @@
     useXDR: self._socketUseXDR
   }, options);
 
-<<<<<<< HEAD
   self._socket = io.connect(ip_signaling, options);
-=======
-  // first-time reconnection
-  if (socketOptions.init === true) {
-    delete socketOptions.init;
-    self._socket = io.connect(ip_signaling, socketOptions);
-
-    self._socket.on('connect_error', function (error) {
-      self._channelOpen = false;
-      self._trigger('channelConnectionError',
-        self.CHANNEL_CONNECTION_ERROR.CONNECTION_FAILED, error);
-
-      if (socketOptions._socketReconnectionAttempts !== 0) {
-        // set to fallback port
-        self._signalingServerPort = (self._forceSSL || self._signalingServerProtocol === 'https') ?
-          3443 : 3000;
-        // set the socket.io to reconnect
-        socketOptions.reconnection = true;
-        // set the socket reconnection attempts
-        socketOptions.reconnectionAttempts = (self._socketReconnectionAttempts !== -1) ?
-          self._socketReconnectionAttempts : 0;
-        if (self._socketTimeout !== 0) {
-          socketOptions.reconnectionDelay = self._socketTimeout;
-        }
-        if (self._socket) {
-          self._socket.close();
-        }
-        self._socket = null;
-        self._createSocket(socketOptions);
-      } else {
-        self._trigger('channelConnectionError',
-          self.CHANNEL_CONNECTION_ERROR.CONNECTION_ABORTED, error);
-      }
-    });
-  } else {
-    // NOTE: should we throw a socket error when its a native WebSocket API error
-    // attempt to do a reconnection instead
-    self._socket = io.connect(ip_signaling, socketOptions);
->>>>>>> 5d432fab
 
   // first-time reconnection
   if (isReconnection) {

<<<<<<< HEAD
/*! skylinkjs - v0.5.9 - Wed Apr 29 2015 17:31:12 GMT+0800 (SGT) */
=======
/*! skylinkjs - v0.5.9 - Fri May 08 2015 11:06:49 GMT+0800 (SGT) */
>>>>>>> de7c3607

(function() {

'use strict';

/**
 * Please refer to the {{#crossLink "Skylink/init:method"}}init(){{/crossLink}}
 * method for a guide to initializing Skylink.<br>
 * Please Note:
 * - You must subscribe Skylink events before calling
 *   {{#crossLink "Skylink/init:method"}}init(){{/crossLink}}.
 * - You will need an API key to use Skylink, if you do not have one you can
 *   [register for a developer account](http://
 *   developer.temasys.com.sg) in the Skylink Developer Console.
 * @class Skylink
 * @constructor
 * @example
 *   // Getting started on how to use Skylink
 *   var SkylinkDemo = new Skylink();
 *   SkylinkDemo.init('apiKey', function () {
 *     SkylinkDemo.joinRoom('my_room', {
 *       userData: 'My Username',
 *       audio: true,
 *       video: true
 *     });
 *   });
 *
 *   SkylinkDemo.on('incomingStream', function (peerId, stream, peerInfo, isSelf) {
 *     if (isSelf) {
 *       attachMediaStream(document.getElementById('selfVideo'), stream);
 *     } else {
 *       var peerVideo = document.createElement('video');
 *       peerVideo.id = peerId;
 *       peerVideo.autoplay = 'autoplay';
 *       document.getElementById('peersVideo').appendChild(peerVideo);
 *       attachMediaStream(peerVideo, stream);
 *     }
 *   });
 *
 *   SkylinkDemo.on('peerLeft', function (peerId, peerInfo, isSelf) {
 *     if (isSelf) {
 *       document.getElementById('selfVideo').src = '';
 *     } else {
 *       var peerVideo = document.getElementById(peerId);
 *       document.getElementById('peersVideo').removeChild(peerVideo);
 *     }
 *   });
 * @for Skylink
 * @since 0.5.0
 */
function Skylink() {
  if (!(this instanceof Skylink)) {
    return new Skylink();
  }

  /**
   * Version of Skylink
   * @attribute VERSION
   * @type String
   * @readOnly
   * @for Skylink
   * @since 0.1.0
   */
  this.VERSION = '0.5.9';

  /**
   * Helper function to generate unique IDs for your application.
   * @method generateUUID
   * @return {String} The unique Id.
   * @for Skylink
   * @since 0.5.9
   */
  this.generateUUID  = function () {
    var d = new Date().getTime();
    var uuid = 'xxxxxxxx-xxxx-4xxx-yxxx-xxxxxxxxxxxx'.replace(/[xy]/g, function(c) {
      var r = (d + Math.random()*16)%16 | 0; d = Math.floor(d/16); return (c=='x' ? r : (r&0x7|0x8)).toString(16); }
    );
    return uuid;
  };
}
this.Skylink = Skylink;

Skylink.prototype.DATA_CHANNEL_STATE = {
  CONNECTING: 'connecting',
  OPEN: 'open',
  CLOSING: 'closing',
  CLOSED: 'closed',
  ERROR: 'error'
};

/**
 * The flag that indicates if DataChannel should be enabled.
 * @attribute _enableDataChannel
 * @type Boolean
 * @default true
 * @private
 * @required
 * @component DataChannel
 * @for Skylink
 * @since 0.3.0
 */
Skylink.prototype._enableDataChannel = true;

/**
 * Stores the DataChannel received or created with peers.
 * @attribute _dataChannels
 * @param {Object} <peerId> The DataChannel associated with peer.
 * @type JSON
 * @private
 * @required
 * @component DataChannel
 * @for Skylink
 * @since 0.2.0
 */
Skylink.prototype._dataChannels = {};

/**
 * Creates and binds events to a SCTP DataChannel.
 * @method _createDataChannel
 * @param {String} peerId The peerId to tie the DataChannel to.
 * @param {Object} [dataChannel] The datachannel object received.
 * @trigger dataChannelState
 * @return {Object} New DataChannel with events.
 * @private
 * @component DataChannel
 * @for Skylink
 * @since 0.5.5
 */
Skylink.prototype._createDataChannel = function(peerId, dc) {
  var self = this;
  var channelName = (dc) ? dc.label : peerId;
  var pc = self._peerConnections[peerId];

  if (window.webrtcDetectedDCSupport !== 'SCTP' &&
    window.webrtcDetectedDCSupport !== 'plugin') {
    log.warn([peerId, 'RTCDataChannel', channelName, 'SCTP not supported']);
    return;
  }

  var dcHasOpened = function () {
    log.log([peerId, 'RTCDataChannel', channelName, 'Datachannel state ->'], 'open');
    log.log([peerId, 'RTCDataChannel', channelName, 'Binary type support ->'], dc.binaryType);
    self._dataChannels[peerId] = dc;
    self._trigger('dataChannelState', dc.readyState, peerId);
  };

  if (!dc) {
    try {
      dc = pc.createDataChannel(channelName);

      self._trigger('dataChannelState', dc.readyState, peerId);

      self._checkDataChannelReadyState(dc, dcHasOpened, self.DATA_CHANNEL_STATE.OPEN);

    } catch (error) {
      log.error([peerId, 'RTCDataChannel', channelName,
        'Exception occurred in datachannel:'], error);
      self._trigger('dataChannelState', self.DATA_CHANNEL_STATE.ERROR, peerId, error);
      return;
    }
  } else {
    if (dc.readyState === self.DATA_CHANNEL_STATE.OPEN) {
      dcHasOpened();
    } else {
      dc.onopen = dcHasOpened;
    }
  }

  dc.onerror = function(error) {
    log.error([peerId, 'RTCDataChannel', channelName, 'Exception occurred in datachannel:'], error);
    self._trigger('dataChannelState', self.DATA_CHANNEL_STATE.ERROR, peerId, error);
  };

  dc.onclose = function() {
    log.debug([peerId, 'RTCDataChannel', channelName, 'Datachannel state ->'], 'closed');

    dc.hasFiredClosed = true;

    // give it some time to set the variable before actually closing and checking.
    setTimeout(function () {
      // if closes because of firefox, reopen it again
      // if it is closed because of a restart, ignore
      if (pc ? !pc.dataChannelClosed : false) {
        log.debug([peerId, 'RTCDataChannel', channelName, 'Re-opening closed datachannel in ' +
          'on-going connection']);

        self._dataChannels[peerId] = self._createDataChannel(peerId);

      } else {
        self._closeDataChannel(peerId);
        self._trigger('dataChannelState', self.DATA_CHANNEL_STATE.CLOSED, peerId);
      }
    }, 100);
  };

  dc.onmessage = function(event) {
    self._dataChannelProtocolHandler(event.data, peerId, channelName);
  };
  return dc;
};

/**
 * Checks and triggers provided callback when the current DataChannel readyState
 * is the same as the readyState provided.
 * @method _checkDataChannelReadyState
 * @param {Object} dataChannel The DataChannel readyState to check on.
 * @param {Function} callback The callback to be fired when DataChannel readyState
 *   matches the readyState provided.
 * @param {String} readyState The DataChannel readystate to match. [Rel: DATA_CHANNEL_STATE]
 * @private
 * @component DataChannel
 * @for Skylink
 * @since 0.5.5
 */
Skylink.prototype._checkDataChannelReadyState = function(dc, callback, state) {
  var self = this;
  if (!self._enableDataChannel) {
    log.debug('Datachannel not enabled. Returning callback');
    callback();
    return;
  }

  // fix for safari showing datachannel as function
  if (typeof dc !== 'object' && (window.webrtcDetectedBrowser === 'safari' ?
    typeof dc !== 'object' && typeof dc !== 'function' : true)) {
    log.error('Datachannel not provided');
    return;
  }
  if (typeof callback !== 'function'){
    log.error('Callback not provided');
    return;
  }
  if (!state){
    log.error('State undefined');
    return;
  }
  self._wait(function () {
    log.log([null, 'RTCDataChannel', dc.label, 'Firing callback. ' +
      'Datachannel state has met provided state ->'], state);
    callback();
  }, function () {
    return dc.readyState === state;
  });
};

/**
 * Sends a Message via the peer's DataChannel based on the peerId provided.
 * @method _sendDataChannelMessage
 * @param {String} peerId The peerId associated with the DataChannel to send from.
 * @param {JSON} data The Message data to send.
 * @trigger dataChannelState
 * @private
 * @component DataChannel
 * @for Skylink
 * @since 0.5.2
 */
Skylink.prototype._sendDataChannelMessage = function(peerId, data) {
  var dc = this._dataChannels[peerId];
  if (!dc) {
    log.error([peerId, 'RTCDataChannel', null, 'Datachannel connection ' +
      'to peer does not exist']);
    return;
  } else {
    if (dc.readyState === this.DATA_CHANNEL_STATE.OPEN) {
      var dataString = (typeof data === 'object') ? JSON.stringify(data) : data;
      log.debug([peerId, 'RTCDataChannel', dc.label, 'Sending to peer ->'],
        (data.type || 'DATA'));
      dc.send(dataString);
    } else {
      log.error([peerId, 'RTCDataChannel', dc.label, 'Datachannel is not opened'],
        'State: ' + dc.readyState);
      this._trigger('dataChannelState', this.DATA_CHANNEL_STATE.ERROR,
        peerId, 'Datachannel is not ready.\nState is: ' + dc.readyState);
    }
  }
};

/**
 * Closes the peer's DataChannel based on the peerId provided.
 * @method _closeDataChannel
 * @param {String} peerId The peerId associated with the DataChannel to be closed.
 * @private
 * @component DataChannel
 * @for Skylink
 * @since 0.1.0
 */
Skylink.prototype._closeDataChannel = function(peerId) {
  var self = this;
  var dc = self._dataChannels[peerId];
  if (dc) {
    if (dc.readyState !== self.DATA_CHANNEL_STATE.CLOSED) {
      dc.close();
    } else {
      if (!dc.hasFiredClosed && window.webrtcDetectedBrowser === 'firefox') {
        self._trigger('dataChannelState', self.DATA_CHANNEL_STATE.CLOSED, peerId);
      }
    }
    delete self._dataChannels[peerId];

    log.log([peerId, 'RTCDataChannel', dc.label, 'Sucessfully removed datachannel']);
  }
};
Skylink.prototype._CHUNK_FILE_SIZE = 49152;

/**
 * The size of a chunk that DataTransfer should chunk a Blob into specifically for Firefox
 * based browsers.
 * - Tested: Sends <code>49152</code> kb | Receives <code>16384</code> kb.
 * @attribute _MOZ_CHUNK_FILE_SIZE
 * @type Number
 * @private
 * @final
 * @required
 * @component DataProcess
 * @for Skylink
 * @since 0.5.2
 */
Skylink.prototype._MOZ_CHUNK_FILE_SIZE = 16384;

/**
 * The list of DataTransfer native data types that would be transfered with.
 * - Not Implemented: <code>ARRAY_BUFFER</code>, <code>BLOB</code>.
 * @attribute DATA_TRANSFER_DATA_TYPE
 * @type JSON
 * @param {String} BINARY_STRING BinaryString data type.
 * @param {String} ARRAY_BUFFER ArrayBuffer data type.
 * @param {String} BLOB Blob data type.
 * @readOnly
 * @component DataProcess
 * @for Skylink
 * @since 0.1.0
 */
Skylink.prototype.DATA_TRANSFER_DATA_TYPE = {
  BINARY_STRING: 'binaryString',
  ARRAY_BUFFER: 'arrayBuffer',
  BLOB: 'blob'
};

/**
 * Converts a Base64 encoded string to a Blob.
 * - Not Implemented: Handling of URLEncoded DataURIs.
 * @author devnull69@stackoverflow.com #6850276
 * @method _base64ToBlob
 * @param {String} dataURL Blob base64 dataurl.
 * @private
 * @component DataProcess
 * @for Skylink
 * @since 0.1.0
 */
Skylink.prototype._base64ToBlob = function(dataURL) {
  var byteString = atob(dataURL.replace(/\s\r\n/g, ''));
  // write the bytes of the string to an ArrayBuffer
  var ab = new ArrayBuffer(byteString.length);
  var ia = new Uint8Array(ab);
  for (var j = 0; j < byteString.length; j++) {
    ia[j] = byteString.charCodeAt(j);
  }
  // write the ArrayBuffer to a blob, and you're done
  return new Blob([ab]);
};

/**
 * Chunks a Blob into Blob chunks based on a fixed size.
 * @method _chunkBlobData
 * @param {Blob} blob The Blob data to chunk.
 * @param {Number} blobByteSize The original Blob data size.
 * @private
 * @component DataProcess
 * @for Skylink
 * @since 0.5.2
 */
Skylink.prototype._chunkBlobData = function(blob, blobByteSize) {
  var chunksArray = [],
    startCount = 0,
    endCount = 0;
  if (blobByteSize > this._CHUNK_FILE_SIZE) {
    // File Size greater than Chunk size
    while ((blobByteSize - 1) > endCount) {
      endCount = startCount + this._CHUNK_FILE_SIZE;
      chunksArray.push(blob.slice(startCount, endCount));
      startCount += this._CHUNK_FILE_SIZE;
    }
    if ((blobByteSize - (startCount + 1)) > 0) {
      chunksArray.push(blob.slice(startCount, blobByteSize - 1));
    }
  } else {
    // File Size below Chunk size
    chunksArray.push(blob);
  }
  return chunksArray;
};
Skylink.prototype._DC_PROTOCOL_TYPE = {
  WRQ: 'WRQ',
  ACK: 'ACK',
  ERROR: 'ERROR',
  CANCEL: 'CANCEL',
  MESSAGE: 'MESSAGE'
};

/**
 * The list of DataTransfer streamming types to indicate an upload stream
 * or download stream.
 * @attribute DATA_TRANSFER_TYPE
 * @type JSON
 * @param {String} UPLOAD An upload stream.
 * @param {String} DOWNLOAD A download stream.
 * @readOnly
 * @component DataTransfer
 * @for Skylink
 * @since 0.1.0
 */
Skylink.prototype.DATA_TRANSFER_TYPE = {
  UPLOAD: 'upload',
  DOWNLOAD: 'download'
};

/**
 * The list of DataTransfer states that would be triggered.
 * @attribute DATA_TRANSFER_STATE
 * @type JSON
 * @param {String} UPLOAD_REQUEST A DataTransfer request to start a transfer is received.
 * @param {String} UPLOAD_STARTED The request has been accepted and upload is starting.
 * @param {String} DOWNLOAD_STARTED The request has been accepted and download is starting.
 * @param {String} UPLOADING An ongoing upload DataTransfer is occuring.
 * @param {String} DOWNLOADING An ongoing download DataTransfer is occuring.
 * @param {String} UPLOAD_COMPLETED The upload is completed.
 * @param {String} DOWNLOAD_COMPLETED The download is completed.
 * @param {String} REJECTED A DataTransfer request is rejected by a peer.
 * @param {String} ERROR DataTransfer has waiting longer than timeout is specified.
 *   DataTransfer is aborted.
 * @readOnly
 * @component DataTransfer
 * @for Skylink
 * @since 0.4.0
 */
Skylink.prototype.DATA_TRANSFER_STATE = {
  UPLOAD_REQUEST: 'request',
  UPLOAD_STARTED: 'uploadStarted',
  DOWNLOAD_STARTED: 'downloadStarted',
  REJECTED: 'rejected',
  CANCEL: 'cancel',
  ERROR: 'error',
  UPLOADING: 'uploading',
  DOWNLOADING: 'downloading',
  UPLOAD_COMPLETED: 'uploadCompleted',
  DOWNLOAD_COMPLETED: 'downloadCompleted'
};

/**
 * Stores the list of DataTransfer uploading chunks.
 * @attribute _uploadDataTransfers
 * @type JSON
 * @private
 * @required
 * @component DataTransfer
 * @for Skylink
 * @since 0.4.1
 */
Skylink.prototype._uploadDataTransfers = {};

/**
 * Stores the list of DataTransfer uploading sessions.
 * @attribute _uploadDataSessions
 * @type JSON
 * @private
 * @required
 * @component DataTransfer
 * @for Skylink
 * @since 0.4.1
 */
Skylink.prototype._uploadDataSessions = {};

/**
 * Stores the list of DataTransfer downloading chunks.
 * @attribute _downloadDataTransfers
 * @type JSON
 * @private
 * @required
 * @component DataTransfer
 * @for Skylink
 * @since 0.4.1
 */
Skylink.prototype._downloadDataTransfers = {};

/**
 * Stores the list of DataTransfer downloading sessions.
 * @attribute _downloadDataSessions
 * @type JSON
 * @private
 * @required
 * @component DataTransfer
 * @for Skylink
 * @since 0.4.1
 */
Skylink.prototype._downloadDataSessions = {};

/**
 * Stores all the <code>setTimeout</code> objects for each
 * request received.
 * @attribute _dataTransfersTimeout
 * @type JSON
 * @private
 * @required
 * @component DataTransfer
 * @for Skylink
 * @since 0.4.1
 */
Skylink.prototype._dataTransfersTimeout = {};

/**
 * Sets a waiting timeout for the request received from the peer. Once
 * timeout has expired, an error would be thrown.
 * @method _setDataChannelTimeout
 * @param {String} peerId The responding peerId of the peer to await for
 *   response during the DataTransfer.
 * @param {Number} timeout The timeout to set in seconds.
 * @param {Boolean} [isSender=false] The flag to indicate if the response
 *    received is from the sender or the receiver.
 * @private
 * @component DataTransfer
 * @for Skylink
 * @since 0.5.0
 */
Skylink.prototype._setDataChannelTimeout = function(peerId, timeout, isSender) {
  var self = this;
  if (!self._dataTransfersTimeout[peerId]) {
    self._dataTransfersTimeout[peerId] = [];
  }
  var type = (isSender) ? self.DATA_TRANSFER_TYPE.UPLOAD :
    self.DATA_TRANSFER_TYPE.DOWNLOAD;
  self._dataTransfersTimeout[peerId][type] = setTimeout(function() {
    var name;
    if (self._dataTransfersTimeout[peerId][type]) {
      if (isSender) {
        name = self._uploadDataSessions[peerId].name;
        delete self._uploadDataTransfers[peerId];
        delete self._uploadDataSessions[peerId];
      } else {
        name = self._downloadDataSessions[peerId].name;
        delete self._downloadDataTransfers[peerId];
        delete self._downloadDataSessions[peerId];
      }
      self._sendDataChannelMessage(peerId, {
        type: self._DC_PROTOCOL_TYPE.ERROR,
        sender: self._user.sid,
        name: name,
        content: 'Connection Timeout. Longer than ' + timeout +
          ' seconds. Connection is abolished.',
        isUploadError: isSender
      });
      // TODO: Find a way to add channel name so it's more specific
      log.error([peerId, 'RTCDataChannel', null, 'Failed transfering data:'],
        'Transfer ' + ((isSender) ? 'for': 'from') + ' ' + peerId +
        ' failed. Connection timeout');
      self._clearDataChannelTimeout(peerId, isSender);
    }
  }, 1000 * timeout);
};

/**
 * Clears the timeout set for the DataTransfer.
 * @method _clearDataChannelTimeout
 * @param {String} peerId The responding peerId of the peer to await for
 *    response during the DataTransfer.
 * @param {Boolean} [isSender=false] The flag to indicate if the response
 *    received is from the sender or the receiver.
 * @private
 * @component DataTransfer
 * @for Skylink
 * @since 0.5.0
 */
Skylink.prototype._clearDataChannelTimeout = function(peerId, isSender) {
  if (this._dataTransfersTimeout[peerId]) {
    var type = (isSender) ? this.DATA_TRANSFER_TYPE.UPLOAD :
      this.DATA_TRANSFER_TYPE.DOWNLOAD;
    clearTimeout(this._dataTransfersTimeout[peerId][type]);
    delete this._dataTransfersTimeout[peerId][type];
  }
};

/**
 * Initiates a DataTransfer with the peer.
 * @method _sendBlobDataToPeer
 * @param {Blob} data The Blob data to send.
 * @param {JSON} dataInfo The Blob data information.
 * @param {String} dataInfo.transferId The transferId of the DataTransfer.
 * @param {String} dataInfo.name The Blob data name.
 * @param {Number} [dataInfo.timeout=60] The timeout set to await for response from peer.
 * @param {Number} dataInfo.size The Blob data size.
 * @param {Boolean} data.target The real peerId to send data to, in the case where MCU is enabled.
 * @param {String} [targetPeerId] The peerId of the peer to start the DataTransfer.
 *    To start the DataTransfer to all peers, set as <code>false</code>.
 * @param {Boolean} isPrivate The flag to indicate if the DataTransfer is broadcasted to other
 *    peers or sent to the peer privately.
 * @private
 * @component DataTransfer
 * @for Skylink
 * @since 0.5.5
 */
Skylink.prototype._sendBlobDataToPeer = function(data, dataInfo, targetPeerId, isPrivate) {
  //If there is MCU then directs all messages to MCU
  if(this._hasMCU && targetPeerId !== 'MCU'){
    //TODO It can be possible that even if we have a MCU in 
    //the room we are directly connected to the peer (hybrid/Threshold MCU)
    if(isPrivate){
      this._sendBlobDataToPeer(data, dataInfo, 'MCU', isPrivate);
    }
    return;
  }
  var ongoingTransfer = null;
  var binarySize = parseInt((dataInfo.size * (4 / 3)).toFixed(), 10);
  var chunkSize = parseInt((this._CHUNK_FILE_SIZE * (4 / 3)).toFixed(), 10);

  if (window.webrtcDetectedBrowser === 'firefox' &&
    window.webrtcDetectedVersion < 30) {
    chunkSize = this._MOZ_CHUNK_FILE_SIZE;
  }
  log.log([targetPeerId, null, null, 'Chunk size of data:'], chunkSize);

  if (this._uploadDataSessions[targetPeerId]) {
    ongoingTransfer = this.DATA_TRANSFER_TYPE.UPLOAD;
  } else if (this._downloadDataSessions[targetPeerId]) {
    ongoingTransfer = this.DATA_TRANSFER_TYPE.DOWNLOAD;
  }

  if (ongoingTransfer) {
    log.error([targetPeerId, null, null, 'User have ongoing ' + ongoingTransfer + ' ' +
      'transfer session with peer. Unable to send data'], dataInfo);
    // data transfer state
    this._trigger('dataTransferState', this.DATA_TRANSFER_STATE.ERROR,
      dataInfo.transferId, targetPeerId, {
      name: dataInfo.name,
      message: dataInfo.content,
      transferType: ongoingTransfer
    },{
      message: 'Another transfer is ongoing. Unable to send data.',
      transferType: ongoingTransfer
    });
    return;
  }

  this._uploadDataTransfers[targetPeerId] = this._chunkBlobData(data, dataInfo.size);
  this._uploadDataSessions[targetPeerId] = {
    name: dataInfo.name,
    size: binarySize,
    transferId: dataInfo.transferId,
    timeout: dataInfo.timeout
  };
  this._sendDataChannelMessage(targetPeerId, {
    type: this._DC_PROTOCOL_TYPE.WRQ,
    sender: this._user.sid,
    agent: window.webrtcDetectedBrowser,
    name: dataInfo.name,
    size: binarySize,
    chunkSize: chunkSize,
    timeout: dataInfo.timeout,
    target: targetPeerId,
    isPrivate: !!isPrivate
  });
  this._setDataChannelTimeout(targetPeerId, dataInfo.timeout, true);
};

/**
 * Handles the DataTransfer protocol stage and invokes the related handler function.
 * @method _dataChannelProtocolHandler
 * @param {String|Object} data The DataTransfer data received from the DataChannel.
 * @param {String} senderPeerId The peerId of the sender.
 * @param {String} channelName The DataChannel name related to the DataTransfer.
 * @private
 * @component DataTransfer
 * @for Skylink
 * @since 0.5.2
 */
Skylink.prototype._dataChannelProtocolHandler = function(dataString, peerId, channelName) {
  // PROTOCOL ESTABLISHMENT
  if (typeof dataString === 'string') {
    var data = {};
    try {
      data = JSON.parse(dataString);
    } catch (error) {
      log.debug([peerId, 'RTCDataChannel', channelName, 'Received from peer ->'], 'DATA');
      this._DATAProtocolHandler(peerId, dataString,
        this.DATA_TRANSFER_DATA_TYPE.BINARY_STRING, channelName);
      return;
    }
    log.debug([peerId, 'RTCDataChannel', channelName, 'Received from peer ->'], data.type);
    switch (data.type) {
    case this._DC_PROTOCOL_TYPE.WRQ:
      this._WRQProtocolHandler(peerId, data, channelName);
      break;
    case this._DC_PROTOCOL_TYPE.ACK:
      this._ACKProtocolHandler(peerId, data, channelName);
      break;
    case this._DC_PROTOCOL_TYPE.ERROR:
      this._ERRORProtocolHandler(peerId, data, channelName);
      break;
    case this._DC_PROTOCOL_TYPE.CANCEL:
      this._CANCELProtocolHandler(peerId, data, channelName);
      break;
    case this._DC_PROTOCOL_TYPE.MESSAGE: // Not considered a protocol actually?
      this._MESSAGEProtocolHandler(peerId, data, channelName);
      break;
    default:
      log.error([peerId, 'RTCDataChannel', channelName, 'Unsupported message ->'], data.type);
    }
  }
};

/**
 * Handles the WRQ request.
 * @method _WRQProtocolHandler
 * @param {String} senderPeerId The peerId of the sender.
 * @param {JSON} data The WRQ data object.
 * @param {String} data.agent The peer's browser agent.
 * @param {Number} data.version The peer's browser version.
 * @param {String} data.name The Blob name.
 * @param {Number} data.size The Blob size.
 * @param {Number} data.chunkSize The Blob chunk size expected to receive.
 * @param {Number} data.timeout The timeout to wait for the packet response.
 * @param {Boolean} data.isPrivate The flag to indicate if the data is
 *   sent as a private request.
 * @param {String} data.sender The sender's peerId.
 * @param {String} data.type Protocol step: <code>"WRQ"</code>.
 * @param {String} channelName The DataChannel name related to the DataTransfer.
 * @trigger dataTransferState
 * @private
 * @component DataTransfer
 * @for Skylink
 * @since 0.5.2
 */
Skylink.prototype._WRQProtocolHandler = function(peerId, data, channelName) {
  var transferId = this._user.sid + this.DATA_TRANSFER_TYPE.DOWNLOAD +
    (((new Date()).toISOString().replace(/-/g, '').replace(/:/g, ''))).replace('.', '');
  log.log([peerId, 'RTCDataChannel', [channelName, 'WRQ'],
    'Received file request from peer:'], data);
  var name = data.name;
  var binarySize = data.size;
  var expectedSize = data.chunkSize;
  var timeout = data.timeout;
  this._downloadDataSessions[peerId] = {
    transferId: transferId,
    name: name,
    size: binarySize,
    ackN: 0,
    receivedSize: 0,
    chunkSize: expectedSize,
    timeout: timeout
  };
  this._trigger('dataTransferState', this.DATA_TRANSFER_STATE.UPLOAD_REQUEST,
    transferId, peerId, {
    name: name,
    size: binarySize,
    senderPeerId: peerId
  });
};

/**
 * Handles the ACK request.
 * @method _ACKProtocolHandler
 * @param {String} senderPeerId The peerId of the sender.
 * @param {JSON} data The ACK data object.
 * @param {String} data.ackN The current index of the Blob chunk array to
 *   receive from.
 * <ul>
 * <li><code>0</code> The request is accepted and sender sends the first packet.</li>
 * <li><code>>0</code> The current packet number from Blob array being sent.</li>
 * <li><code>-1</code> The request is rejected and sender cancels the transfer.</li>
 * </ul>
 * @param {String} data.sender The sender's peerId.
 * @param {String} data.type Protocol step: <code>"ACK"</code>.
 * @param {String} channelName The DataChannel name related to the DataTransfer.
 * @trigger dataTransferState
 * @private
 * @component DataTransfer
 * @for Skylink
 * @since 0.5.2
 */
Skylink.prototype._ACKProtocolHandler = function(peerId, data, channelName) {
  var self = this;
  var ackN = data.ackN;
  //peerId = (peerId === 'MCU') ? data.sender : peerId;

  var chunksLength = self._uploadDataTransfers[peerId].length;
  var uploadedDetails = self._uploadDataSessions[peerId];
  var transferId = uploadedDetails.transferId;
  var timeout = uploadedDetails.timeout;

  self._clearDataChannelTimeout(peerId, true);
  log.log([peerId, 'RTCDataChannel', [channelName, 'ACK'], 'ACK stage ->'],
    ackN + ' / ' + chunksLength);

  if (ackN > -1) {
    // Still uploading
    if (ackN < chunksLength) {
      var fileReader = new FileReader();
      fileReader.onload = function() {
        // Load Blob as dataurl base64 string
        var base64BinaryString = fileReader.result.split(',')[1];
        self._sendDataChannelMessage(peerId, base64BinaryString);
        self._setDataChannelTimeout(peerId, timeout, true);
        self._trigger('dataTransferState', self.DATA_TRANSFER_STATE.UPLOADING,
          transferId, peerId, {
          percentage: (((ackN + 1) / chunksLength) * 100).toFixed()
        });
      };
      fileReader.readAsDataURL(self._uploadDataTransfers[peerId][ackN]);
    } else if (ackN === chunksLength) {
	  log.log([peerId, 'RTCDataChannel', [channelName, 'ACK'], 'Upload completed']);
      self._trigger('dataTransferState',
        self.DATA_TRANSFER_STATE.UPLOAD_COMPLETED, transferId, peerId, {
        name: uploadedDetails.name
      });
      delete self._uploadDataTransfers[peerId];
      delete self._uploadDataSessions[peerId];
    }
  } else {
    self._trigger('dataTransferState', self.DATA_TRANSFER_STATE.REJECTED,
      transferId, peerId, {
        name: self._uploadDataSessions[peerId].name,
        size: self._uploadDataSessions[peerId].size
      });
    delete self._uploadDataTransfers[peerId];
    delete self._uploadDataSessions[peerId];
  }
};

/**
 * Handles the MESSAGE request.
 * @method _MESSAGEProtocolHandler
 * @param {String} senderPeerId The peerId of the sender.
 * @param {JSON} data The ACK data object.
 * @param {String} data.target The peerId of the peer to send the Message to.
 * @param {String|JSON} data.data The Message object to send.
 * @param {String} data.sender The sender's peerId.
 * @param {String} data.type Protocol step: <code>"MESSAGE"</code>.
 * @param {String} channelName The DataChannel name related to the DataTransfer.
 * @trigger incomingMessage
 * @private
 * @component DataTransfer
 * @for Skylink
 * @since 0.5.2
 */
Skylink.prototype._MESSAGEProtocolHandler = function(peerId, data, channelName) {
  var targetMid = data.sender;
  log.log([channelName, 'RTCDataChannel', [targetMid, 'MESSAGE'],
    'Received P2P message from peer:'], data);
  this._trigger('incomingMessage', {
    content: data.data,
    isPrivate: data.isPrivate,
    isDataChannel: true,
    targetPeerId: this._user.sid,
    senderPeerId: targetMid
  }, targetMid, this._peerInformations[targetMid], false);
};

/**
 * Handles the ERROR request.
 * @method _ERRORProtocolHandler
 * @param {String} senderPeerId The peerId of the sender.
 * @param {JSON} data The ERROR data object.
 * @param {String} data.name The Blob data name.
 * @param {String} data.content The error message.
 * @param {Boolean} [data.isUploadError=false] The flag to indicate if the
 *   exception is thrown from the sender or receiving peer.
 * @param {String} data.sender The sender's peerId.
 * @param {String} data.type Protocol step: <code>"ERROR"</code>.
 * @param {String} channelName The DataChannel name related to the DataTransfer.
 * @trigger dataTransferState
 * @private
 * @for Skylink
 * @since 0.5.2
 */
Skylink.prototype._ERRORProtocolHandler = function(peerId, data, channelName) {
  var isUploader = data.isUploadError;
  var transferId = (isUploader) ? this._uploadDataSessions[peerId].transferId :
    this._downloadDataSessions[peerId].transferId;
  log.error([peerId, 'RTCDataChannel', [channelName, 'ERROR'],
    'Received an error from peer:'], data);
  this._clearDataChannelTimeout(peerId, isUploader);
  this._trigger('dataTransferState', this.DATA_TRANSFER_STATE.ERROR,
    transferId, peerId, {}, {
    name: data.name,
    message: data.content,
    transferType: ((isUploader) ? this.DATA_TRANSFER_TYPE.UPLOAD :
      this.DATA_TRANSFER_TYPE.DOWNLOAD)
  });
};

/**
 * Handles the CANCEL request.
 * @method _CANCELProtocolHandler
 * @param {String} senderPeerId The peerId of the sender.
 * @param {JSON} data The CANCEL data object.
 * @param {String} data.name The Blob data name.
 * @param {String} data.content The reason for termination.
 * @param {String} data.sender The sender's peerId.
 * @param {String} data.type Protocol step: <code>"CANCEL"</code>.
 * @param {String} channelName The DataChannel name related to the DataTransfer.
 * @trigger dataTransferState
 * @private
 * @component DataTransfer
 * @for Skylink
 * @since 0.5.0
 */
Skylink.prototype._CANCELProtocolHandler = function(peerId, data, channelName) {
  var isUpload = !!this._uploadDataSessions[peerId];
  var isDownload = !!this._downloadDataSessions[peerId];

  var transferId = (isUpload) ? this._uploadDataSessions[peerId].transferId :
    this._downloadDataSessions[peerId].transferId;

  log.log([peerId, 'RTCDataChannel', [channelName, 'CANCEL'],
    'Received file transfer cancel request:'], data);

  this._clearDataChannelTimeout(peerId, isUploader);

  this._trigger('dataTransferState', this.DATA_TRANSFER_STATE.CANCEL,
    transferId, peerId, {}, {
    name: data.name,
    content: data.content,
    senderPeerId: data.sender,
    transferType: ((isUpload) ? this.DATA_TRANSFER_TYPE.UPLOAD :
      this.DATA_TRANSFER_TYPE.DOWNLOAD)
  });

  try {
    if (isUpload) {
      delete this._uploadDataSessions[peerId];
      delete this._uploadDataTransfers[peerId];
    } else {
      delete this._downloadDataSessions[peerId];
      delete this._downloadDataTransfers[peerId];
    }
    this._trigger('dataTransferState', this.DATA_TRANSFER_STATE.CANCEL, transferId, peerId, {
      name: data.name,
      content: data.content,
      senderPeerId: data.sender,
      transferType: ((isUpload) ? this.DATA_TRANSFER_TYPE.UPLOAD :
        this.DATA_TRANSFER_TYPE.DOWNLOAD)
    });
  } catch (error) {
    this._trigger('dataTransferState', this.DATA_TRANSFER_STATE.ERROR, {}, {
      message: 'Failed cancelling data request from peer',
      transferType: ((isUpload) ? this.DATA_TRANSFER_TYPE.UPLOAD :
        this.DATA_TRANSFER_TYPE.DOWNLOAD)
    });
  }
};

/**
 * Handles the DATA request.
 * @method _DATAProtocolHandler
 * @param {String} senderPeerId The peerId of the sender.
 * @param {ArrayBuffer|Blob|String} dataString The data received.
 *   [Rel: Skylink._DC_PROTOCOL_TYPE.DATA.data]
 * @param {String} dataType The data type received from datachannel.
 *   [Rel: Skylink.DATA_TRANSFER_DATA_TYPE]
 * @param {String} channelName The DataChannel name related to the DataTransfer.
 * @trigger dataTransferState
 * @private
 * @component DataTransfer
 * @for Skylink
 * @since 0.5.5
 */
Skylink.prototype._DATAProtocolHandler = function(peerId, dataString, dataType, channelName) {
  var chunk, error = '';
  var transferStatus = this._downloadDataSessions[peerId];
  log.log([peerId, 'RTCDataChannel', [channelName, 'DATA'],
    'Received data chunk from peer. Data type:'], dataType);

  var transferId = transferStatus.transferId;

  this._clearDataChannelTimeout(peerId, false);

  if (dataType === this.DATA_TRANSFER_DATA_TYPE.BINARY_STRING) {
    chunk = this._base64ToBlob(dataString);
  } else if (dataType === this.DATA_TRANSFER_DATA_TYPE.ARRAY_BUFFER) {
    chunk = new Blob(dataString);
  } else if (dataType === this.DATA_TRANSFER_DATA_TYPE.BLOB) {
    chunk = dataString;
  } else {
    error = 'Unhandled data exception: ' + dataType;
    log.error([peerId, 'RTCDataChannel', [channelName, 'DATA'],
      'Failed downloading data packets:'], error);
    this._trigger('dataTransferState',
      this.DATA_TRANSFER_STATE.ERROR, transferId, peerId, {}, {
      message: error,
      transferType: this.DATA_TRANSFER_TYPE.DOWNLOAD
    });
    return;
  }
  var receivedSize = (chunk.size * (4 / 3));
  log.log([peerId, 'RTCDataChannel', [channelName, 'DATA'],
    'Received data chunk size:'], receivedSize);
  log.log([peerId, 'RTCDataChannel', [channelName, 'DATA'],
    'Expected data chunk size:'], transferStatus.chunkSize);

  if (transferStatus.chunkSize >= receivedSize) {
    this._downloadDataTransfers[peerId].push(chunk);
    transferStatus.ackN += 1;
    transferStatus.receivedSize += receivedSize;
    var totalReceivedSize = transferStatus.receivedSize;
    var percentage = ((totalReceivedSize / transferStatus.size) * 100).toFixed();

    this._sendDataChannelMessage(peerId, {
      type: this._DC_PROTOCOL_TYPE.ACK,
      sender: this._user.sid,
      ackN: transferStatus.ackN
    });
    if (transferStatus.chunkSize === receivedSize) {
      log.log([peerId, 'RTCDataChannel', [channelName, 'DATA'],
        'Transfer in progress ACK n:'],transferStatus.ackN);
      this._trigger('dataTransferState', this.DATA_TRANSFER_STATE.DOWNLOADING,
        transferId, peerId, {
        percentage: percentage
      });
      this._setDataChannelTimeout(peerId, transferStatus.timeout, false);
      this._downloadDataTransfers[peerId].info = transferStatus;
    } else {
      log.log([peerId, 'RTCDataChannel', [channelName, 'DATA'],
        'Download complete']);
      var blob = new Blob(this._downloadDataTransfers[peerId]);
      this._trigger('dataTransferState', this.DATA_TRANSFER_STATE.DOWNLOAD_COMPLETED,
        transferId, peerId, {
        data: blob
      });
      delete this._downloadDataTransfers[peerId];
      delete this._downloadDataSessions[peerId];
    }
  } else {
    error = 'Packet not match - [Received]' + receivedSize +
      ' / [Expected]' + transferStatus.chunkSize;
    this._trigger('dataTransferState',
      this.DATA_TRANSFER_STATE.ERROR, transferId, peerId, {}, {
      message: error,
      transferType: this.DATA_TRANSFER_TYPE.DOWNLOAD
    });
    log.error([peerId, 'RTCDataChannel', [channelName, 'DATA'],
      'Failed downloading data packets:'], error);
  }
};

/**
 * Starts a DataTransfer request to the peers based on the peerIds provided.
 * Peers have the option to accept or reject the receiving data.
 * DataTransfers are encrypted.
 * @method sendBlobData
 * @param {Object} data The Blob data to be sent over.
 * @param {JSON} dataInfo Information required about the data transferred
 * @param {String} dataInfo.name The request name (name of the file for example).
 * @param {Number} [dataInfo.timeout=60] The time (in seconds) before the transfer
 * request is cancelled if not answered.
 * @param {Number} dataInfo.size The Blob data size (in bytes).
 * @param {String} [targetPeerId] The peerId of the peer targeted to receive data.
 *   To send to all peers, leave this option blank.
 * @param {Function} [callback] The callback fired after data was uploaded.
 * @param {Object} [callback.error] The error received in the callback.
 * @param {Object} [callback.success] The result received in the callback.
 * @example
 *
 *   // Example 1: Send file to all peers connected
 *   SkylinkDemo.sendBlobData(file, 67);
 *
 *   // Example 2: Send file to individual peer
 *   SkylinkDemo.sendBlobData(blob, 87, targetPeerId);
 *
 *   // Example 3: Send file with callback
 *   SkylinkDemo.sendBlobData(data,{
 *      name: data.name,
 *      size: data.size
 *    },function(error, success){
 *     if (error){
 *       console.log('Error happened. Can not send file'));
 *     }
 *     else{
 *       console.log('Successfully uploaded file');
 *     }
 *   });
 *
 * @trigger dataTransferState
 * @since 0.5.5
 * @component DataTransfer
 * @for Skylink
 */
Skylink.prototype.sendBlobData = function(data, dataInfo, targetPeerId, callback) {
  var self = this;
  var error = '';
  //Shift parameters
  if (typeof targetPeerId === 'function'){
    callback = targetPeerId;
    targetPeerId = undefined;
  }

  // check if datachannel is enabled first or not
  if (!self._enableDataChannel) {
    error = 'Unable to send any blob data. Datachannel is disabled';
    log.error(error);
    if (typeof callback === 'function'){
      log.log([null, 'RTCDataChannel', null, 'Error occurred. Firing callback ' +
        'with error -> '],error);
      callback(error,null);
    }
    return;
  }

  //Both data and dataInfo are required as objects
  if (arguments.length < 2 || typeof data !== 'object' || typeof dataInfo !== 'object'){
    error = 'Either data or dataInfo was not supplied.';
    log.error(error);
    if (typeof callback === 'function'){
      log.log([null, 'RTCDataChannel', null, 'Error occurred. Firing callback with ' +
        'error -> '],error);
      callback(error,null);
    }
    return;
  }

  //Name and size and required properties of dataInfo
  if (!dataInfo.hasOwnProperty('name') || !dataInfo.hasOwnProperty('size')){
    error = 'Either name or size is missing in dataInfo';
    log.error(error);
    if (typeof callback === 'function'){
      log.log([null, 'RTCDataChannel', null, 'Error occurred. Firing callback ' +
        'with error -> '],error);
      callback(error,null);
    }
    return;
  }

  var noOfPeersSent = 0;
  dataInfo.timeout = dataInfo.timeout || 60;
  dataInfo.transferId = self._user.sid + self.DATA_TRANSFER_TYPE.UPLOAD +
    (((new Date()).toISOString().replace(/-/g, '').replace(/:/g, ''))).replace('.', '');

  //Send file to specific peer only
  if (targetPeerId) {
    if (self._dataChannels.hasOwnProperty(targetPeerId)) {
      log.log([targetPeerId, null, null, 'Sending blob data ->'], dataInfo);

      self._sendBlobDataToPeer(data, dataInfo, targetPeerId, true);
      noOfPeersSent = 1;
    } else {
      log.error([targetPeerId, null, null, 'Datachannel does not exist']);
    }
  }
  //No peer specified --> send to all peers
  else
  {
    targetPeerId = self._user.sid;
    for (var peerId in self._dataChannels)
    {
      if (self._dataChannels.hasOwnProperty(peerId))
      {
        // Binary String filesize [Formula n = 4/3]
        self._sendBlobDataToPeer(data, dataInfo, peerId);
        noOfPeersSent++;
      }
      else
      {
        log.error([peerId, null, null, 'Datachannel does not exist']);
      }
    }    
  }
  if (noOfPeersSent > 0) {
    self._trigger('dataTransferState', self.DATA_TRANSFER_STATE.UPLOAD_STARTED,
      dataInfo.transferId, targetPeerId, {
      transferId: dataInfo.transferId,
      senderPeerId: self._user.sid,
      name: dataInfo.name,
      size: dataInfo.size,
      timeout: dataInfo.timeout || 60,
      data: data
    });
  } else {
    error = 'No available datachannels to send data.';
    self._trigger('dataTransferState', self.DATA_TRANSFER_STATE.ERROR,
      dataInfo.transferId, targetPeerId, {}, {
      message: error,
      transferType: self.DATA_TRANSFER_TYPE.UPLOAD
    });
    log.error('Failed sending data: ', error);
    self._uploadDataTransfers = [];
    self._uploadDataSessions = [];
  }

  if (typeof callback === 'function'){
    self.once('dataTransferState',function(state, transferId, peerId, transferInfo, error){
      log.log([null, 'RTCDataChannel', null, 'Firing callback. ' +
      'Data transfer state has met provided state ->'], state);
      callback(null,{
        state: state,
        transferId: transferId,
        peerId: peerId,
        transferInfo: transferInfo
      });
    },function(state, transferId){
      return state === self.DATA_TRANSFER_STATE.UPLOAD_COMPLETED &&
        transferId === dataInfo.transferId;
    },false);

    self.once('dataTransferState',function(state, transferId, peerId, transferInfo, error){
      log.log([null, 'RTCDataChannel', null, 'Firing callback. ' +
      'Data transfer state has met provided state ->'], state);
      callback({
        state: state,
        error: error
      },null);
    },function(state, transferId){
      return (state === self.DATA_TRANSFER_STATE.REJECTED ||
        state === self.DATA_TRANSFER_STATE.CANCEL ||
        state === self.DATA_TRANSFER_STATE.ERROR);
    },false);

    self.once('dataChannelState', function(state, peerId, error){
      log.log([null, 'RTCDataChannel', null, 'Firing callback. ' +
      'Data channel state has met provided state ->'], state);
      callback({
        state: state,
        peerId: peerId,
        error: error
      },null);
    },function(state, peerId, error){
      return state === self.DATA_CHANNEL_STATE.ERROR &&
        (targetPeerId ? (peerId === targetPeerId) : true);
    },false);
  }
};

/**
 * Responds to a DataTransfer request initiated by a peer.
 * @method respondBlobRequest
 * @param {String} [peerId] The peerId of the peer to respond the request to.
 * @param {Boolean} [accept=false] The flag to accept or reject the request.
 * @trigger dataTransferState
 * @component DataTransfer
 * @for Skylink
 * @since 0.5.0
 */
Skylink.prototype.respondBlobRequest = function (peerId, accept) {
  if (accept) {
    log.info([peerId, null, null, 'User accepted peer\'s request']);
    this._downloadDataTransfers[peerId] = [];
    var data = this._downloadDataSessions[peerId];
    this._sendDataChannelMessage(peerId, {
      type: this._DC_PROTOCOL_TYPE.ACK,
      sender: this._user.sid,
      ackN: 0,
      agent: window.webrtcDetectedBrowser
    });
    this._trigger('dataTransferState', this.DATA_TRANSFER_STATE.DOWNLOAD_STARTED,
      data.transferId, peerId, {
      name: data.name,
      size: data.size,
      senderPeerId: peerId
    });
  } else {
    log.info([peerId, null, null, 'User rejected peer\'s request']);
    this._sendDataChannelMessage(peerId, {
      type: this._DC_PROTOCOL_TYPE.ACK,
      sender: this._user.sid,
      ackN: -1
    });
    delete this._downloadDataSessions[peerId];
  }
};

/**
 * Cancels or terminates an ongoing DataTransfer request.
 * @method cancelBlobTransfer
 * @param {String} [peerId] The peerId of the peer associated with the DataTransfer to cancel.
 * @param {String} [transferType] The transfer type of the request. Is it an ongoing uploading
 *    stream to reject or an downloading stream.
 *    If not transfer type is provided, it cancels all DataTransfer associated with the peer.
 *    [Rel: Skylink.DATA_TRANSFER_TYPE]
 * @trigger dataTransferState.
 * @since 0.5.7
 * @component DataTransfer
 * @for Skylink
 */
Skylink.prototype.cancelBlobTransfer = function (peerId, transferType) {
  var data;

  // cancel upload
  if (transferType === this.DATA_TRANSFER_TYPE.UPLOAD && !transferType) {
    data = this._uploadDataSessions[peerId];

    if (data) {
      delete this._uploadDataSessions[peerId];
      delete this._uploadDataTransfers[peerId];

      // send message
      this._sendDataChannelMessage(peerId, {
        type: this._DC_PROTOCOL_TYPE.CANCEL,
        sender: this._user.sid,
        name: data.name,
        content: 'Peer cancelled upload transfer'
      });
    } else {
      this._trigger('dataTransferState', this.DATA_TRANSFER_STATE.ERROR,
        dataInfo.transferId, targetPeerId, {}, {
        name: dataInfo.name,
        message: 'Unable to cancel upload transfer. There is ' +
          'not ongoing upload sessions with the peer',
        transferType: this.DATA_TRANSFER_TYPE.UPLOAD
      });

      if (!!transferType) {
        return;
      }
    }
  }
  if (transferType === this.DATA_TRANSFER_TYPE.DOWNLOAD) {
    data = this._downloadDataSessions[peerId];

    if (data) {
      delete this._downloadDataSessions[peerId];
      delete this._downloadDataTransfers[peerId];

      // send message
      this._sendDataChannelMessage(peerId, {
        type: this._DC_PROTOCOL_TYPE.CANCEL,
        sender: this._user.sid,
        name: data.name,
        content: 'Peer cancelled download transfer'
      });
    } else {
      this._trigger('dataTransferState', this.DATA_TRANSFER_STATE.ERROR,
        dataInfo.transferId, targetPeerId, {}, {
        name: dataInfo.name,
        message: 'Unable to cancel download transfer. There is ' +
          'not ongoing download sessions with the peer',
        transferType: this.DATA_TRANSFER_TYPE.DOWNLOAD
      });
    }
  }
};

/**
 * Send a Message object via the DataChannel established with peers.
 * - Maximum size: <code>16Kb</code>
 * @method sendP2PMessage
 * @param {String|JSON} message The Message object to send.
 * @param {String} [targetPeerId] The peerId of the targeted peer to
 *   send the Message object only. To send to all peers, leave this
 *   option blank.
 * @example
 *   // Example 1: Send to all peers
 *   SkylinkDemo.sendP2PMessage('Hi there! This is from a DataChannel!');
 *
 *   // Example 2: Send to specific peer
 *   SkylinkDemo.sendP2PMessage('Hi there peer! This is from a DataChannel!', targetPeerId);
 * @trigger incomingMessage
 * @since 0.5.5
 * @component DataTransfer
 * @for Skylink
 */
Skylink.prototype.sendP2PMessage = function(message, targetPeerId) {
  // check if datachannel is enabled first or not
  if (!this._enableDataChannel) {
    log.warn('Unable to send any P2P message. Datachannel is disabled');
    return;
  }
  //targetPeerId is defined -> private message
  if (targetPeerId) {
    //If there is MCU then directs all messages to MCU
    var useChannel = (this._hasMCU) ? 'MCU' : targetPeerId;
    //send private P2P message       
    log.log([targetPeerId, null, useChannel, 'Sending private P2P message to peer']);
    this._sendDataChannelMessage(useChannel, {
      type: this._DC_PROTOCOL_TYPE.MESSAGE,
      isPrivate: true,
      sender: this._user.sid,
      target: targetPeerId,
      data: message
    });
  }
  //targetPeerId is null or undefined -> public message
  else {
    //If has MCU, only need to send once to MCU then it will forward to all peers
    if (this._hasMCU) {
      log.log(['MCU', null, null, 'Relaying P2P message to peers']);
      this._sendDataChannelMessage('MCU', {
        type: this._DC_PROTOCOL_TYPE.MESSAGE,
        isPrivate: false,
        sender: this._user.sid,
        data: message
      });
    //If no MCU -> need to send to every peers
    } else {
      // send to all datachannels
      for (var peerId in this._dataChannels){
        if (this._dataChannels.hasOwnProperty(peerId)) {
          log.log([peerId, null, null, 'Sending P2P message to peer']);

          this._sendDataChannelMessage(peerId, {
            type: this._DC_PROTOCOL_TYPE.MESSAGE,
            isPrivate: false,
            sender: this._user.sid,
            data: message
          });
        }
      }
    }
  }
  this._trigger('incomingMessage', {
    content: message,
    isPrivate: !!targetPeerId,
    targetPeerId: targetPeerId,
    isDataChannel: true,
    senderPeerId: this._user.sid
  }, this._user.sid, this.getPeerInfo(), true);
};

Skylink.prototype._peerCandidatesQueue = {};

/**
 * Stores the list of ICE Candidates to disable ICE trickle
 * to ensure stability of ICE connection.
 * @attribute _peerIceTrickleDisabled
 * @type JSON
 * @private
 * @required
 * @since 0.5.8
 * @component ICE
 * @for Skylink
 */
Skylink.prototype._peerIceTrickleDisabled = {};

/**
 * The list of ICE candidate generation states that would be triggered.
 * @attribute CANDIDATE_GENERATION_STATE
 * @type JSON
 * @param {String} NEW The object was just created, and no networking
 *   has occurred yet.
 * @param {String} GATHERING The ICE engine is in the process of gathering
 *   candidates for connection.
 * @param {String} COMPLETED The ICE engine has completed gathering. Events
 *   such as adding a new interface or a new TURN server will cause the
 *   state to go back to gathering.
 * @readOnly
 * @since 0.4.1
 * @component ICE
 * @for Skylink
 */
Skylink.prototype.CANDIDATE_GENERATION_STATE = {
  NEW: 'new',
  GATHERING: 'gathering',
  COMPLETED: 'completed'
};

/**
 * An ICE candidate has just been generated (ICE gathering) and will be sent to the peer.
 * Part of connection establishment.
 * @method _onIceCandidate
 * @param {String} targetMid The peerId of the target peer.
 * @param {Event} event This is provided directly by the peerconnection API.
 * @trigger candidateGenerationState
 * @private
 * @since 0.1.0
 * @component ICE
 * @for Skylink
 */
Skylink.prototype._onIceCandidate = function(targetMid, event) {
  if (event.candidate) {
    if (this._enableIceTrickle && !this._peerIceTrickleDisabled[targetMid]) {
      var messageCan = event.candidate.candidate.split(' ');
      var candidateType = messageCan[7];
      log.debug([targetMid, 'RTCIceCandidate', null, 'Created and sending ' +
        candidateType + ' candidate:'], event);

      this._sendChannelMessage({
        type: this._SIG_MESSAGE_TYPE.CANDIDATE,
        label: event.candidate.sdpMLineIndex,
        id: event.candidate.sdpMid,
        candidate: event.candidate.candidate,
        mid: this._user.sid,
        target: targetMid,
        rid: this._room.id
      });
    }
  } else {
    log.debug([targetMid, 'RTCIceCandidate', null, 'End of gathering']);
    this._trigger('candidateGenerationState', this.CANDIDATE_GENERATION_STATE.COMPLETED,
      targetMid);
    // Disable Ice trickle option
    if (!this._enableIceTrickle || this._peerIceTrickleDisabled[targetMid]) {
      var sessionDescription = this._peerConnections[targetMid].localDescription;
      this._sendChannelMessage({
        type: sessionDescription.type,
        sdp: sessionDescription.sdp,
        mid: this._user.sid,
        agent: window.webrtcDetectedBrowser,
        target: targetMid,
        rid: this._room.id
      });
    }
  }
};

/**
 * Stores an ICE Candidate received before handshaking
 * @method _addIceCandidateToQueue
 * @param {String} targetMid The peerId of the target peer.
 * @param {Object} candidate The ICE Candidate object.
 * @private
 * @since 0.5.2
 * @component ICE
 * @for Skylink
 */
Skylink.prototype._addIceCandidateToQueue = function(targetMid, candidate) {
  log.debug([targetMid, null, null, 'Queued candidate to add after ' +
    'setRemoteDescription'], candidate);
  this._peerCandidatesQueue[targetMid] =
    this._peerCandidatesQueue[targetMid] || [];
  this._peerCandidatesQueue[targetMid].push(candidate);
};

/**
 * Handles the event when adding ICE Candidate passes.
 * @method _onAddIceCandidateSuccess
 * @private
 * @since 0.5.9
 * @component ICE
 * @for Skylink
 */
Skylink.prototype._onAddIceCandidateSuccess = function () {
  log.debug([null, 'RTCICECandidate', null,
    'Successfully added ICE candidate']);
};

/**
 * Handles the event when adding ICE Candidate fails.
 * @method _onAddIceCandidateFailure
 * @private
 * @since 0.5.9
 * @component ICE
 * @for Skylink
 */
Skylink.prototype._onAddIceCandidateFailure = function (error) {
  log.error([null, 'RTCICECandidate',
    null, 'Error'], error);
};

/**
 * Adds all stored ICE Candidates received before handshaking.
 * @method _addIceCandidateFromQueue
 * @param {String} targetMid The peerId of the target peer.
 * @private
 * @since 0.5.2
 * @component ICE
 * @for Skylink
 */
Skylink.prototype._addIceCandidateFromQueue = function(targetMid) {
  this._peerCandidatesQueue[targetMid] =
    this._peerCandidatesQueue[targetMid] || [];
  if(this._peerCandidatesQueue[targetMid].length > 0) {
    for (var i = 0; i < this._peerCandidatesQueue[targetMid].length; i++) {
      var candidate = this._peerCandidatesQueue[targetMid][i];
      log.debug([targetMid, null, null, 'Added queued candidate'], candidate);
      this._peerConnections[targetMid].addIceCandidate(candidate,
        this._onAddIceCandidateSuccess, this._onAddIceCandidateFailure);
    }
    delete this._peerCandidatesQueue[targetMid];
  } else {
    log.log([targetMid, null, null, 'No queued candidates to add']);
  }
};
Skylink.prototype.ICE_CONNECTION_STATE = {
  STARTING: 'starting',
  CHECKING: 'checking',
  CONNECTED: 'connected',
  COMPLETED: 'completed',
  CLOSED: 'closed',
  FAILED: 'failed',
  TRICKLE_FAILED: 'trickleFailed',
  DISCONNECTED: 'disconnected'
};

/**
 * The list of TURN server transports.
 * @attribute TURN_TRANSPORT
 * @type JSON
 * @param {String} TCP Use only TCP transport option.
 * @param {String} UDP Use only UDP transport option.
 * @param {String} ANY Use both TCP and UDP transport option.
 * @param {String} NONE Set no transport option in TURN servers
 * @readOnly
 * @since 0.5.4
 * @component ICE
 * @for Skylink
 */
Skylink.prototype.TURN_TRANSPORT = {
  UDP: 'udp',
  TCP: 'tcp',
  ANY: 'any',
  NONE: 'none'
};

/**
 * The flag that indicates if ICE trickle is enabled.
 * @attribute _enableIceTrickle
 * @type Boolean
 * @default true
 * @private
 * @required
 * @since 0.3.0
 * @component ICE
 * @for Skylink
 */
Skylink.prototype._enableIceTrickle = true;

/**
 * The flag that indicates if STUN server is to be used.
 * @attribute _enableSTUN
 * @type Boolean
 * @default true
 * @private
 * @required
 * @component ICE
 * @since 0.5.4
 */
Skylink.prototype._enableSTUN = true;

/**
 * The flag that indicates if TURN server is to be used.
 * @attribute _enableTURN
 * @type Boolean
 * @default true
 * @private
 * @required
 * @component ICE
 * @since 0.5.4
 */
Skylink.prototype._enableTURN = true;

/**
 * The flag that indicates if SSL is used in STUN server connection.
 * @attribute _STUNSSL
 * @type Boolean
 * @default false
 * @private
 * @required
 * @development true
 * @unsupported true
 * @since 0.5.4
 * @component ICE
 * @for Skylink
 */
//Skylink.prototype._STUNSSL = false;

/**
 * The flag that indicates if SSL is used in TURN server connection.
 * @attribute _TURNSSL
 * @type Boolean
 * @default false
 * @private
 * @required
 * @development true
 * @unsupported true
 * @since 0.5.4
 * @component ICE
 * @for Skylink
 */
//Skylink.prototype._TURNSSL = false;

/**
 * The option of transport protocol for TURN servers.
 * @attribute _TURNTransport
 * @type String
 * @default Skylink.TURN_TRANSPORT.ANY
 * @private
 * @required
 * @since 0.5.4
 * @component ICE
 * @for Skylink
 */
Skylink.prototype._TURNTransport = 'any';

/**
 * Stores the list of ICE connection failures.
 * @attribute _ICEConnectionFailures
 * @type JSON
 * @private
 * @required
 * @component Peer
 * @for Skylink
 * @since 0.5.8
 */
Skylink.prototype._ICEConnectionFailures = {};

/**
 * Sets the STUN server specifically for Firefox ICE Connection.
 * @method _setFirefoxIceServers
 * @param {JSON} config Ice configuration servers url object.
 * @return {JSON} Updated configuration
 * @private
 * @since 0.1.0
 * @component ICE
 * @for Skylink
 */
Skylink.prototype._setFirefoxIceServers = function(config) {
  if (window.webrtcDetectedType === 'moz') {
    log.log('Updating firefox Ice server configuration', config);
    // NOTE ALEX: shoul dbe given by the server
    var newIceServers = [{
      'url': 'stun:stun.services.mozilla.com'
    }];
    for (var i = 0; i < config.iceServers.length; i++) {
      var iceServer = config.iceServers[i];
      var iceServerType = iceServer.url.split(':')[0];
      if (iceServerType === 'stun') {
        if (iceServer.url.indexOf('google')) {
          continue;
        }
        iceServer.url = [iceServer.url];
        newIceServers.push(iceServer);
      } else {
        var newIceServer = {};
        newIceServer.credential = iceServer.credential;
        newIceServer.url = iceServer.url.split(':')[0];
        newIceServer.username = iceServer.url.split(':')[1].split('@')[0];
        newIceServer.url += ':' + iceServer.url.split(':')[1].split('@')[1];
        newIceServers.push(newIceServer);
      }
    }
    config.iceServers = newIceServers;
    log.debug('Updated firefox Ice server configuration: ', config);
  }
  return config;
};

/**
 * Sets the STUN server specially for Firefox for ICE Connection.
 * @method _setIceServers
 * @param {JSON} config Ice configuration servers url object.
 * @return {JSON} Updated configuration
 * @private
 * @since 0.5.4
 * @component ICE
 * @for Skylink
 */
Skylink.prototype._setIceServers = function(config) {
  // firstly, set the STUN server specially for firefox
  config = this._setFirefoxIceServers(config);

  var newConfig = {
    iceServers: []
  };

  for (var i = 0; i < config.iceServers.length; i++) {
    var iceServer = config.iceServers[i];
    var iceServerParts = iceServer.url.split(':');
    // check for stun servers
    if (iceServerParts[0] === 'stun' || iceServerParts[0] === 'stuns') {
      if (!this._enableSTUN) {
        log.log('Removing STUN Server support');
        continue;
      } else {
        // STUNS is unsupported
        iceServerParts[0] = (this._STUNSSL) ? 'stuns' : 'stun';
      }
      iceServer.url = iceServerParts.join(':');
    }
    // check for turn servers
    if (iceServerParts[0] === 'turn' || iceServerParts[0] === 'turns') {
      if (!this._enableTURN) {
        log.log('Removing TURN Server support');
        continue;
      } else {
        iceServerParts[0] = (this._TURNSSL) ? 'turns' : 'turn';
        iceServer.url = iceServerParts.join(':');
        // check if requires SSL
        log.log('Transport option:', this._TURNTransport);
        if (this._TURNTransport !== this.TURN_TRANSPORT.ANY) {
          // this has a transport attached to it
          if (iceServer.url.indexOf('?transport=') > -1) {
            // remove transport because user does not want it
            if (this._TURNTransport === this.TURN_TRANSPORT.NONE) {
              log.log('Removing transport option');
              iceServer.url = iceServer.url.split('?')[0];
            } else {
              // UDP or TCP
              log.log('Setting transport option');
              var urlProtocolParts = iceServer.url.split('=')[1];
              urlProtocolParts = this._TURNTransport;
              iceServer.url = urlProtocolParts.join('=');
            }
          } else {
            if (this._TURNTransport !== this.TURN_TRANSPORT.NONE) {
              log.log('Setting transport option');
              // no transport here. manually add
              iceServer.url += '?transport=' + this._TURNTransport;
            }
          }
        }
      }
    }
    newConfig.iceServers.push(iceServer);
  }
  log.log('Output iceServers configuration:', newConfig.iceServers);
  return newConfig;
};
Skylink.prototype.PEER_CONNECTION_STATE = {
  STABLE: 'stable',
  HAVE_LOCAL_OFFER: 'have-local-offer',
  HAVE_REMOTE_OFFER: 'have-remote-offer',
  CLOSED: 'closed'
};

/**
 * Timestamp of the moment when last restart happened.
 * @attribute _lastRestart
 * @type Object
 * @required
 * @private
 * @component Peer
 * @for Skylink
 * @since 0.5.9
 */
Skylink.prototype._lastRestart = null;

/**
 * Internal array of Peer connections.
 * @attribute _peerConnections
 * @type Object
 * @required
 * @private
 * @component Peer
 * @for Skylink
 * @since 0.1.0
 */
Skylink.prototype._peerConnections = [];

/**
 * Initiates a Peer connection with either a response to an answer or starts
 * a connection with an offer.
 * @method _addPeer
 * @param {String} targetMid PeerId of the peer we should connect to.
 * @param {JSON} peerBrowser The peer browser information.
 * @param {String} peerBrowser.agent The peer browser agent.
 * @param {Number} peerBrowser.version The peer browser version.
 * @param {Number} peerBrowser.os The peer operating system.
 * @param {Boolean} [toOffer=false] Whether we should start the O/A or wait.
 * @param {Boolean} [restartConn=false] Whether connection is restarted.
 * @param {Boolean} [receiveOnly=false] Should they only receive?
 * @private
 * @component Peer
 * @for Skylink
 * @since 0.5.4
 */
Skylink.prototype._addPeer = function(targetMid, peerBrowser, toOffer, restartConn, receiveOnly) {
  var self = this;
  if (self._peerConnections[targetMid] && !restartConn) {
    log.error([targetMid, null, null, 'Connection to peer has already been made']);
    return;
  }
  log.log([targetMid, null, null, 'Starting the connection to peer. Options provided:'], {
    peerBrowser: peerBrowser,
    toOffer: toOffer,
    receiveOnly: receiveOnly,
    enableDataChannel: self._enableDataChannel
  });
  if (!restartConn) {
    self._peerConnections[targetMid] = self._createPeerConnection(targetMid);
  }
  self._peerConnections[targetMid].receiveOnly = !!receiveOnly;
  if (!receiveOnly) {
    self._addLocalMediaStreams(targetMid);
  }
  // I'm the callee I need to make an offer
  if (toOffer) {
    if (self._enableDataChannel) {
      self._dataChannels[targetMid] = self._createDataChannel(targetMid);
    }
    self._doOffer(targetMid, peerBrowser);
  }

  // do a peer connection health check
  this._startPeerConnectionHealthCheck(targetMid, toOffer);
};

/**
 * Restarts a Peer connection.
 * @method _restartPeerConnection
 * @param {String} peerId PeerId of the peer to restart connection with.
 * @param {Boolean} isSelfInitiatedRestart Indicates whether the restarting action
 *   was caused by self.
 * @param {Boolean} isConnectionRestart The flag that indicates whether the restarting action
 *   is caused by connectivity issues.
 * @param {Function} [callback] The callback once restart peer connection is completed.
 * @private
 * @component Peer
 * @for Skylink
 * @since 0.5.8
 */
/* jshint ignore:start */
Skylink.prototype._restartPeerConnection = function (peerId, isSelfInitiatedRestart, isConnectionRestart, callback) {
/* jshint ignore:end */
  var self = this;

  if (!self._peerConnections[peerId]) {
    log.error([peerId, null, null, 'Peer does not have an existing ' +
      'connection. Unable to restart']);
    return;
  }

  log.log([peerId, null, null, 'Restarting a peer connection']);

  // get the value of receiveOnly
  var receiveOnly = self._peerConnections[peerId] ?
    !!self._peerConnections[peerId].receiveOnly : false;

  // close the peer connection and remove the reference
  var iceConnectionStateClosed = false;
  var peerConnectionStateClosed = false;
  var dataChannelStateClosed = !self._enableDataChannel;

  self._peerConnections[peerId].dataChannelClosed = true;

  self.once('iceConnectionState', function () {
    iceConnectionStateClosed = true;
  }, function (state, currentPeerId) {
    return state === self.ICE_CONNECTION_STATE.CLOSED && peerId === currentPeerId;
  });

  self.once('peerConnectionState', function () {
    peerConnectionStateClosed = true;
  }, function (state, currentPeerId) {
    return state === self.PEER_CONNECTION_STATE.CLOSED && peerId === currentPeerId;
  });

  delete self._peerConnectionHealth[peerId];

  self._stopPeerConnectionHealthCheck(peerId);

  if (self._peerConnections[peerId].signalingState !== 'closed') {
    self._peerConnections[peerId].close();
  }

  if (self._peerConnections[peerId].hasStream) {
    self._trigger('streamEnded', peerId, self.getPeerInfo(peerId), false);
  }

  self._wait(function () {

    log.log([peerId, null, null, 'Ice and peer connections closed']);

    delete self._peerConnections[peerId];

    log.log([peerId, null, null, 'Re-creating peer connection']);

    self._peerConnections[peerId] = self._createPeerConnection(peerId);

    // Set one second tiemout before sending the offer or the message gets received
    setTimeout(function () {
      self._peerConnections[peerId].receiveOnly = receiveOnly;

      if (!receiveOnly) {
        self._addLocalMediaStreams(peerId);
      }

      if (isSelfInitiatedRestart){
        log.log([peerId, null, null, 'Sending restart message to signaling server']);

        var lastRestart = Date.now() || function() { return +new Date(); };

        self._sendChannelMessage({
          type: self._SIG_MESSAGE_TYPE.RESTART,
          mid: self._user.sid,
          rid: self._room.id,
          agent: window.webrtcDetectedBrowser,
          version: window.webrtcDetectedVersion,
          os: window.navigator.platform,
          userInfo: self.getPeerInfo(),
          target: peerId,
          isConnectionRestart: !!isConnectionRestart,
          lastRestart: lastRestart
        });
      }

      self._trigger('peerRestart', peerId, self._peerInformations[peerId] || {}, true);

      if (typeof callback === 'function'){
        log.log('Firing callback');
        callback();
      }
    }, 1000);
  }, function () {
    return iceConnectionStateClosed && peerConnectionStateClosed;
  });
/* jshint ignore:start */
};
/* jshint ignore:end */

/**
 * Removes and closes a Peer connection.
 * @method _removePeer
 * @param {String} peerId PeerId of the peer to close connection.
 * @trigger peerLeft
 * @private
 * @component Peer
 * @for Skylink
 * @since 0.5.5
 */
Skylink.prototype._removePeer = function(peerId) {
  if (peerId !== 'MCU') {
    this._trigger('peerLeft', peerId, this._peerInformations[peerId], false);
  } else {
    this._hasMCU = false;
    log.log([peerId, null, null, 'MCU has stopped listening and left']);
  }
  // stop any existing peer health timer
  this._stopPeerConnectionHealthCheck(peerId);

  // new flag to check if datachannels are all closed
  this._peerConnections[peerId].dataChannelClosed = true;

  // check if health timer exists
  if (typeof this._peerConnections[peerId] !== 'undefined') {
    if (this._peerConnections[peerId].signalingState !== 'closed') {
      this._peerConnections[peerId].close();
    }

    if (this._peerConnections[peerId].hasStream) {
      this._trigger('streamEnded', peerId, this.getPeerInfo(peerId), false);
    }

    delete this._peerConnections[peerId];
  }

  // check the handshake priorities and remove them accordingly
  if (typeof this._peerHSPriorities[peerId] !== 'undefined') {
    delete this._peerHSPriorities[peerId];
  }
  if (typeof this._peerInformations[peerId] !== 'undefined') {
    delete this._peerInformations[peerId];
  }
  if (typeof this._peerConnectionHealth[peerId] !== 'undefined') {
    delete this._peerConnectionHealth[peerId];
  }
  // close datachannel connection
  if (this._enableDataChannel) {
    this._closeDataChannel(peerId);
  }

  log.log([peerId, null, null, 'Successfully removed peer']);
};

/**
 * Creates a Peer connection to communicate with the peer whose ID is 'targetMid'.
 * All the peerconnection callbacks are set up here. This is a quite central piece.
 * @method _createPeerConnection
 * @param {String} targetMid
 * @return {Object} The created peer connection object.
 * @private
 * @component Peer
 * @for Skylink
 * @since 0.5.1
 */
Skylink.prototype._createPeerConnection = function(targetMid) {
  var pc, self = this;
  try {
    pc = new window.RTCPeerConnection(
      self._room.connection.peerConfig,
      self._room.connection.peerConstraints);
    log.info([targetMid, null, null, 'Created peer connection']);
    log.debug([targetMid, null, null, 'Peer connection config:'],
      self._room.connection.peerConfig);
    log.debug([targetMid, null, null, 'Peer connection constraints:'],
      self._room.connection.peerConstraints);
  } catch (error) {
    log.error([targetMid, null, null, 'Failed creating peer connection:'], error);
    return null;
  }
  // attributes (added on by Temasys)
  pc.setOffer = '';
  pc.setAnswer = '';
  pc.hasStream = false;
  // callbacks
  // standard not implemented: onnegotiationneeded,
  pc.ondatachannel = function(event) {
    var dc = event.channel || event;
    log.debug([targetMid, 'RTCDataChannel', dc.label, 'Received datachannel ->'], dc);
    if (self._enableDataChannel) {
      self._dataChannels[targetMid] = self._createDataChannel(targetMid, dc);
    } else {
      log.warn([targetMid, 'RTCDataChannel', dc.label, 'Not adding datachannel']);
    }
  };
  pc.onaddstream = function(event) {
    self._onRemoteStreamAdded(targetMid, event);
    pc.hasStream = true;
  };
  pc.onicecandidate = function(event) {
    log.debug([targetMid, 'RTCIceCandidate', null, 'Ice candidate generated ->'],
      event.candidate);
    self._onIceCandidate(targetMid, event);
  };
  pc.oniceconnectionstatechange = function(evt) {
    checkIceConnectionState(targetMid, pc.iceConnectionState,
      function(iceConnectionState) {
      log.debug([targetMid, 'RTCIceConnectionState', null,
        'Ice connection state changed ->'], iceConnectionState);
      self._trigger('iceConnectionState', iceConnectionState, targetMid);

      // clear all peer connection health check
      // peer connection is stable. now if there is a waiting check on it
      if (iceConnectionState === self.ICE_CONNECTION_STATE.COMPLETED &&
        pc.signalingState === self.PEER_CONNECTION_STATE.STABLE) {
        log.debug([targetMid, 'PeerConnectionHealth', null,
          'Peer connection with user is stable']);
        self._peerConnectionHealth[targetMid] = true;
        self._stopPeerConnectionHealthCheck(targetMid);
      }

      if (typeof self._ICEConnectionFailures[targetMid] === 'undefined') {
        self._ICEConnectionFailures[targetMid] = 0;
      }

      if (self._ICEConnectionFailures[targetMid] > 2) {
        self._peerIceTrickleDisabled[targetMid] = true;
      }

      if (iceConnectionState === self.ICE_CONNECTION_STATE.FAILED) {
        self._ICEConnectionFailures[targetMid] += 1;

        if (self._enableIceTrickle && !self._peerIceTrickleDisabled[targetMid]) {
          self._trigger('iceConnectionState',
            self.ICE_CONNECTION_STATE.TRICKLE_FAILED, targetMid);
        }
        // refresh when failed
        self._restartPeerConnection(targetMid, true, true);
      }

      /**** SJS-53: Revert of commit ******
      // resend if failed
      if (iceConnectionState === self.ICE_CONNECTION_STATE.FAILED) {
        log.debug([targetMid, 'RTCIceConnectionState', null,
          'Ice connection state failed. Re-negotiating connection']);
        self._removePeer(targetMid);
        self._sendChannelMessage({
          type: self._SIG_MESSAGE_TYPE.WELCOME,
          mid: self._user.sid,
          rid: self._room.id,
          agent: window.webrtcDetectedBrowser,
          version: window.webrtcDetectedVersion,
          userInfo: self.getPeerInfo(),
          target: targetMid,
          restartNego: true,
          hsPriority: -1
        });
      } *****/
    });
  };
  // pc.onremovestream = function () {
  //   self._onRemoteStreamRemoved(targetMid);
  // };
  pc.onsignalingstatechange = function() {
    log.debug([targetMid, 'RTCSignalingState', null,
      'Peer connection state changed ->'], pc.signalingState);
    self._trigger('peerConnectionState', pc.signalingState, targetMid);

    // clear all peer connection health check
    // peer connection is stable. now if there is a waiting check on it
    if ((pc.iceConnectionState === self.ICE_CONNECTION_STATE.COMPLETED ||
      pc.iceConnectionState === self.ICE_CONNECTION_STATE.CONNECTED) &&
      pc.signalingState === self.PEER_CONNECTION_STATE.STABLE) {
      log.debug([targetMid, 'PeerConnectionHealth', null,
        'Peer connection with user is stable']);
      self._peerConnectionHealth[targetMid] = true;
      self._stopPeerConnectionHealthCheck(targetMid);
    }
  };
  pc.onicegatheringstatechange = function() {
    log.log([targetMid, 'RTCIceGatheringState', null,
      'Ice gathering state changed ->'], pc.iceGatheringState);
    self._trigger('candidateGenerationState', pc.iceGatheringState, targetMid);
  };
  return pc;
};

/**
 * Refreshes a Peer connection with a connected peer.
 * If there are more than 1 refresh during 5 seconds
 *   or refresh is less than 3 seconds since the last refresh
 *   initiated by the other peer, it will be aborted.
 * @method refreshConnection
 * @param {String} [peerId] The peerId of the peer to refresh the connection.
 * @example
 *   SkylinkDemo.on('iceConnectionState', function (state, peerId)) {
 *     if (iceConnectionState === SkylinkDemo.ICE_CONNECTION_STATE.FAILED) {
 *       // Do a refresh
 *       SkylinkDemo.refreshConnection(peerId);
 *     }
 *   });
 * @component Peer
 * @for Skylink
 * @since 0.5.5
 */
Skylink.prototype.refreshConnection = function(peerId) {
  var self = this;

  if (self._hasMCU) {
    log.warn([peerId, 'PeerConnection', null, 'Restart functionality for peer\'s connection ' +
      'for MCU is not yet supported']);
    return;
  }

  var refreshSinglePeer = function(peer){
    var fn = function () {
      if (!self._peerConnections[peer]) {
        log.error([peer, null, null, 'There is currently no existing peer connection made ' +
          'with the peer. Unable to restart connection']);
        return;
      }

      var now = Date.now() || function() { return +new Date(); };

      if (now - self.lastRestart < 3000) {
        log.error([peer, null, null, 'Last restart was so tight. Aborting.']);
        return;
      }
      // do a hard reset on variable object
      self._restartPeerConnection(peer, true);
    };
    fn();
  };

  var toRefresh = function(){
    if (typeof peerId !== 'string') {
      for (var key in self._peerConnections) {
        if (self._peerConnections.hasOwnProperty(key)) {
          refreshSinglePeer(key);
        }
      }
    } else {
      refreshSinglePeer(peerId);
    }
  };

  self._throttle(toRefresh,5000)();

};

Skylink.prototype._peerInformations = [];

/**
 * Stores the User information, credential and the local stream(s).
 * @attribute _user
 * @type JSON
 * @param {String} uid The user's session id.
 * @param {String} sid The user's secret id. This is the id used as the peerId.
 * @param {String} timestamp The user's timestamp.
 * @param {String} token The user's access token.
 * @required
 * @private
 * @component User
 * @for Skylink
 * @since 0.5.6
 */
Skylink.prototype._user = null;

/**
 * User's custom data set.
 * @attribute _userData
 * @type JSON|String
 * @required
 * @private
 * @component User
 * @for Skylink
 * @since 0.5.6
 */
Skylink.prototype._userData = '';

/**
 * Update/Set the User custom data. This Data can be a simple string or a JSON data.
 * It is let to user choice to decide how this information must be handled.
 * The Skylink demos provided use this parameter as a string for displaying user name.
 * - Please note that the custom data would be totally overwritten.
 * - If you want to modify only some data, please call
 *   {{#crossLink "Skylink/getUserData:method"}}getUserData(){{/crossLink}}
 *   and then modify the information you want individually.
 * - {{#crossLink "Skylink/peerUpdated:event"}}peerUpdated{{/crossLink}}
 *   event fires only if <b>setUserData()</b> is called after
 *   joining a room.
 * @method setUserData
 * @param {JSON|String} userData User custom data.
 * @example
 *   // Example 1: Intial way of setting data before user joins the room
 *   SkylinkDemo.setUserData({
 *     displayName: 'Bobby Rays',
 *     fbUserId: '1234'
 *   });
 *
 *  // Example 2: Way of setting data after user joins the room
 *   var userData = SkylinkDemo.getUserData();
 *   userData.displayName = 'New Name';
 *   userData.fbUserId = '1234';
 *   SkylinkDemo.setUserData(userData);
 * @trigger peerUpdated
 * @component User
 * @for Skylink
 * @since 0.5.5
 */
Skylink.prototype.setUserData = function(userData) {
  var self = this;
  // NOTE ALEX: be smarter and copy fields and only if different
  self._parseUserData(userData);

  if (self._inRoom) {
    log.log('Updated userData -> ', userData);
    self._sendChannelMessage({
      type: self._SIG_MESSAGE_TYPE.UPDATE_USER,
      mid: self._user.sid,
      rid: self._room.id,
      userData: self._userData
    });
    self._trigger('peerUpdated', self._user.sid, self.getPeerInfo(), true);
  } else {
    log.warn('User is not in the room. Broadcast of updated information will be dropped');
  }
};

/**
 * Gets the User custom data.
 * See {{#crossLink "Skylink/setUserData:method"}}setUserData(){{/crossLink}}
 *   for more information
 * @method getUserData
 * @return {JSON|String} User custom data.
 * @example
 *   // Example 1: To get other peer's userData
 *   var peerData = SkylinkDemo.getUserData(peerId);
 *
 *   // Example 2: To get own userData
 *   var userData = SkylinkDemo.getUserData();
 * @component User
 * @for Skylink
 * @since 0.5.10
 */
Skylink.prototype.getUserData = function(peerId) {
  if (peerId && peerId !== this._user.sid) {
    // peer info
    var peerInfo = this._peerInformations[peerId];

    if (typeof peerInfo === 'object') {
      return peerInfo.userData;
    }

    return null;
  }
  return this._userData;
};

/**
 * Gets the Peer information (media settings,media status and personnal data set by the peer).
 * @method _parseUserData
 * @param {JSON} [userData] User custom data.
 * @private
 * @component User
 * @for Skylink
 * @since 0.5.6
 */
Skylink.prototype._parseUserData = function(userData) {
  log.debug('Parsing user data:', userData);

  this._userData = userData || '';
};

/**
 * Gets the Peer information.
 * - If there is no information related to the peer, <code>null</code> would be returned.
 * @method getPeerInfo
 * @param {String} [peerId] The peerId of the peer retrieve we want to retrieve the information.
 *    Leave this blank to return the User information.
 * @return {JSON} Peer information. Please reference
 *   {{#crossLink "Skylink/peerJoined:event"}}peerJoined{{/crossLink}}
 *   <code>peerInfo</code> parameter.
 * @example
 *   // Example 1: To get other peer's information
 *   var peerInfo = SkylinkDemo.getPeerInfo(peerId);
 *
 *   // Example 2: To get own information
 *   var userInfo = SkylinkDemo.getPeerInfo();
 * @component Peer
 * @for Skylink
 * @since 0.4.0
 */
Skylink.prototype.getPeerInfo = function(peerId) {
  if (peerId && peerId !== this._user.sid) {
    // peer info
    var peerInfo = this._peerInformations[peerId];

    if (typeof peerInfo === 'object') {
      return peerInfo;
    }

    return null;
  } else {
    // user info
    // prevent undefined error
    this._user = this._user || {};
    this._userData = this._userData || '';

    this._mediaStreamsStatus = this._mediaStreamsStatus || {};
    this._streamSettings = this._streamSettings || {};

    return {
      userData: this._userData,
      settings: this._streamSettings,
      mediaStatus: this._mediaStreamsStatus,
      agent: {
        name: window.webrtcDetectedBrowser,
        version: window.webrtcDetectedVersion
      }
    };
  }
};

Skylink.prototype.HANDSHAKE_PROGRESS = {
  ENTER: 'enter',
  WELCOME: 'welcome',
  OFFER: 'offer',
  ANSWER: 'answer',
  ERROR: 'error'
};

/**
 * Stores the list of <code>setTimeout</code> awaiting for successful connection.
 * @attribute _peerConnectionHealthTimers
 * @type JSON
 * @private
 * @required
 * @component Peer
 * @for Skylink
 * @since 0.5.5
 */
Skylink.prototype._peerConnectionHealthTimers = {};

/**
 * Stores the list of stable Peer connection.
 * @attribute _peerConnectionHealth
 * @type JSON
 * @private
 * @required
 * @component Peer
 * @since 0.5.5
 */
Skylink.prototype._peerConnectionHealth = {};

/**
 * Stores the list of handshaking weights received that would be compared against
 * to indicate if User should send an "offer" or Peer should.
 * @attribute _peerHSPriorities
 * @type JSON
 * @private
 * @required
 * @for Skylink
 * @since 0.5.0
 */
Skylink.prototype._peerHSPriorities = {};

/**
 * Creates an offer to Peer to initate Peer connection.
 * @method _doOffer
 * @param {String} targetMid PeerId of the peer to send offer to.
 * @param {JSON} peerBrowser The peer browser information.
 * @param {String} peerBrowser.agent The peer browser agent.
 * @param {Number} peerBrowser.version The peer browser version.
 * @param {Number} peerBrowser.os The peer browser operating system.
 * @private
 * @for Skylink
 * @component Peer
 * @since 0.5.2
 */
Skylink.prototype._doOffer = function(targetMid, peerBrowser) {
  var self = this;
  var pc = self._peerConnections[targetMid] || self._addPeer(targetMid, peerBrowser);
  log.log([targetMid, null, null, 'Checking caller status'], peerBrowser);
  // NOTE ALEX: handle the pc = 0 case, just to be sure
  var inputConstraints = self._room.connection.offerConstraints;
  var sc = self._room.connection.sdpConstraints;
  for (var name in sc.mandatory) {
    if (sc.mandatory.hasOwnProperty(name)) {
      inputConstraints.mandatory[name] = sc.mandatory[name];
    }
  }
  inputConstraints.optional.concat(sc.optional);
  checkMediaDataChannelSettings(peerBrowser.agent, peerBrowser.version,
    function(beOfferer, unifiedOfferConstraints) {
    // attempt to force make firefox not to offer datachannel.
    // we will not be using datachannel in MCU
    if (window.webrtcDetectedType === 'moz' && peerBrowser.agent === 'MCU') {
      unifiedOfferConstraints.mandatory = unifiedOfferConstraints.mandatory || {};
      unifiedOfferConstraints.mandatory.MozDontOfferDataChannel = true;
      beOfferer = true;
    }

    // for windows firefox to mac chrome interopability
    if (window.webrtcDetectedBrowser === 'firefox' &&
      window.navigator.platform.indexOf('Win') === 0 &&
      peerBrowser.agent !== 'firefox' &&
      peerBrowser.os.indexOf('Mac') === 0) {
      beOfferer = false;
    }

    if (beOfferer) {
      if (window.webrtcDetectedBrowser === 'firefox' && window.webrtcDetectedVersion >= 32) {
        unifiedOfferConstraints = {
          offerToReceiveAudio: true,
          offerToReceiveVideo: true
        };
      }

      log.debug([targetMid, null, null, 'Creating offer with config:'], unifiedOfferConstraints);

      pc.createOffer(function(offer) {
        log.debug([targetMid, null, null, 'Created offer'], offer);
        self._setLocalAndSendMessage(targetMid, offer);
      }, function(error) {
        self._trigger('handshakeProgress', self.HANDSHAKE_PROGRESS.ERROR,
          targetMid, error);
        log.error([targetMid, null, null, 'Failed creating an offer:'], error);
      }, unifiedOfferConstraints);
    } else {
      log.debug([targetMid, null, null, 'User\'s browser is not eligible to create ' +
        'the offer to the other peer. Requesting other peer to create the offer instead'
        ], peerBrowser);
      self._sendChannelMessage({
        type: self._SIG_MESSAGE_TYPE.WELCOME,
        mid: self._user.sid,
        rid: self._room.id,
        agent: window.webrtcDetectedBrowser,
        version: window.webrtcDetectedVersion,
        os: window.navigator.platform,
        userInfo: self.getPeerInfo(),
        target: targetMid,
        weight: -1
      });
    }
  }, inputConstraints);
};

/**
 * Creates an answer to Peer as a response to Peer's offer.
 * @method _doAnswer
 * @param {String} targetMid PeerId of the peer to send answer to.
 * @private
 * @for Skylink
 * @component Peer
 * @since 0.1.0
 */
Skylink.prototype._doAnswer = function(targetMid) {
  var self = this;
  log.log([targetMid, null, null, 'Creating answer with config:'],
    self._room.connection.sdpConstraints);
  var pc = self._peerConnections[targetMid];
  if (pc) {
    pc.createAnswer(function(answer) {
      log.debug([targetMid, null, null, 'Created answer'], answer);
      self._setLocalAndSendMessage(targetMid, answer);
    }, function(error) {
      log.error([targetMid, null, null, 'Failed creating an answer:'], error);
      self._trigger('handshakeProgress', self.HANDSHAKE_PROGRESS.ERROR, targetMid, error);
    }, self._room.connection.sdpConstraints);
  } else {
    /* Houston ..*/
    log.error([targetMid, null, null, 'Requested to create an answer but user ' +
      'does not have any existing connection to peer']);
    return;
  }
};

/**
 * Starts a Peer connection health check.
 * The health timers waits for connection, and within 1m if there is not connection,
 * it attempts a reconnection.
 * @method _startPeerConnectionHealthCheck
 * @param {String} peerId The peerId of the peer to set a connection timeout if connection failed.
 * @param {Boolean} toOffer The flag to check if peer is offerer. If the peer is offerer,
 *   the restart check should be increased.
 * @private
 * @component Peer
 * @for Skylink
 * @since 0.5.5
 */
Skylink.prototype._startPeerConnectionHealthCheck = function (peerId, toOffer) {
  var self = this;

  if (self._hasMCU) {
    log.warn([peerId, 'PeerConnectionHealth', null, 'Check for peer\'s connection health ' +
      'for MCU is not yet supported']);
    return;
  }

  var timer = (self._enableIceTrickle && !self._peerIceTrickleDisabled[peerId]) ?
    (toOffer ? 12500 : 10000) : 50000;
  //timer = (self._hasMCU) ? 85000 : timer;

  log.log([peerId, 'PeerConnectionHealth', null,
    'Initializing check for peer\'s connection health']);

  if (self._peerConnectionHealthTimers[peerId]) {
    // might be a re-handshake again
    self._stopPeerConnectionHealthCheck(peerId);
  }

  self._peerConnectionHealthTimers[peerId] = setTimeout(function () {
    // re-handshaking should start here.
    if (!self._peerConnectionHealth[peerId]) {
      log.warn([peerId, 'PeerConnectionHealth', null, 'Peer\'s health timer ' +
      'has expired'], 10000);

      // clear the loop first
      self._stopPeerConnectionHealthCheck(peerId);

      log.debug([peerId, 'PeerConnectionHealth', null,
        'Ice connection state time out. Re-negotiating connection']);

      // do a complete clean
      self._restartPeerConnection(peerId, true, true);
    }
  }, timer);
};

/**
 * Stops a Peer connection health check.
 * @method _stopPeerConnectionHealthCheck
 * @param {String} peerId The peerId of the peer to clear the checking.
 * @private
 * @component Peer
 * @for Skylink
 * @since 0.5.5
 */
Skylink.prototype._stopPeerConnectionHealthCheck = function (peerId) {
  var self = this;

  if (self._peerConnectionHealthTimers[peerId]) {
    log.debug([peerId, 'PeerConnectionHealth', null,
      'Stopping peer connection health timer check']);

    clearTimeout(self._peerConnectionHealthTimers[peerId]);
    delete self._peerConnectionHealthTimers[peerId];

  } else {
    log.debug([peerId, 'PeerConnectionHealth', null,
      'Peer connection health does not have a timer check']);
  }
};

/**
 * Sets a generated session description and sends to Peer.
 * @method _setLocalAndSendMessage
 * @param {String} targetMid PeerId of the peer to send offer/answer to.
 * @param {JSON} sessionDescription This should be provided by the peerconnection API.
 *   User might 'tamper' with it, but then , the setLocal may fail.
 * @trigger handshakeProgress
 * @private
 * @component Peer
 * @for Skylink
 * @since 0.5.2
 */
Skylink.prototype._setLocalAndSendMessage = function(targetMid, sessionDescription) {
  var self = this;
  var pc = self._peerConnections[targetMid];

  if (sessionDescription.type === self.HANDSHAKE_PROGRESS.ANSWER && pc.setAnswer) {
    log.log([targetMid, 'RTCSessionDescription', sessionDescription.type,
      'Ignoring session description. User has already set local answer'], sessionDescription);
    return;
  }
  if (sessionDescription.type === self.HANDSHAKE_PROGRESS.OFFER && pc.setOffer) {
    log.log([targetMid, 'RTCSessionDescription', sessionDescription.type,
      'Ignoring session description. User has already set local offer'], sessionDescription);
    return;
  }

  // NOTE ALEX: handle the pc = 0 case, just to be sure
  var sdpLines = sessionDescription.sdp.split('\r\n');

  // remove h264 invalid pref
  sdpLines = self._removeSDPFirefoxH264Pref(sdpLines);
  // Check if stereo was enabled
  if (self._streamSettings.hasOwnProperty('audio')) {
    if (self._streamSettings.audio.stereo) {
      self._addSDPStereo(sdpLines);
    }
  }

  log.info([targetMid, null, null, 'Requested stereo:'], (self._streamSettings.audio ?
    (self._streamSettings.audio.stereo ? self._streamSettings.audio.stereo : false) :
    false));

  // set sdp bitrate
  if (self._streamSettings.hasOwnProperty('bandwidth')) {
    var peerSettings = (self._peerInformations[targetMid] || {}).settings || {};

    sdpLines = self._setSDPBitrate(sdpLines, peerSettings);
  }

  // set sdp resolution
  /*if (self._streamSettings.hasOwnProperty('video')) {
    sdpLines = self._setSDPVideoResolution(sdpLines, self._streamSettings.video);
  }*/

  self._streamSettings.bandwidth = self._streamSettings.bandwidth || {};

  self._streamSettings.video = self._streamSettings.video || false;

  log.info([targetMid, null, null, 'Custom bandwidth settings:'], {
    audio: (self._streamSettings.bandwidth.audio || 'Not set') + ' kB/s',
    video: (self._streamSettings.bandwidth.video || 'Not set') + ' kB/s',
    data: (self._streamSettings.bandwidth.data || 'Not set') + ' kB/s'
  });

  if (self._streamSettings.video.hasOwnProperty('frameRate') &&
    self._streamSettings.video.hasOwnProperty('resolution')){
    log.info([targetMid, null, null, 'Custom resolution settings:'], {
      frameRate: (self._streamSettings.video.frameRate || 'Not set') + ' fps',
      width: (self._streamSettings.video.resolution.width || 'Not set') + ' px',
      height: (self._streamSettings.video.resolution.height || 'Not set') + ' px'
    });
  }

  // set video codec
  sdpLines = self._setSDPVideoCodec(sdpLines);

  // set audio codec
  sdpLines = self._setSDPAudioCodec(sdpLines);

  sessionDescription.sdp = sdpLines.join('\r\n');

  // NOTE ALEX: opus should not be used for mobile
  // Set Opus as the preferred codec in SDP if Opus is present.
  //sessionDescription.sdp = preferOpus(sessionDescription.sdp);
  // limit bandwidth
  //sessionDescription.sdp = this._limitBandwidth(sessionDescription.sdp);
  log.log([targetMid, 'RTCSessionDescription', sessionDescription.type,
    'Updated session description:'], sessionDescription);

  pc.setLocalDescription(sessionDescription, function() {
    log.debug([targetMid, sessionDescription.type, 'Local description set']);
    self._trigger('handshakeProgress', sessionDescription.type, targetMid);
    if (sessionDescription.type === self.HANDSHAKE_PROGRESS.ANSWER) {
      pc.setAnswer = 'local';
    } else {
      pc.setOffer = 'local';
    }
    if (self._enableIceTrickle && !self._peerIceTrickleDisabled[targetMid]) {
      self._sendChannelMessage({
        type: sessionDescription.type,
        sdp: sessionDescription.sdp,
        mid: self._user.sid,
        target: targetMid,
        rid: self._room.id
      });
    } else {
      log.log([targetMid, 'RTCSessionDescription', sessionDescription.type,
        'Waiting for Ice gathering to complete to prevent Ice trickle']);
    }
  }, function(error) {
    self._trigger('handshakeProgress', self.HANDSHAKE_PROGRESS.ERROR, targetMid, error);
    log.error([targetMid, 'RTCSessionDescription', sessionDescription.type,
      'Failed setting local description: '], error);
  });
};
Skylink.prototype.SYSTEM_ACTION = {
  WARNING: 'warning',
  REJECT: 'reject'
};

/**
 * The list of signaling actions to be taken upon received.
 * @attribute SYSTEM_ACTION_REASON
 * @type JSON
 * @param {String} FAST_MESSAGE User is not alowed to
 *   send too quick messages as it is used to prevent jam.
 * @param {String} ROOM_LOCKED Room is locked and User is rejected from joining the Room.
 * @param {String} ROOM_FULL The target Peers in a persistent room is full.
 * @param {String} DUPLICATED_LOGIN The User is re-attempting to connect again with
 *   an userId that has been used.
 * @param {String} SERVER_ERROR Server has an error.
 * @param {String} VERIFICATION Verification is incomplete for roomId provided.
 * @param {String} EXPIRED Persistent meeting. Room has
 *   expired and user is unable to join the room.
 * @param {String} ROOM_CLOSED The persistent room is closed as it has been expired.
 * @param {String} ROOM_CLOSING The persistent room is closing.
 * @param {String} OVER_SEAT_LIMIT The seat limit has been reached.
 * @readOnly
 * @component Room
 * @for Skylink
 * @since 0.5.2
 */
Skylink.prototype.SYSTEM_ACTION_REASON = {
  FAST_MESSAGE: 'fastmsg',
  ROOM_LOCKED: 'locked',
  ROOM_FULL: 'roomfull',
  DUPLICATED_LOGIN: 'duplicatedLogin',
  SERVER_ERROR: 'serverError',
  VERIFICATION: 'verification',
  EXPIRED: 'expired',
  ROOM_CLOSED: 'roomclose',
  ROOM_CLOSING: 'toclose',
  OVER_SEAT_LIMIT: 'seatquota'
};

/**
 * The room that the user is currently connected to.
 * @attribute _selectedRoom
 * @type String
 * @default Skylink._defaultRoom
 * @private
 * @component Room
 * @for Skylink
 * @since 0.3.0
 */
Skylink.prototype._selectedRoom = null;

/**
 * The flag that indicates whether room is currently locked.
 * @attribute _roomLocked
 * @type Boolean
 * @private
 * @component Room
 * @for Skylink
 * @since 0.5.2
 */
Skylink.prototype._roomLocked = false;

/**
 * Connects the User to a Room.
 * @method joinRoom
 * @param {String} [room=init.options.defaultRoom] Room name to join.
 *   If Room name is not provided, User would join the default room.
 * @param {JSON} [options] Media Constraints
 * @param {JSON|String} [options.userData] User custom data. See
 * {{#crossLink "Skylink/setUserData:method"}}setUserData(){{/crossLink}}
 *   for more information
 * @param {Boolean|JSON} [options.audio=false] Enable audio stream.
 * @param {Boolean} [options.audio.stereo] Option to enable stereo
 *    during call.
 * @param {Boolean} [options.audio.mute=false] If audio stream should be muted.
 * @param {Boolean|JSON} [options.video=false] Enable video stream.
 * @param {JSON} [options.video.resolution] The resolution of video stream.
 *   [Rel: Skylink.VIDEO_RESOLUTION]
 * @param {Number} [options.video.resolution.width]
 *   The video stream resolution width (in px).
 * @param {Number} [options.video.resolution.height]
 *   The video stream resolution height (in px).
 * @param {Number} [options.video.frameRate]
 *   The video stream frameRate.
 * @param {Boolean} [options.video.mute=false] If audio stream should be muted.
 * @param {JSON} [options.bandwidth] Stream bandwidth settings.
 * @param {Number} [options.bandwidth.audio=50] Audio stream bandwidth in kbps.
 * @param {Number} [options.bandwidth.video=256] Video stream bandwidth in kbps.
 * @param {Number} [options.bandwidth.data=1638400] Data stream bandwidth in kbps.
 * @param {Boolean} [options.manualGetUserMedia] Get the user media manually.
 * @param {Function} [callback] The callback fired after peer leaves the room.
 *   Default signature: function(error object, success object)
 * @example
 *   // To just join the default room without any video or audio
 *   // Note that calling joinRoom without any parameters
 *   // still sends any available existing MediaStreams allowed.
 *   // See Examples 2, 3, 4 and 5 etc to prevent video or audio stream
 *   SkylinkDemo.joinRoom();
 *
 *   // To just join the default room with bandwidth settings
 *   SkylinkDemo.joinRoom({
 *     'bandwidth': {
 *       'data': 14440
 *     }
 *   });
 *
 *   // Example 1: To call getUserMedia and joinRoom seperately
 *   SkylinkDemo.getUserMedia();
 *   SkylinkDemo.on('mediaAccessSuccess', function (stream)) {
 *     attachMediaStream($('.localVideo')[0], stream);
 *     SkylinkDemo.joinRoom();
 *   });
 *
 *   // Example 2: Join a room without any video or audio
 *   SkylinkDemo.joinRoom('room');
 *
 *   // Example 3: Join a room with audio only
 *   SkylinkDemo.joinRoom('room', {
 *     'audio' : true,
 *     'video' : false
 *   });
 *
 *   // Example 4: Join a room with prefixed video width and height settings
 *   SkylinkDemo.joinRoom('room', {
 *     'audio' : true,
 *     'video' : {
 *       'resolution' : {
 *         'width' : 640,
 *         'height' : 320
 *       }
 *     }
 *   });
 *
 *   // Example 5: Join a room with userData and settings with audio, video
 *   // and bandwidth
 *   SkylinkDemo.joinRoom({
 *     'userData': {
 *       'item1': 'My custom data',
 *       'item2': 'Put whatever, string or JSON or array'
 *     },
 *     'audio' : {
 *        'stereo' : true
 *      },
 *     'video' : {
 *        'res' : SkylinkDemo.VIDEO_RESOLUTION.VGA,
 *        'frameRate' : 50
 *     },
 *     'bandwidth' : {
 *        'audio' : 48,
 *        'video' : 256,
 *        'data' : 14480
 *      }
 *   });
 *
 *   //Example 6: joinRoom with callback
 *   SkylinkDemo.joinRoom(function(error, success){
 *     if (error){
 *       console.log('Error happened. Can not join room'));
 *     }
 *     else{
 *       console.log('Successfully joined room');
 *     }
 *   });
 * @trigger peerJoined, mediaAccessRequired
 * @component Room
 * @for Skylink
 * @since 0.5.5
 */

Skylink.prototype.joinRoom = function(room, mediaOptions, callback) {
  var self = this;

  if (typeof room === 'string'){
    //joinRoom(room, callback)
    if (typeof mediaOptions === 'function'){
      callback = mediaOptions;
      mediaOptions = undefined;
    }
  }
  else if (typeof room === 'object'){
    //joinRoom(mediaOptions, callback);
    if (typeof mediaOptions === 'function'){
      callback = mediaOptions;
      mediaOptions = room;
      room = undefined;
    }
    //joinRoom(mediaOptions);
    else{
      mediaOptions = room;
    }
  }
  else if (typeof room === 'function'){
    //joinRoom(callback);
    callback = room;
    room = undefined;
    mediaOptions = undefined;
  }
  //if none of the above is true --> joinRoom()

  if (self._channelOpen) {
    self.leaveRoom(function(){
      log.log([null, 'Socket', self._selectedRoom, 'Joining room. Media options:'], mediaOptions);
      if (typeof room === 'string' ? room !== self._selectedRoom : false) {
        self._initSelectedRoom(room, function () {
          self._waitForOpenChannel(mediaOptions);
        });
      } else {
        self._waitForOpenChannel(mediaOptions);
      }
    });

    if (typeof callback === 'function'){
      self.once('peerJoined',function(peerId, peerInfo, isSelf){
        log.log([null, 'Socket', self._selectedRoom, 'Peer joined. Firing callback. ' +
        'PeerId ->'], peerId);
        callback(null,{
          room: self._selectedRoom,
          peerId: peerId,
          peerInfo: peerInfo
        });
      },function(peerId, peerInfo, isSelf){
        return isSelf;
      }, false);
    }

    return;
  }
  log.log([null, 'Socket', self._selectedRoom, 'Joining room. Media options:'],
    mediaOptions);

  if (typeof room === 'string' ? room !== self._selectedRoom : false) {

    self._initSelectedRoom(room, function () {
      self._waitForOpenChannel(mediaOptions);
    });
  } else {
    self._waitForOpenChannel(mediaOptions);
  }

  if (typeof callback === 'function'){
    self.once('peerJoined',function(peerId, peerInfo, isSelf){
      log.log([null, 'Socket', self._selectedRoom, 'Peer joined. Firing callback. ' +
      'PeerId ->'], peerId);
      callback(null,{
        room: self._selectedRoom,
        peerId: peerId,
        peerInfo: peerInfo
      });
    },function(peerId, peerInfo, isSelf){
      return isSelf;
    }, false);
  }
};
/**
 * Waits for room to ready, before starting the Room connection.
 * @method _waitForOpenChannel
 * @private
 * @param {JSON} [options] Media Constraints.
 * @param {JSON|String} [options.userData] User custom data.
 * @param {Boolean|JSON} [options.audio=false] This call requires audio stream.
 * @param {Boolean} [options.audio.stereo] Option to enable stereo
 *    during call.
 * @param {Boolean} [options.audio.mute=false] If audio stream should be muted.
 * @param {Boolean|JSON} [options.video=false] This call requires video stream.
 * @param {JSON} [options.video.resolution] The resolution of video stream.
 * @param {Number} [options.video.resolution.width]
 *   The video stream resolution width.
 * @param {Number} [options.video.resolution.height]
 *   The video stream resolution height.
 * @param {Number} [options.video.frameRate]
 *   The video stream maximum frameRate.
 * @param {Boolean} [options.video.mute=false] If video stream should be muted.
 * @param {JSON} [options.bandwidth] Stream bandwidth settings.
 * @param {Number} [options.bandwidth.audio] Audio stream bandwidth in kbps.
 *   Recommended: 50 kbps.
 * @param {Number} [options.bandwidth.video] Video stream bandwidth in kbps.
 *   Recommended: 256 kbps.
 * @param {Number} [options.bandwidth.data] Data stream bandwidth in kbps.
 *   Recommended: 1638400 kbps.
 * @trigger peerJoined, incomingStream, mediaAccessRequired
 * @component Room
 * @for Skylink
 * @since 0.5.5
 */
Skylink.prototype._waitForOpenChannel = function(mediaOptions) {
  var self = this;
  // when reopening room, it should stay as 0
  self._socketCurrentReconnectionAttempt = 0;

  // wait for ready state before opening
  self._wait(function () {
    self._condition('channelOpen', function () {
      mediaOptions = mediaOptions || {};

      // parse user data settings
      self._parseUserData(mediaOptions.userData || self._userData);
      self._parseBandwidthSettings(mediaOptions.bandwidth);

      // wait for local mediastream
      self._waitForLocalMediaStream(function() {
        // once mediastream is loaded, send channel message
        self._sendChannelMessage({
          type: self._SIG_MESSAGE_TYPE.JOIN_ROOM,
          uid: self._user.uid,
          cid: self._key,
          rid: self._room.id,
          userCred: self._user.token,
          timeStamp: self._user.timeStamp,
          apiOwner: self._apiKeyOwner,
          roomCred: self._room.token,
          start: self._room.startDateTime,
          len: self._room.duration
        });
      }, mediaOptions);
    }, function () {
      // open channel first if it's not opened
      if (!self._channelOpen) {
        self._openChannel();
      }
      return self._channelOpen;
    }, function (state) {
      return true;
    });
  }, function () {
    return self._readyState === self.READY_STATE_CHANGE.COMPLETED;
  });

};

/**
 * Disconnects a User from the room.
 * @method leaveRoom
 * @param {Function} [callback] The callback fired after peer leaves the room.
 *   Default signature: function(error object, success object)
 * @example
 *   //Example 1: Just leaveRoom
 *   SkylinkDemo.leaveRoom();
 *
 *   //Example 2: leaveRoom with callback
 *   SkylinkDemo.leaveRoom(function(error, success){
 *     if (error){
 *       console.log('Error happened'));
 *     }
 *     else{
 *       console.log('Successfully left room');
 *     }
 *   });
 * @trigger peerLeft, channelClose, streamEnded
 * @component Room
 * @for Skylink
 * @since 0.5.5
 */
Skylink.prototype.leaveRoom = function(callback) {
  var self = this;
  if (!self._inRoom) {
    var error = 'Unable to leave room as user is not in any room';
    log.error(error);
    if (typeof callback === 'function'){
      log.log([null, 'Socket', self._selectedRoom, 'Error occurred. '+
        'Firing callback with error -> '],error);
      callback(error,null);
    }
    return;
  }
  for (var pc_index in self._peerConnections) {
    if (self._peerConnections.hasOwnProperty(pc_index)) {
      self._removePeer(pc_index);
    }
  }
  self._inRoom = false;
  self._closeChannel();
  self.stopStream();

  self._wait(function(){
    if (typeof callback === 'function'){
      callback(null, {
        peerId: self._user.sid,
        previousRoom: self._selectedRoom,
        inRoom: self._inRoom
      });
    }
    log.log([null, 'Socket', self._selectedRoom, 'User left the room. Callback fired.']);
    self._trigger('peerLeft', self._user.sid, self.getPeerInfo(), true);

  }, function(){
    return (Object.keys(self._peerConnections).length === 0 &&
      self._channelOpen === false &&
      self._readyState === self.READY_STATE_CHANGE.COMPLETED);
  }, false);
};

/**
 * Locks the room to prevent other Peers from joining the room.
 * @method lockRoom
 * @example
 *   SkylinkDemo.lockRoom();
 * @trigger lockRoom
 * @component Room
 * @for Skylink
 * @since 0.5.0
 */
Skylink.prototype.lockRoom = function() {
  log.log('Update to isRoomLocked status ->', true);
  this._sendChannelMessage({
    type: this._SIG_MESSAGE_TYPE.ROOM_LOCK,
    mid: this._user.sid,
    rid: this._room.id,
    lock: true
  });
  this._trigger('roomLock', true, this._user.sid,
    this.getPeerInfo(), true);
};

/**
 * Unlocks the room to allow other Peers to join the room.
 * @method unlockRoom
 * @example
 *   SkylinkDemo.unlockRoom();
 * @trigger lockRoom
 * @component Room
 * @for Skylink
 * @since 0.5.0
 */
Skylink.prototype.unlockRoom = function() {
  log.log('Update to isRoomLocked status ->', false);
  this._sendChannelMessage({
    type: this._SIG_MESSAGE_TYPE.ROOM_LOCK,
    mid: this._user.sid,
    rid: this._room.id,
    lock: false
  });
  this._trigger('roomLock', false, this._user.sid,
    this.getPeerInfo(), true);
};
Skylink.prototype.READY_STATE_CHANGE = {
  INIT: 0,
  LOADING: 1,
  COMPLETED: 2,
  ERROR: -1
};

/**
 * The list of ready state change errors.
 * - These are the error states from the error object error code.
 * - <b>ROOM_LOCKED</b> is deprecated in 0.5.2. Please use
 *   {{#crossLink "Skylink/:attr"}}leaveRoom(){{/crossLink}}
 * - The states that would occur are:
 * @attribute READY_STATE_CHANGE_ERROR
 * @type JSON
 * @param {Number} API_INVALID  Api Key provided does not exist.
 * @param {Number} API_DOMAIN_NOT_MATCH Api Key used in domain does
 *   not match.
 * @param {Number} API_CORS_DOMAIN_NOT_MATCH Api Key used in CORS
 *   domain does not match.
 * @param {Number} API_CREDENTIALS_INVALID Api Key credentials does
 *   not exist.
 * @param {Number} API_CREDENTIALS_NOT_MATCH Api Key credentials does not
 *   match what is expected.
 * @param {Number} API_INVALID_PARENT_KEY Api Key does not have a parent
 *   key nor is a root key.
 * @param {Number} API_NOT_ENOUGH_CREDIT Api Key does not have enough
 *   credits to use.
 * @param {Number} API_NOT_ENOUGH_PREPAID_CREDIT Api Key does not have
 *   enough prepaid credits to use.
 * @param {Number} API_FAILED_FINDING_PREPAID_CREDIT Api Key preapid
 *   payments does not exist.
 * @param {Number} API_NO_MEETING_RECORD_FOUND Api Key does not have a
 *   meeting record at this timing. This occurs when Api Key is a
 *   static one.
 * @param {Number} ROOM_LOCKED Room is locked.
 * @param {Number} NO_SOCKET_IO No socket.io dependency is loaded to use.
 * @param {Number} NO_XMLHTTPREQUEST_SUPPORT Browser does not support
 *   XMLHttpRequest to use.
 * @param {Number} NO_WEBRTC_SUPPORT Browser does not have WebRTC support.
 * @param {Number} NO_PATH No path is loaded yet.
 * @param {Number} INVALID_XMLHTTPREQUEST_STATUS Invalid XMLHttpRequest
 *   when retrieving information.
 * @readOnly
 * @component Room
 * @for Skylink
 * @since 0.4.0
 */
Skylink.prototype.READY_STATE_CHANGE_ERROR = {
  API_INVALID: 4001,
  API_DOMAIN_NOT_MATCH: 4002,
  API_CORS_DOMAIN_NOT_MATCH: 4003,
  API_CREDENTIALS_INVALID: 4004,
  API_CREDENTIALS_NOT_MATCH: 4005,
  API_INVALID_PARENT_KEY: 4006,
  API_NOT_ENOUGH_CREDIT: 4007,
  API_NOT_ENOUGH_PREPAID_CREDIT: 4008,
  API_FAILED_FINDING_PREPAID_CREDIT: 4009,
  API_NO_MEETING_RECORD_FOUND: 4010,
  ROOM_LOCKED: 5001,
  NO_SOCKET_IO: 1,
  NO_XMLHTTPREQUEST_SUPPORT: 2,
  NO_WEBRTC_SUPPORT: 3,
  NO_PATH: 4,
  INVALID_XMLHTTPREQUEST_STATUS: 5,
  SCRIPT_ERROR: 6
};

/**
 * The list of available regional servers.
 * - This is for developers to set the nearest region server
 *   for Skylink to connect to for faster connectivity.
 * - The available regional servers are:
 * @attribute REGIONAL_SERVER
 * @type JSON
 * @param {String} APAC1 Asia pacific server 1.
 * @param {String} US1 server 1.
 * @readOnly
 * @component Room
 * @for Skylink
 * @since 0.5.0
 */
Skylink.prototype.REGIONAL_SERVER = {
  APAC1: 'sg',
  US1: 'us2'
};

/**
 * Force an SSL connection to signalling and API server.
 * @attribute _forceSSL
 * @type Boolean
 * @default false
 * @required
 * @private
 * @component Room
 * @for Skylink
 * @since 0.5.4
 */
Skylink.prototype._forceSSL = false;

/**
 * The path that user is currently connect to.
 * - NOTE ALEX: check if last char is '/'
 * @attribute _path
 * @type String
 * @default Skylink._serverPath
 * @final
 * @required
 * @private
 * @component Room
 * @for Skylink
 * @since 0.1.0
 */
Skylink.prototype._path = null;

/**
 * The regional server that Skylink connects to.
 * @attribute _serverRegion
 * @type String
 * @private
 * @component Room
 * @for Skylink
 * @since 0.5.0
 */
Skylink.prototype._serverRegion = null;

/**
 * The server that user connects to to make
 * api calls to.
 * - The reason why users can input this value is to give
 *   users the chance to connect to any of our beta servers
 *   if available instead of the stable version.
 * @attribute _roomServer
 * @type String
 * @default '//api.temasys.com.sg'
 * @private
 * @component Room
 * @for Skylink
 * @since 0.5.2
 */
Skylink.prototype._roomServer = '//api.temasys.com.sg';

/**
 * The API Key ID.
 * @attribute _apiKey
 * @type String
 * @private
 * @component Room
 * @for Skylink
 * @since 0.3.0
 */
Skylink.prototype._apiKey = null;

/**
 * The default room that the user connects to if no room is provided in
 * {{#crossLink "Skylink/joinRoom:method"}}joinRoom(){{/crossLink}}.
 * @attribute _defaultRoom
 * @type String
 * @private
 * @component Room
 * @for Skylink
 * @since 0.3.0
 */
Skylink.prototype._defaultRoom = null;

/**
 * The static room's meeting starting date and time.
 * - The value is in ISO formatted string.
 * @attribute _roomStart
 * @type String
 * @private
 * @optional
 * @component Room
 * @for Skylink
 * @since 0.3.0
 */
Skylink.prototype._roomStart = null;

/**
 * The static room's meeting duration in hours.
 * @attribute _roomDuration
 * @type Number
 * @private
 * @optional
 * @component Room
 * @for Skylink
 * @since 0.3.0
 */
Skylink.prototype._roomDuration = null;

/**
 * The credentials required to set the start date and time
 * and the duration.
 * @attribute _roomCredentials
 * @type String
 * @private
 * @optional
 * @component Room
 * @for Skylink
 * @since 0.3.0
 */
Skylink.prototype._roomCredentials = null;

/**
 * The current Skylink ready state change.
 * [Rel: Skylink.READY_STATE_CHANGE]
 * @attribute _readyState
 * @type Number
 * @private
 * @required
 * @component Room
 * @for Skylink
 * @since 0.1.0
 */
Skylink.prototype._readyState = 0;

/**
 * The received server key.
 * @attribute _key
 * @type String
 * @private
 * @component Room
 * @for Skylink
 * @since 0.1.0
 */
Skylink.prototype._key = null;

/**
 * The owner's username of the apiKey.
 * @attribute _apiKeyOwner
 * @type String
 * @private
 * @component Room
 * @for Skylink
 * @since 0.5.2
 */
Skylink.prototype._apiKeyOwner = null;

/**
 * The room connection information.
 * @attribute _room
 * @type JSON
 * @param {String} id The roomId of the room user is connected to.
 * @param {String} token The token of the room user is connected to.
 * @param {String} startDateTime The startDateTime in ISO string format of the room.
 * @param {String} duration The duration of the room.
 * @param {JSON} connection Connection constraints and configuration.
 * @param {JSON} connection.peerConstraints The peerconnection constraints.
 * @param {JSON} connection.peerConfig The peerconnection configuration.
 * @param {JSON} connection.offerConstraints The offer constraints.
 * @param {JSON} connection.sdpConstraints The sdp constraints.
 * @required
 * @private
 * @component Room
 * @for Skylink
 * @since 0.5.2
 */
Skylink.prototype._room = null;

/**
 * Gets information from api server.
 * @method _requestServerInfo
 * @param {String} method The http method.
 * @param {String} url The url to do a rest call.
 * @param {Function} callback The callback fired after Skylink
 *   receives a response from the api server.
 * @param {JSON} params HTTP Params
 * @private
 * @component Room
 * @for Skylink
 * @since 0.5.2
 */
Skylink.prototype._requestServerInfo = function(method, url, callback, params) {
  var self = this;
  // XDomainRequest is supported in IE8 - 9
  var useXDomainRequest = typeof window.XDomainRequest === 'function' ||
    typeof window.XDomainRequest === 'object';

  self._socketUseXDR = useXDomainRequest;
  var xhr;

  // set force SSL option
  url = (self._forceSSL) ? 'https:' + url : url;

  if (useXDomainRequest) {
    log.debug([null, 'XMLHttpRequest', method, 'Using XDomainRequest. ' +
      'XMLHttpRequest is now XDomainRequest'], {
      agent: window.webrtcDetectedBrowser,
      version: window.webrtcDetectedVersion
    });
    xhr = new XDomainRequest();
    xhr.setContentType = function (contentType) {
      xhr.contentType = contentType;
    };
  } else {
    log.debug([null, 'XMLHttpRequest', method, 'Using XMLHttpRequest'], {
      agent: window.webrtcDetectedBrowser,
      version: window.webrtcDetectedVersion
    });
    xhr = new window.XMLHttpRequest();
    xhr.setContentType = function (contentType) {
      xhr.setRequestHeader('Content-type', contentType);
    };
  }

  xhr.onload = function () {
    var response = xhr.responseText || xhr.response;
    var status = xhr.status || 200;
    log.debug([null, 'XMLHttpRequest', method, 'Received sessions parameters'],
      JSON.parse(response || '{}'));
    callback(status, JSON.parse(response || '{}'));
  };

  xhr.onerror = function () {
    log.error([null, 'XMLHttpRequest', method, 'Failed retrieving information:'],
      { status: xhr.status });
  };

  xhr.onprogress = function () {
    log.debug([null, 'XMLHttpRequest', method,
      'Retrieving information and config from webserver. Url:'], url);
    log.debug([null, 'XMLHttpRequest', method, 'Provided parameters:'], params);
  };

  xhr.open(method, url, true);
  if (params) {
    xhr.setContentType('application/json;charset=UTF-8');
    xhr.send(JSON.stringify(params));
  } else {
    xhr.send();
  }
};

/**
 * Parse the information received from the api server.
 * @method _parseInfo
 * @param {JSON} info The parsed information from the server.
 * @trigger readyStateChange
 * @private
 * @required
 * @component Room
 * @for Skylink
 * @since 0.5.2
 */
Skylink.prototype._parseInfo = function(info) {
  log.log('Parsing parameter from server', info);
  if (!info.pc_constraints && !info.offer_constraints) {
    this._trigger('readyStateChange', this.READY_STATE_CHANGE.ERROR, {
      status: 200,
      content: info.info,
      errorCode: info.error
    });
    return;
  }

  log.debug('Peer connection constraints:', info.pc_constraints);
  log.debug('Offer constraints:', info.offer_constraints);

  this._key = info.cid;
  this._apiKeyOwner = info.apiOwner;

  this._signalingServer = info.ipSigserver;

  this._user = {
    uid: info.username,
    token: info.userCred,
    timeStamp: info.timeStamp,
    streams: [],
    info: {}
  };
  this._room = {
    id: info.room_key,
    token: info.roomCred,
    startDateTime: info.start,
    duration: info.len,
    connection: {
      peerConstraints: JSON.parse(info.pc_constraints),
      peerConfig: null,
      offerConstraints: JSON.parse(info.offer_constraints),
      sdpConstraints: {
        mandatory: {
          OfferToReceiveAudio: true,
          OfferToReceiveVideo: true
        }
      },
      mediaConstraints: JSON.parse(info.media_constraints)
    }
  };
  this._parseDefaultMediaStreamSettings(this._room.connection.mediaConstraints);

  // set the socket ports
  this._socketPorts = {
    'http:': info.httpPortList,
    'https:': info.httpsPortList
  };

  // use default bandwidth and media resolution provided by server
  //this._streamSettings.bandwidth = info.bandwidth;
  //this._streamSettings.video = info.video;
  this._readyState = 2;
  this._trigger('readyStateChange', this.READY_STATE_CHANGE.COMPLETED);
  log.info('Parsed parameters from webserver. ' +
    'Ready for web-realtime communication');

};

/**
 * Start the loading of information from the api server.
 * @method _loadInfo
 * @trigger readyStateChange
 * @private
 * @required
 * @component Room
 * @for Skylink
 * @since 0.5.2
 */
Skylink.prototype._loadInfo = function() {
  var self = this;
  if (!window.io) {
    log.error('Socket.io not loaded. Please load socket.io');
    self._trigger('readyStateChange', self.READY_STATE_CHANGE.ERROR, {
      status: null,
      content: 'Socket.io not found',
      errorCode: self.READY_STATE_CHANGE_ERROR.NO_SOCKET_IO
    });
    return;
  }
  if (!window.XMLHttpRequest) {
    log.error('XMLHttpRequest not supported. Please upgrade your browser');
    self._trigger('readyStateChange', self.READY_STATE_CHANGE.ERROR, {
      status: null,
      content: 'XMLHttpRequest not available',
      errorCode: self.READY_STATE_CHANGE_ERROR.NO_XMLHTTPREQUEST_SUPPORT
    });
    return;
  }
  if (!window.RTCPeerConnection) {
    log.error('WebRTC not supported. Please upgrade your browser');
    self._trigger('readyStateChange', self.READY_STATE_CHANGE.ERROR, {
      status: null,
      content: 'WebRTC not available',
      errorCode: self.READY_STATE_CHANGE_ERROR.NO_WEBRTC_SUPPORT
    });
    return;
  }
  if (!self._path) {
    log.error('Skylink is not initialised. Please call init() first');
    self._trigger('readyStateChange', self.READY_STATE_CHANGE.ERROR, {
      status: null,
      content: 'No API Path is found',
      errorCode: self.READY_STATE_CHANGE_ERROR.NO_PATH
    });
    return;
  }
  self._readyState = 1;
  self._trigger('readyStateChange', self.READY_STATE_CHANGE.LOADING);
  self._requestServerInfo('GET', self._path, function(status, response) {
    if (status !== 200) {
      // 403 - Room is locked
      // 401 - API Not authorized
      // 402 - run out of credits
      var errorMessage = 'XMLHttpRequest status not OK\nStatus was: ' + status;
      self._readyState = 0;
      self._trigger('readyStateChange', self.READY_STATE_CHANGE.ERROR, {
        status: status,
        content: (response) ? (response.info || errorMessage) : errorMessage,
        errorCode: response.error ||
          self.READY_STATE_CHANGE_ERROR.INVALID_XMLHTTPREQUEST_STATUS
      });
      return;
    }
    self._parseInfo(response);
  });
};

/**
 * Initialize Skylink to retrieve new connection information based on options.
 * @method _initSelectedRoom
 * @param {String} [room=Skylink._defaultRoom] The room to connect to.
 * @param {Function} callback The callback fired once Skylink is re-initialized.
 * @trigger readyStateChange
 * @private
 * @component Room
 * @for Skylink
 * @since 0.5.5
 */
Skylink.prototype._initSelectedRoom = function(room, callback) {
  var self = this;
  if (typeof room === 'function' || typeof room === 'undefined') {
    log.error('Invalid room provided. Room:', room);
    return;
  }
  var defaultRoom = self._defaultRoom;
  var initOptions = {
    roomServer: self._roomServer,
    defaultRoom: room || defaultRoom,
    apiKey: self._apiKey,
    region: self._serverRegion,
    enableDataChannel: self._enableDataChannel,
    enableIceTrickle: self._enableIceTrickle
  };
  if (self._roomCredentials) {
    initOptions.credentials = {
      credentials: self._roomCredentials,
      duration: self._roomDuration,
      startDateTime: self._roomStart
    };
  }
  self.init(initOptions);
  self._defaultRoom = defaultRoom;

  // wait for ready state to be completed
  self._condition('readyStateChange', function () {
    callback();
  }, function () {
    return self._readyState === self.READY_STATE_CHANGE.COMPLETED;
  }, function (state) {
    return state === self.READY_STATE_CHANGE.COMPLETED;
  });
};

/**
 * Initialize Skylink to retrieve connection information.
 * This is the first method to invoke before using any of Skylink functionalities.
 * - Credentials parsing is not usabel.
 * @method init
 * @param {String|JSON} options Connection options or API Key ID
 * @param {String} options.apiKey API Key ID to identify with the Temasys
 *   backend server
 * @param {String} [options.defaultRoom] The default room to connect
 *   to if there is no room provided in
 *   {{#crossLink "Skylink/joinRoom:method"}}joinRoom(){{/crossLink}}.
 * @param {String} [options.roomServer] Path to the Temasys
 *   backend server. If there's no room provided, default room would be used.
 * @param {String} [options.region] The regional server that user
 *   chooses to use. [Rel: Skylink.REGIONAL_SERVER]
 * @param {Boolean} [options.enableIceTrickle=true] The option to enable
 *   ICE trickle or not.
 * @param {Boolean} [options.enableDataChannel=true] The option to enable
 *   enableDataChannel or not.
 * @param {Boolean} [options.enableTURNServer=true] To enable TURN servers in ice connection.
 *   Please do so at your own risk as it might disrupt the connection.
 * @param {Boolean} [options.enableSTUNServer=true] To enable STUN servers in ice connection.
 *   Please do so at your own risk as it might disrupt the connection.
 * @param {Boolean} [options.TURNServerTransport=Skylink.TURN_TRANSPORT.ANY] Transport
 *  to set the transport packet type. [Rel: Skylink.TURN_TRANSPORT]
 * @param {JSON} [options.credentials] Credentials options for
 *   setting a static meeting.
 * @param {String} options.credentials.startDateTime The start timing of the
 *   meeting in Date ISO String
 * @param {Number} options.credentials.duration The duration of the meeting in hours.<br>
 *   E.g. <code>0.5</code> for half an hour, <code>1.4</code> for 1 hour and 24 minutes
 * @param {String} options.credentials.credentials The credentials required
 *   to set the timing and duration of a meeting.
 * @param {Boolean} [options.audioFallback=false] To allow the option to fallback to
 *   audio if failed retrieving video stream.
 * @param {Boolean} [options.forceSSL=false] To force SSL connections to the API server
 *   and signaling server.
 * @param {String} [options.audioCodec=Skylink.AUDIO_CODEC.OPUS] The preferred audio codec to use.
 *   It is only used when available.
 * @param {String} [options.audioCodec=Skylink.VIDEO_CODEC.OPUS] The preferred video codec to use.
 *   It is only used when available.
 * @param {Number} [options.socketTimeout=20000] To set the timeout for socket to fail
 *   and attempt a reconnection. The mininum value is 5000.
 * @param {Function} [callback] The callback fired after the room was initialized.
 *   Default signature: function(error object, success object)
 * @example
 *   // Note: Default room is apiKey when no room
 *   // Example 1: To initalize without setting any default room.
 *   SkylinkDemo.init('apiKey');
 *
 *   // Example 2: To initialize with apikey, roomServer and defaultRoom
 *   SkylinkDemo.init({
 *     'apiKey' : 'apiKey',
 *     'roomServer' : 'http://xxxx.com',
 *     'defaultRoom' : 'mainHangout'
 *   });
 *
 *   // Example 3: To initialize with credentials to set startDateTime and
 *   // duration of the room
 *   var hash = CryptoJS.HmacSHA1(roomname + '_' + duration + '_' +
 *     (new Date()).toISOString(), token);
 *   var credentials = encodeURIComponent(hash.toString(CryptoJS.enc.Base64));
 *   SkylinkDemo.init({
 *     'apiKey' : 'apiKey',
 *     'roomServer' : 'http://xxxx.com',
 *     'defaultRoom' : 'mainHangout'
 *     'credentials' : {
 *        'startDateTime' : (new Date()).toISOString(),
 *        'duration' : 500,
 *        'credentials' : credentials
 *     }
 *   });
 *
 *   // Example 4: To initialize with callback
 *   SkylinkDemo.init('apiKey',function(error,success){
 *     if (error){
 *       console.log('Init failed: '+JSON.stringify(error));
 *     }
 *     else{
 *       console.log('Init succeed: '+JSON.stringify(success));
 *     }
 *   });
 *
 * @trigger readyStateChange
 * @required
 * @component Room
 * @for Skylink
 * @since 0.5.5
 */
Skylink.prototype.init = function(options, callback) {
  var self = this;

  if (typeof options === 'function'){
    callback = options;
    options = undefined;
  }

  if (!options) {
    var error = 'No API key provided';
    log.error(error);
    if (typeof callback === 'function'){
      callback(error,null);
    }
    return;
  }
  var apiKey, room, defaultRoom, region;
  var startDateTime, duration, credentials;
  var roomServer = self._roomServer;
  // NOTE: Should we get all the default values from the variables
  // rather than setting it?
  var enableIceTrickle = true;
  var enableDataChannel = true;
  var enableSTUNServer = true;
  var enableTURNServer = true;
  var TURNTransport = self.TURN_TRANSPORT.ANY;
  var audioFallback = false;
  var forceSSL = false;
  var socketTimeout = 0;
  var audioCodec = self.AUDIO_CODEC.OPUS;
  var videoCodec = self.VIDEO_CODEC.VP8;

  log.log('Provided init options:', options);

  if (typeof options === 'string') {
    // set all the default api key, default room and room
    apiKey = options;
    defaultRoom = apiKey;
    room = apiKey;
  } else {
    // set the api key
    apiKey = options.apiKey;
    // set the room server
    roomServer = options.roomServer || roomServer;
    // check room server if it ends with /. Remove the extra /
    roomServer = (roomServer.lastIndexOf('/') ===
      (roomServer.length - 1)) ? roomServer.substring(0,
      roomServer.length - 1) : roomServer;
    // set the region
    region = options.region || region;
    // set the default room
    defaultRoom = options.defaultRoom || apiKey;
    // set the selected room
    room = defaultRoom;
    // set ice trickle option
    enableIceTrickle = (typeof options.enableIceTrickle === 'boolean') ?
      options.enableIceTrickle : enableIceTrickle;
    // set data channel option
    enableDataChannel = (typeof options.enableDataChannel === 'boolean') ?
      options.enableDataChannel : enableDataChannel;
    // set stun server option
    enableSTUNServer = (typeof options.enableSTUNServer === 'boolean') ?
      options.enableSTUNServer : enableSTUNServer;
    // set turn server option
    enableTURNServer = (typeof options.enableTURNServer === 'boolean') ?
      options.enableTURNServer : enableTURNServer;
    // set the force ssl always option
    forceSSL = (typeof options.forceSSL === 'boolean') ?
      options.forceSSL : forceSSL;
    // set the socket timeout option
    socketTimeout = (typeof options.socketTimeout === 'number') ?
      options.socketTimeout : socketTimeout;
    // set the socket timeout option to be above 5000
    socketTimeout = (socketTimeout < 5000) ? 5000 : socketTimeout;
    // set the preferred audio codec
    audioCodec = typeof options.audioCodec === 'string' ?
      options.audioCodec : audioCodec;
    // set the preferred video codec
    videoCodec = typeof options.videoCodec === 'string' ?
      options.videoCodec : videoCodec;

    // set turn transport option
    if (typeof options.TURNServerTransport === 'string') {
      // loop out for every transport option
      for (var type in self.TURN_TRANSPORT) {
        if (self.TURN_TRANSPORT.hasOwnProperty(type)) {
          // do a check if the transport option is valid
          if (self.TURN_TRANSPORT[type] === options.TURNServerTransport) {
            TURNTransport = options.TURNServerTransport;
            break;
          }
        }
      }
    }
    // set audio fallback option
    audioFallback = options.audioFallback || audioFallback;
    // Custom default meeting timing and duration
    // Fallback to default if no duration or startDateTime provided
    if (options.credentials) {
      // set start data time
      startDateTime = options.credentials.startDateTime ||
        (new Date()).toISOString();
      // set the duration
      duration = options.credentials.duration || 200;
      // set the credentials
      credentials = options.credentials.credentials;
    }
  }
  // api key path options
  self._apiKey = apiKey;
  self._roomServer = roomServer;
  self._defaultRoom = defaultRoom;
  self._selectedRoom = room;
  self._serverRegion = region;
  self._path = roomServer + '/api/' + apiKey + '/' + room;
  // set credentials if there is
  if (credentials) {
    self._roomStart = startDateTime;
    self._roomDuration = duration;
    self._roomCredentials = credentials;
    self._path += (credentials) ? ('/' + startDateTime + '/' +
      duration + '?&cred=' + credentials) : '';
  }

  self._path += ((credentials) ? '&' : '?') + 'rand=' + (new Date()).toISOString();

  // check if there is a other query parameters or not
  if (region) {
    self._path += '&rg=' + region;
  }
  // skylink functionality options
  self._enableIceTrickle = enableIceTrickle;
  self._enableDataChannel = enableDataChannel;
  self._enableSTUN = enableSTUNServer;
  self._enableTURN = enableTURNServer;
  self._TURNTransport = TURNTransport;
  self._audioFallback = audioFallback;
  self._forceSSL = forceSSL;
  self._socketTimeout = socketTimeout;
  self._selectedAudioCodec = audioCodec;
  self._selectedVideoCodec = videoCodec;

  log.log('Init configuration:', {
    serverUrl: self._path,
    readyState: self._readyState,
    apiKey: self._apiKey,
    roomServer: self._roomServer,
    defaultRoom: self._defaultRoom,
    selectedRoom: self._selectedRoom,
    serverRegion: self._serverRegion,
    enableDataChannel: self._enableDataChannel,
    enableIceTrickle: self._enableIceTrickle,
    enableTURNServer: self._enableTURN,
    enableSTUNServer: self._enableSTUN,
    TURNTransport: self._TURNTransport,
    audioFallback: self._audioFallback,
    forceSSL: self._forceSSL,
    socketTimeout: self._socketTimeout,
    audioCodec: self._selectedAudioCodec,
    videoCodec: self._selectedVideoCodec
  });
  // trigger the readystate
  self._readyState = 0;
  self._trigger('readyStateChange', self.READY_STATE_CHANGE.INIT);
  self._loadInfo();

  if (typeof callback === 'function'){
    //Success callback fired if readyStateChange is completed
    self.once('readyStateChange',function(readyState, error){
        log.log([null, 'Socket', null, 'Firing callback. ' +
        'Ready state change has met provided state ->'], readyState);
        callback(null,{
          serverUrl: self._path,
          readyState: self._readyState,
          apiKey: self._apiKey,
          roomServer: self._roomServer,
          defaultRoom: self._defaultRoom,
          selectedRoom: self._selectedRoom,
          serverRegion: self._serverRegion,
          enableDataChannel: self._enableDataChannel,
          enableIceTrickle: self._enableIceTrickle,
          enableTURNServer: self._enableTURN,
          enableSTUNServer: self._enableSTUN,
          TURNTransport: self._TURNTransport,
          audioFallback: self._audioFallback,
          forceSSL: self._forceSSL,
          socketTimeout: self._socketTimeout,
          audioCodec: self._selectedAudioCodec,
          videoCodec: self._selectedVideoCodec
        });
      },
      function(state){
        return state === self.READY_STATE_CHANGE.COMPLETED;
      },
      false
    );

    //Error callback fired if readyStateChange is error
    self.once('readyStateChange',function(readyState, error){
        log.log([null, 'Socket', null, 'Firing callback. ' +
        'Ready state change has met provided state ->'], readyState);
        callback(error,null);
      },
      function(state){
        return state === self.READY_STATE_CHANGE.ERROR;
      },
      false
    );
  }
};






Skylink.prototype.LOG_LEVEL = {
  DEBUG: 4,
  LOG: 3,
  INFO: 2,
  WARN: 1,
  ERROR: 0
};

/**
 * The log key
 * @attribute _LOG_KEY
 * @type String
 * @scoped true
 * @readOnly
 * @private
 * @component Log
 * @for Skylink
 * @since 0.5.4
 */
var _LOG_KEY = 'SkylinkJS';


/**
 * The list of level levels based on index.
 * @attribute _LOG_LEVELS
 * @type Array
 * @required
 * @scoped true
 * @private
 * @component Log
 * @for Skylink
 * @since 0.5.5
 */
var _LOG_LEVELS = ['error', 'warn', 'info', 'log', 'debug'];

/**
 * The log level of Skylink
 * @attribute _logLevel
 * @type String
 * @default Skylink.LOG_LEVEL.ERROR
 * @required
 * @scoped true
 * @private
 * @component Log
 * @for Skylink
 * @since 0.5.4
 */
var _logLevel = 0;

/**
 * The current state if debugging mode is enabled.
 * @attribute _enableDebugMode
 * @type Boolean
 * @default false
 * @private
 * @required
 * @scoped true
 * @component Log
 * @for Skylink
 * @since 0.5.4
 */
var _enableDebugMode = false;

/**
 * The current state if debugging mode should store
 * the logs in SkylinkLogs.
 * @attribute _enableDebugStack
 * @type Boolean
 * @default false
 * @private
 * @required
 * @scoped true
 * @component Log
 * @for Skylink
 * @since 0.5.5
 */
var _enableDebugStack = false;

/**
 * The current state if debugging mode should
 * print the trace in every log information.
 * @attribute _enableDebugTrace
 * @type Boolean
 * @default false
 * @private
 * @required
 * @scoped true
 * @component Log
 * @for Skylink
 * @since 0.5.5
 */
var _enableDebugTrace = false;

/**
 * An internal array of logs.
 * @attribute _storedLogs
 * @type Array
 * @private
 * @required
 * @scoped true
 * @component Log
 * @for Skylink
 * @since 0.5.5
 */
var _storedLogs = [];

/**
 * Gets the list of logs
 * @method _getStoredLogsFn
 * @param {Number} [logLevel] The log level that get() should return.
 *  If not provided, it get() will return all logs from all levels.
 *  [Rel: Skylink.LOG_LEVEL]
 * @return {Array} The array of logs
 * @private
 * @required
 * @scoped true
 * @component Log
 * @for Skylink
 * @since 0.5.5
 */
var _getStoredLogsFn = function (logLevel) {
  if (typeof logLevel === 'undefined') {
    return _storedLogs;
  }
  var returnLogs = [];
  for (var i = 0; i < _storedLogs.length; i++) {
    if (_storedLogs[i][1] === _LOG_LEVELS[logLevel]) {
      returnLogs.push(_storedLogs[i]);
    }
  }
  return returnLogs;
};

/**
 * Gets the list of logs
 * @method _clearAllStoredLogsFn
 * @param {Number} [logLevel] The log level that get() should return.
 *  If not provided, it get() will return all logs from all levels.
 *  [Rel: Skylink.LOG_LEVEL]
 * @return {Array} The array of logs
 * @private
 * @required
 * @scoped true
 * @component Log
 * @for Skylink
 * @since 0.5.5
 */
var _clearAllStoredLogsFn = function () {
  _storedLogs = [];
};

/**
 * Print out all the store logs in console.
 * @method _printAllStoredLogsFn
 * @private
 * @required
 * @scoped true
 * @component Log
 * @for Skylink
 * @since 0.5.5
 */
var _printAllStoredLogsFn = function () {
  for (var i = 0; i < _storedLogs.length; i++) {
    var timestamp = _storedLogs[i][0];
    var log = (console[_storedLogs[i][1]] !== 'undefined') ?
      _storedLogs[i][1] : 'log';
    var message = _storedLogs[i][2];
    var debugObject = _storedLogs[i][3];

    if (typeof debugObject !== 'undefined') {
      console[log](message, debugObject, timestamp);
    } else {
      console[log](message, timestamp);
    }
  }
};

/**
 * Handles the list of Skylink logs.
 * @attribute SkylinkLogs
 * @type JSON
 * @required
 * @global true
 * @component Log
 * @for Skylink
 * @since 0.5.5
 */
window.SkylinkLogs = {
  /**
   * Gets the list of logs
   * @property SkylinkLogs.getLogs
   * @param {Number} [logLevel] The log level that getLogs() should return.
   *  If not provided, it getLogs() will return all logs from all levels.
   *  [Rel: Skylink.LOG_LEVEL]
   * @return {Array} The array of logs
   * @type Function
   * @required
   * @global true
   * @component Log
   * @for Skylink
   * @since 0.5.5
   */
  getLogs: _getStoredLogsFn,

  /**
   * Clear all the stored logs.
   * @property SkylinkLogs.clearAllLogs
   * @type Function
   * @required
   * @global true
   * @component Log
   * @for Skylink
   * @since 0.5.5
   */
  clearAllLogs: _clearAllStoredLogsFn,

  /**
   * Print out all the store logs in console.
   * @property SkylinkLogs.printAllLogs
   * @type Function
   * @required
   * @global true
   * @component Log
   * @for Skylink
   * @since 0.5.5
   */
  printAllLogs: _printAllStoredLogsFn
};

/**
 * Logs all the console information.
 * @method _logFn
 * @param {String} logLevel The log level.
 * @param {Array|String} message The console message.
 * @param {String} message.0 The targetPeerId the message is targeted to.
 * @param {String} message.1 The interface the message is targeted to.
 * @param {String|Array} message.2 The events the message is targeted to.
 * @param {String} message.3: The log message.
 * @param {Object|String} [debugObject] The console parameter string or object.
 * @private
 * @required
 * @scoped true
 * @component Log
 * @for Skylink
 * @since 0.5.5
 */
var _logFn = function(logLevel, message, debugObject) {
  var outputLog = _LOG_KEY;

  if (typeof message === 'object') {
    outputLog += (message[0]) ? ' [' + message[0] + '] -' : ' -';
    outputLog += (message[1]) ? ' <<' + message[1] + '>>' : '';
    if (message[2]) {
      outputLog += ' ';
      if (typeof message[2] === 'object') {
        for (var i = 0; i < message[2].length; i++) {
          outputLog += '(' + message[2][i] + ')';
        }
      } else {
        outputLog += '(' + message[2] + ')';
      }
    }
    outputLog += ' ' + message[3];
  } else {
    outputLog += ' - ' + message;
  }

  if (_enableDebugMode && _enableDebugStack) {
    // store the logs
    var logItem = [(new Date()), _LOG_LEVELS[logLevel], outputLog];

    if (typeof debugObject !== 'undefined') {
      logItem.push(debugObject);
    }
    _storedLogs.push(logItem);
  }

  if (_logLevel >= logLevel) {
    // Fallback to log if failure
    logLevel = (typeof console[_LOG_LEVELS[logLevel]] === 'undefined') ? 3 : logLevel;

    if (_enableDebugMode && _enableDebugTrace) {
      var logConsole = (typeof console.trace === 'undefined') ? logLevel[3] : 'trace';
      if (typeof debugObject !== 'undefined') {
        console[_LOG_LEVELS[logLevel]](outputLog, debugObject);
        // output if supported
        if (typeof console.trace !== 'undefined') {
          console.trace('');
        }
      } else {
        console[_LOG_LEVELS[logLevel]](outputLog);
        // output if supported
        if (typeof console.trace !== 'undefined') {
          console.trace('');
        }
      }
    } else {
      if (typeof debugObject !== 'undefined') {
        console[_LOG_LEVELS[logLevel]](outputLog, debugObject);
      } else {
        console[_LOG_LEVELS[logLevel]](outputLog);
      }
    }
  }
};

/**
 * Logs all the console information.
 * @attribute log
 * @type JSON
 * @param {Function} debug For debug mode.
 * @param {Function} log For log mode.
 * @param {Function} info For info mode.
 * @param {Function} warn For warn mode.
 * @param {Function} serror For error mode.
 * @private
 * @required
 * @scoped true
 * @component Log
 * @for Skylink
 * @since 0.5.4
 */
var log = {
  /**
   * Outputs a debug log in the console.
   * @property log.debug
   * @type Function
   * @param {Array|String} message or the message
   * @param {String} message.0 The targetPeerId the log is targetted to
   * @param {String} message.1 he interface the log is targetted to
   * @param {String|Array} message.2 The related names, keys or events to the log
   * @param {String} message.3 The log message.
   * @param {String|Object} [object] The log object.
   * @example
   *   // Logging for message
   *   log.debug('This is my message', object);
   * @private
   * @required
   * @scoped true
   * @component Log
   * @for Skylink
   * @since 0.5.4
   */
  debug: function (message, object) {
    _logFn(4, message, object);
  },

  /**
   * Outputs a normal log in the console.
   * @property log.log
   * @type Function
   * @param {Array|String} message or the message
   * @param {String} message.0 The targetPeerId the log is targetted to
   * @param {String} message.1 he interface the log is targetted to
   * @param {String|Array} message.2 The related names, keys or events to the log
   * @param {String} message.3 The log message.
   * @param {String|Object} [object] The log object.
   * @example
   *   // Logging for message
   *   log.log('This is my message', object);
   * @private
   * @required
   * @scoped true
   * @component Log
   * @for Skylink
   * @since 0.5.4
   */
  log: function (message, object) {
    _logFn(3, message, object);
  },

  /**
   * Outputs an info log in the console.
   * @property log.info
   * @type Function
   * @param {Array|String} message or the message
   * @param {String} message.0 The targetPeerId the log is targetted to
   * @param {String} message.1 he interface the log is targetted to
   * @param {String|Array} message.2 The related names, keys or events to the log
   * @param {String} message.3 The log message.
   * @param {String|Object} [object] The log object.
   * @example
   *   // Logging for message
   *   log.debug('This is my message', object);
   * @private
   * @required
   * @scoped true
   * @component Log
   * @for Skylink
   * @since 0.5.4
   */
  info: function (message, object) {
    _logFn(2, message, object);
  },

  /**
   * Outputs a warning log in the console.
   * @property log.warn
   * @type Function
   * @param {Array|String} message or the message
   * @param {String} message.0 The targetPeerId the log is targetted to
   * @param {String} message.1 he interface the log is targetted to
   * @param {String|Array} message.2 The related names, keys or events to the log
   * @param {String} message.3 The log message.
   * @param {String|Object} [object] The log object.
   * @example
   *   // Logging for message
   *   log.debug('Here\'s a warning. Please do xxxxx to resolve this issue', object);
   * @private
   * @required
   * @component Log
   * @for Skylink
   * @since 0.5.4
   */
  warn: function (message, object) {
    _logFn(1, message, object);
  },

  /**
   * Outputs an error log in the console.
   * @property log.error
   * @type Function
   * @param {Array|String} message or the message
   * @param {String} message.0 The targetPeerId the log is targetted to
   * @param {String} message.1 he interface the log is targetted to
   * @param {String|Array} message.2 The related names, keys or events to the log
   * @param {String} message.3 The log message.
   * @param {String|Object} [object] The log object.
   *   // Logging for external information
   *   log.error('There has been an error', object);
   * @private
   * @required
   * @scoped true
   * @component Log
   * @for Skylink
   * @since 0.5.4
   */
  error: function (message, object) {
    _logFn(0, message, object);
  }
};

/**
 * Sets the debugging log level. A log level displays logs of his level and higher:
 * ERROR > WARN > INFO > LOG > DEBUG.
 * - The default log level is Skylink.LOG_LEVEL.WARN
 * @method setLogLevel
 * @param {Number} [logLevel] The log level.[Rel: Skylink.Data.LOG_LEVEL]
 * @example
 *   //Display logs level: Error, warn, info, log and debug.
 *   SkylinkDemo.setLogLevel(SkylinkDemo.LOG_LEVEL.DEBUG);
 * @component Log
 * @for Skylink
 * @since 0.5.5
 */
Skylink.prototype.setLogLevel = function(logLevel) {
  if(logLevel === undefined) {
    logLevel = Skylink.LOG_LEVEL.WARN;
  }
  for (var level in this.LOG_LEVEL) {
    if (this.LOG_LEVEL[level] === logLevel) {
      _logLevel = logLevel;
      log.log([null, 'Log', level, 'Log level exists. Level is set']);
      return;
    }
  }
  log.error([null, 'Log', level, 'Log level does not exist. Level is not set']);
};

/**
 * Sets Skylink in debugging mode to display log stack trace.
 * - By default, debugging mode is turned off.
 * @method setDebugMode
 * @param {Boolean|JSON} [options=false] Is debugging mode enabled.
 * @param {Boolean} [options.trace=false] If console output should trace.
 * @param {Boolean} [options.storeLogs=false] If SkylinkLogs should store
 *   the output logs.
 * @example
 *   // Example 1: just to enable
 *   SkylinkDemo.setDebugMode(true);
 *   // or
 *   SkylinkDemo.setDebugMode();
 *
 *   // Example 2: just to disable
 *   SkylinkDemo.setDebugMode(false);
 * @component Log
 * @for Skylink
 * @since 0.5.2
 */
Skylink.prototype.setDebugMode = function(isDebugMode) {
  if (typeof isDebugMode === 'object') {
    if (Object.keys(isDebugMode).length > 0) {
      _enableDebugTrace = !!isDebugMode.trace;
      _enableDebugStack = !!isDebugMode.storeLogs;
    } else {
      _enableDebugMode = false;
      _enableDebugTrace = false;
      _enableDebugStack = false;
    }
  }
  if (isDebugMode === false) {
    _enableDebugMode = false;
    _enableDebugTrace = false;
    _enableDebugStack = false;

    return;
  }
  _enableDebugMode = true;
  _enableDebugTrace = true;
  _enableDebugStack = true;
};
Skylink.prototype._EVENTS = {
  /**
   * Event fired when the socket connection to the signaling
   * server is open.
   * @event channelOpen
   * @component Events
   * @for Skylink
   * @since 0.1.0
   */
  channelOpen: [],

  /**
   * Event fired when the socket connection to the signaling
   * server has closed.
   * @event channelClose
   * @component Events
   * @for Skylink
   * @since 0.1.0
   */
  channelClose: [],

  /**
   * Event fired when the socket connection received a message
   * from the signaling server.
   * @event channelMessage
   * @param {JSON} message
   * @component Events
   * @for Skylink
   * @since 0.1.0
   */
  channelMessage: [],

  /**
   * Event fired when the socket connection has occurred an error.
   * @event channelError
   * @param {Object|String} error Error message or object thrown.
   * @component Events
   * @for Skylink
   * @since 0.1.0
   */
  channelError: [],

  /**
   * Event fired when the socket re-tries to connection with fallback ports.
   * @event channelRetry
   * @param {String} fallbackType The type of fallback [Rel: Skylink.SOCKET_FALLBACK]
   * @param {Number} currentAttempt The current attempt of the fallback re-try attempt.
   * @component Events
   * @for Skylink
   * @since 0.5.6
   */
  channelRetry: [],

  /**
   * Event fired when the socket connection failed connecting.
   * - The difference between this and <b>channelError</b> is that
   *   channelError triggers during the connection. This throws
   *   when connection failed to be established.
   * @event socketError
   * @param {String} errorCode The error code.
   *   [Rel: Skylink.SOCKET_ERROR]
   * @param {Number|String|Object} error The reconnection attempt or error object.
   * @param {String} fallbackType The type of fallback [Rel: Skylink.SOCKET_FALLBACK]
   * @component Events
   * @for Skylink
   * @since 0.5.5
   */
  socketError: [],

  /**
   * Event fired whether the room is ready for use.
   * @event readyStateChange
   * @param {String} readyState [Rel: Skylink.READY_STATE_CHANGE]
   * @param {JSON} error Error object thrown.
   * @param {Number} error.status Http status when retrieving information.
   *   May be empty for other errors.
   * @param {String} error.content Error message.
   * @param {Number} error.errorCode Error code.
   *   [Rel: Skylink.READY_STATE_CHANGE_ERROR]
   * @component Events
   * @for Skylink
   * @since 0.4.0
   */
  readyStateChange: [],

  /**
   * Event fired when a peer's handshake progress has changed.
   * @event handshakeProgress
   * @param {String} step The handshake progress step.
   *   [Rel: Skylink.HANDSHAKE_PROGRESS]
   * @param {String} peerId PeerId of the peer's handshake progress.
   * @param {Object|String} error Error message or object thrown.
   * @component Events
   * @for Skylink
   * @since 0.3.0
   */
  handshakeProgress: [],

  /**
   * Event fired when an ICE gathering state has changed.
   * @event candidateGenerationState
   * @param {String} state The ice candidate generation state.
   *   [Rel: Skylink.CANDIDATE_GENERATION_STATE]
   * @param {String} peerId PeerId of the peer that had an ice candidate
   *    generation state change.
   * @component Events
   * @for Skylink
   * @since 0.1.0
   */
  candidateGenerationState: [],

  /**
   * Event fired when a peer Connection state has changed.
   * @event peerConnectionState
   * @param {String} state The peer connection state.
   *   [Rel: Skylink.PEER_CONNECTION_STATE]
   * @param {String} peerId PeerId of the peer that had a peer connection state
   *    change.
   * @component Events
   * @for Skylink
   * @since 0.1.0
   */
  peerConnectionState: [],

  /**
   * Event fired when an ICE connection state has changed.
   * @iceConnectionState
   * @param {String} state The ice connection state.
   *   [Rel: Skylink.ICE_CONNECTION_STATE]
   * @param {String} peerId PeerId of the peer that had an ice connection state change.
   * @component Events
   * @for Skylink
   * @since 0.1.0
   */
  iceConnectionState: [],

  /**
   * Event fired when webcam or microphone media access fails.
   * @event mediaAccessError
   * @param {Object|String} error Error object thrown.
   * @component Events
   * @for Skylink
   * @since 0.1.0
   */
  mediaAccessError: [],

  /**
   * Event fired when webcam or microphone media acces passes.
   * @event mediaAccessSuccess
   * @param {Object} stream MediaStream object.
   * @component Events
   * @for Skylink
   * @since 0.1.0
   */
  mediaAccessSuccess: [],

  /**
   * Event fired when it's required to have audio or video access.
   * @event mediaAccessRequired
   * @component Events
   * @for Skylink
   * @since 0.5.5
   */
  mediaAccessRequired: [],

  /**
   * Event fired when media access to MediaStream has stopped.
   * @event mediaAccessStopped
   * @component Events
   * @for Skylink
   * @since 0.5.6
   */
  mediaAccessStopped: [],

  /**
   * Event fired when a peer joins the room.
   * @event peerJoined
   * @param {String} peerId PeerId of the peer that joined the room.
   * @param {JSON} peerInfo Peer's information.
   * @param {JSON} peerInfo.settings Peer's stream settings.
   * @param {Boolean|JSON} [peerInfo.settings.audio=false] Peer's audio stream
   *   settings.
   * @param {Boolean} [peerInfo.settings.audio.stereo=false] If peer has stereo
   *   enabled or not.
   * @param {Boolean|JSON} [peerInfo.settings.video=false] Peer's video stream
   *   settings.
   * @param {JSON} [peerInfo.settings.video.resolution]
   *   Peer's video stream resolution [Rel: Skylink.VIDEO_RESOLUTION]
   * @param {Number} [peerInfo.settings.video.resolution.width]
   *   Peer's video stream resolution width.
   * @param {Number} [peerInfo.settings.video.resolution.height]
   *   Peer's video stream resolution height.
   * @param {Number} [peerInfo.settings.video.frameRate]
   *   Peer's video stream resolution minimum frame rate.
   * @param {JSON} peerInfo.mediaStatus Peer stream status.
   * @param {Boolean} [peerInfo.mediaStatus.audioMuted=true] If peer's audio
   *   stream is muted.
   * @param {Boolean} [peerInfo.mediaStatus.videoMuted=true] If peer's video
   *   stream is muted.
   * @param {JSON|String} peerInfo.userData Peer's custom user data.
   * @param {JSON} peerInfo.agent Peer's browser agent.
   * @param {String} peerInfo.agent.name Peer's browser agent name.
   * @param {Number} peerInfo.agent.version Peer's browser agent version.
   * @param {Boolean} isSelf Is the peer self.
   * @component Events
   * @for Skylink
   * @since 0.5.2
   */
  peerJoined: [],

  /**
   * Event fired when a peer's connection is restarted.
   * @event peerRestart
   * @param {String} peerId PeerId of the peer that is being restarted.
   * @param {JSON} peerInfo Peer's information.
   * @param {JSON} peerInfo.settings Peer's stream settings.
   * @param {Boolean|JSON} peerInfo.settings.audio Peer's audio stream
   *   settings.
   * @param {Boolean} peerInfo.settings.audio.stereo If peer has stereo
   *   enabled or not.
   * @param {Boolean|JSON} peerInfo.settings.video Peer's video stream
   *   settings.
   * @param {JSON} peerInfo.settings.video.resolution
   *   Peer's video stream resolution [Rel: Skylink.VIDEO_RESOLUTION]
   * @param {Number} peerInfo.settings.video.resolution.width
   *   Peer's video stream resolution width.
   * @param {Number} peerInfo.settings.video.resolution.height
   *   Peer's video stream resolution height.
   * @param {Number} peerInfo.settings.video.frameRate
   *   Peer's video stream resolution minimum frame rate.
   * @param {JSON} peerInfo.mediaStatus Peer stream status.
   * @param {Boolean} peerInfo.mediaStatus.audioMuted If peer's audio
   *   stream is muted.
   * @param {Boolean} peerInfo.mediaStatus.videoMuted If peer's video
   *   stream is muted.
   * @param {JSON|String} peerInfo.userData Peer's custom user data.
   * @param {JSON} peerInfo.agent Peer's browser agent.
   * @param {String} peerInfo.agent.name Peer's browser agent name.
   * @param {Number} peerInfo.agent.version Peer's browser agent version.
   * @param {Boolean} isSelfInitiateRestart Is it us who initiated the restart.
   * @component Events
   * @for Skylink
   * @since 0.5.5
   */
  peerRestart: [],

  /**
   * Event fired when a peer information is updated.
   * @event peerUpdated
   * @param {String} peerId PeerId of the peer that had information updaed.
   * @param {JSON} peerInfo Peer's information.
   * @param {JSON} peerInfo.settings Peer's stream settings.
   * @param {Boolean|JSON} [peerInfo.settings.audio=false] Peer's audio stream
   *   settings.
   * @param {Boolean} [peerInfo.settings.audio.stereo=false] If peer has stereo
   *   enabled or not.
   * @param {Boolean|JSON} [peerInfo.settings.video=false] Peer's video stream
   *   settings.
   * @param {JSON} [peerInfo.settings.video.resolution]
   *   Peer's video stream resolution [Rel: Skylink.VIDEO_RESOLUTION]
   * @param {Number} [peerInfo.settings.video.resolution.width]
   *   Peer's video stream resolution width.
   * @param {Number} [peerInfo.settings.video.resolution.height]
   *   Peer's video stream resolution height.
   * @param {Number} [peerInfo.settings.video.frameRate]
   *   Peer's video stream resolution minimum frame rate.
   * @param {JSON} peerInfo.mediaStatus Peer stream status.
   * @param {Boolean} [peerInfo.mediaStatus.audioMuted=true] If peer's audio
   *   stream is muted.
   * @param {Boolean} [peerInfo.mediaStatus.videoMuted=true] If peer's video
   *   stream is muted.
   * @param {JSON|String} peerInfo.userData Peer's custom user data.
   * @param {JSON} peerInfo.agent Peer's browser agent.
   * @param {String} peerInfo.agent.name Peer's browser agent name.
   * @param {Number} peerInfo.agent.version Peer's browser agent version.
   * @param {Boolean} isSelf Is the peer self.
   * @component Events
   * @for Skylink
   * @since 0.5.2
   */
  peerUpdated: [],

  /**
   * Event fired when a peer leaves the room
   * @event peerLeft
   * @param {String} peerId PeerId of the peer that left.
   * @param {JSON} peerInfo Peer's information.
   * @param {JSON} peerInfo.settings Peer's stream settings.
   * @param {Boolean|JSON} [peerInfo.settings.audio=false] Peer's audio stream
   *   settings.
   * @param {Boolean} [peerInfo.settings.audio.stereo=false] If peer has stereo
   *   enabled or not.
   * @param {Boolean|JSON} [peerInfo.settings.video=false] Peer's video stream
   *   settings.
   * @param {JSON} [peerInfo.settings.video.resolution]
   *   Peer's video stream resolution [Rel: Skylink.VIDEO_RESOLUTION]
   * @param {Number} [peerInfo.settings.video.resolution.width]
   *   Peer's video stream resolution width.
   * @param {Number} [peerInfo.settings.video.resolution.height]
   *   Peer's video stream resolution height.
   * @param {Number} [peerInfo.settings.video.frameRate]
   *   Peer's video stream resolution minimum frame rate.
   * @param {JSON} peerInfo.mediaStatus Peer stream status.
   * @param {Boolean} [peerInfo.mediaStatus.audioMuted=true] If peer's audio
   *   stream is muted.
   * @param {Boolean} [peerInfo.mediaStatus.videoMuted=true] If peer's video
   *   stream is muted.
   * @param {JSON|String} peerInfo.userData Peer's custom user data.
   * @param {JSON} peerInfo.agent Peer's browser agent.
   * @param {String} peerInfo.agent.name Peer's browser agent name.
   * @param {Number} peerInfo.agent.version Peer's browser agent version.
   * @param {Boolean} isSelf Is the peer self.
   * @component Events
   * @for Skylink
   * @since 0.5.2
   */
  peerLeft: [],

  /**
   * Event fired when a remote stream has become available.
   * - This occurs after the user joins the room.
   * - This is changed from <b>addPeerStream</b> event.
   * - Note that <b>addPeerStream</b> is removed from the specs.
   * - There has been a documentation error whereby the stream it is
   *   supposed to be (stream, peerId, isSelf), but instead is received
   *   as (peerId, stream, isSelf) in 0.5.0.
   * @event incomingStream
   * @param {String} peerId PeerId of the peer that is sending the stream.
   * @param {Object} stream MediaStream object.
   * @param {Boolean} isSelf Is the peer self.
   * @param {JSON} peerInfo Peer's information.
   * @component Events
   * @for Skylink
   * @since 0.5.5
   */
  incomingStream: [],

  /**
   * Event fired when a message being broadcasted is received.
   * - This is changed from <b>chatMessageReceived</b>,
   *   <b>privateMessage</b> and <b>publicMessage</b> event.
   * - Note that <b>chatMessageReceived</b>, <b>privateMessage</b>
   *   and <b>publicMessage</b> is removed from the specs.
   * @event incomingMessage
   * @param {JSON} message Message object that is received.
   * @param {JSON|String} message.content Data that is broadcasted.
   * @param {String} message.senderPeerId PeerId of the sender peer.
   * @param {String} message.targetPeerId PeerId that is specifically
   *   targeted to receive the message.
   * @param {Boolean} message.isPrivate Is data received a private message.
   * @param {Boolean} message.isDataChannel Is data received from a
   *   data channel.
   * @param {String} peerId PeerId of the sender peer.
   * @param {JSON} peerInfo Peer's information.
   * @param {JSON} peerInfo.settings Peer's stream settings.
   * @param {Boolean|JSON} [peerInfo.settings.audio=false] Peer's audio stream
   *   settings.
   * @param {Boolean} [peerInfo.settings.audio.stereo=false] If peer has stereo
   *   enabled or not.
   * @param {Boolean|JSON} [peerInfo.settings.video=false] Peer's video stream
   *   settings.
   * @param {JSON} [peerInfo.settings.video.resolution]
   *   Peer's video stream resolution [Rel: Skylink.VIDEO_RESOLUTION]
   * @param {Number} [peerInfo.settings.video.resolution.width]
   *   Peer's video stream resolution width.
   * @param {Number} [peerInfo.settings.video.resolution.height]
   *   Peer's video stream resolution height.
   * @param {Number} [peerInfo.settings.video.frameRate]
   *   Peer's video stream resolution minimum frame rate.
   * @param {JSON} peerInfo.mediaStatus Peer stream status.
   * @param {Boolean} [peerInfo.mediaStatus.audioMuted=true] If peer's audio
   *   stream is muted.
   * @param {Boolean} [peerInfo.mediaStatus.videoMuted=true] If peer's video
   *   stream is muted.
   * @param {JSON|String} peerInfo.userData Peer's custom user data.
   * @param {JSON} peerInfo.agent Peer's browser agent.
   * @param {String} peerInfo.agent.name Peer's browser agent name.
   * @param {Number} peerInfo.agent.version Peer's browser agent version.
   * @param {Boolean} isSelf Is the peer self.
   * @component Events
   * @for Skylink
   * @since 0.5.2
   */
  incomingMessage: [],

  /**
   * Event fired when connected to a room and the lock status has changed.
   * @event roomLock
   * @param {Boolean} isLocked Is the room locked.
   * @param {String} peerId PeerId of the peer that is locking/unlocking
   *   the room.
   * @param {JSON} peerInfo Peer's information.
   * @param {JSON} peerInfo.settings Peer's stream settings.
   * @param {Boolean|JSON} [peerInfo.settings.audio=false] Peer's audio stream
   *   settings.
   * @param {Boolean} [peerInfo.settings.audio.stereo=false] If peer has stereo
   *   enabled or not.
   * @param {Boolean|JSON} [peerInfo.settings.video=false] Peer's video stream
   *   settings.
   * @param {JSON} [peerInfo.settings.video.resolution]
   *   Peer's video stream resolution [Rel: Skylink.VIDEO_RESOLUTION]
   * @param {Number} [peerInfo.settings.video.resolution.width]
   *   Peer's video stream resolution width.
   * @param {Number} [peerInfo.settings.video.resolution.height]
   *   Peer's video stream resolution height.
   * @param {Number} [peerInfo.settings.video.frameRate]
   *   Peer's video stream resolution minimum frame rate.
   * @param {JSON} peerInfo.mediaStatus Peer stream status.
   * @param {Boolean} [peerInfo.mediaStatus.audioMuted=true] If peer's audio
   *   stream is muted.
   * @param {Boolean} [peerInfo.mediaStatus.videoMuted=true] If peer's video
   *   stream is muted.
   * @param {JSON|String} peerInfo.userData Peer's custom user data.
   * @param {JSON} peerInfo.agent Peer's browser agent.
   * @param {String} peerInfo.agent.name Peer's browser agent name.
   * @param {Number} peerInfo.agent.version Peer's browser agent version.
   * @param {Boolean} isSelf Is the peer self.
   * @component Events
   * @for Skylink
   * @since 0.5.2
   */
  roomLock: [],

  /**
   * Event fired when a peer's datachannel state has changed.
   * @event dataChannelState
   * @param {String} state The datachannel state.
   *   [Rel: Skylink.DATA_CHANNEL_STATE]
   * @param {String} peerId PeerId of peer that has a datachannel
   *   state change.
   * @param {String} [error] Error message in case there is failure
   * @component Events
   * @for Skylink
   * @since 0.1.0
   */
  dataChannelState: [],

  /**
   * Event fired when a data transfer state has changed.
   * - Note that <u>transferInfo.data</u> sends the blob data, and
   *   no longer a blob url.
   * @event dataTransferState
   * @param {String} state The data transfer state.
   *   [Rel: Skylink.DATA_TRANSFER_STATE]
   * @param {String} transferId TransferId of the data.
   * @param {String} peerId PeerId of the peer that has a data
   *   transfer state change.
   * @param {JSON} transferInfo Data transfer information.
   * @param {JSON} transferInfo.percentage The percetange of data being
   *   uploaded / downloaded.
   * @param {JSON} transferInfo.senderPeerId PeerId of the sender.
   * @param {JSON} transferInfo.data The blob data. See the
   *   [createObjectURL](https://developer.mozilla.org/en-US/docs/Web/API/URL.createObjectURL)
   *   method on how you can convert the blob to a download link.
   * @param {JSON} transferInfo.name Data name.
   * @param {JSON} transferInfo.size Data size.
   * @param {JSON} error The error object.
   * @param {String} error.message Error message thrown.
   * @param {String} error.transferType Is error from uploading or downloading.
   *   [Rel: Skylink.DATA_TRANSFER_TYPE]
   * @component Events
   * @for Skylink
   * @since 0.4.1
   */
  dataTransferState: [],

  /**
   * Event fired when the signaling server warns the user.
   * @event systemAction
   * @param {String} action The action that is required for
   *   the user to follow. [Rel: Skylink.SYSTEM_ACTION]
   * @param {String} message The reason for the action.
   * @param {String} reason The reason why the action is given.
   *   [Rel: Skylink.SYSTEM_ACTION_REASON]
   * @component Events
   * @for Skylink
   * @since 0.5.1
   */
  systemAction: []
};

/**
 * Events with callbacks that would be fired only once once condition is met.
 * @attribute _onceEvents
 * @type JSON
 * @private
 * @required
 * @component Events
 * @for Skylink
 * @since 0.5.4
 */
Skylink.prototype._onceEvents = {};

/**
 * The timestamp for throttle function to use.
 * @attribute _timestamp
 * @type JSON
 * @private
 * @required
 * @component Events
 * @for Skylink
 * @since 0.5.8
 */
Skylink.prototype._timestamp = {
  now: Date.now() || function() { return +new Date(); }
};

/**
 * Trigger all the callbacks associated with an event.
 * - Note that extra arguments can be passed to the callback which
 *   extra argument can be expected by callback is documented by each event.
 * @method _trigger
 * @param {String} eventName The Skylink event.
 * @for Skylink
 * @private
 * @component Events
 * @for Skylink
 * @since 0.1.0
 */
Skylink.prototype._trigger = function(eventName) {
  //convert the arguments into an array
  var args = Array.prototype.slice.call(arguments);
  var arr = this._EVENTS[eventName];
  var once = this._onceEvents[eventName] || null;
  args.shift(); //Omit the first argument since it's the event name
  if (arr) {
    // for events subscribed forever
    for (var i = 0; i < arr.length; i++) {
      try {
        log.log([null, 'Event', eventName, 'Event is fired']);
        if(arr[i].apply(this, args) === false) {
          break;
        }
      } catch(error) {
        log.error([null, 'Event', eventName, 'Exception occurred in event:'], error);
        throw error;
      }
    }
  }
  if (once){
    // for events subscribed on once
    for (var j = 0; j < once.length; j++) {
      if (once[j][1].apply(this, args) === true) {
        log.log([null, 'Event', eventName, 'Condition is met. Firing event']);
        if(once[j][0].apply(this, args) === false) {
          break;
        }
        if (!once[j][2]) {
          log.log([null, 'Event', eventName, 'Removing event after firing once']);
          once.splice(j, 1);
          //After removing current element, the next element should be element of the same index
          j--;
        }
      } else {
        log.log([null, 'Event', eventName, 'Condition is still not met. ' +
          'Holding event from being fired']);
      }
    }
  }

  log.log([null, 'Event', eventName, 'Event is triggered']);
};

/**
 * To register a callback function to an event.
 * @method on
 * @param {String} eventName The Skylink event. See the event list to see what you can register.
 * @param {Function} callback The callback fired after the event is triggered.
 * @example
 *   SkylinkDemo.on('peerJoined', function (peerId, peerInfo) {
 *      alert(peerId + ' has joined the room');
 *   });
 * @component Events
 * @for Skylink
 * @since 0.1.0
 */
Skylink.prototype.on = function(eventName, callback) {
  if ('function' === typeof callback) {
    this._EVENTS[eventName] = this._EVENTS[eventName] || [];
    this._EVENTS[eventName].push(callback);
    log.log([null, 'Event', eventName, 'Event is subscribed']);
  } else {
    log.error([null, 'Event', eventName, 'Provided parameter is not a function']);
  }
};

/**
 * To register a callback function to an event that is fired once a condition is met.
 * @method once
 * @param {String} eventName The Skylink event. See the event list to see what you can register.
 * @param {Function} callback The callback fired after the event is triggered.
 * @param {Function} [condition]
 *   The provided condition that would trigger this event.
 *   If not provided, it will return true when the event is triggered.
 *   Return a true to fire the callback.
 * @param {Boolean} [fireAlways=false] The function does not get removed onced triggered,
 *   but triggers everytime the event is called.
 * @example
 *   SkylinkDemo.once('peerConnectionState', function (state, peerId) {
 *     alert('Peer has left');
 *   }, function (state, peerId) {
 *     return state === SkylinkDemo.PEER_CONNECTION_STATE.CLOSED;
 *   });
 * @component Events
 * @for Skylink
 * @since 0.5.4
 */
Skylink.prototype.once = function(eventName, callback, condition, fireAlways) {
  if (typeof condition === 'boolean') {
    fireAlways = condition;
    condition = null;
  }
  fireAlways = (typeof fireAlways === 'undefined' ? false : fireAlways);
  condition = (typeof condition !== 'function') ? function () {
    return true;
  } : condition;

  if (typeof callback === 'function') {

    this._EVENTS[eventName] = this._EVENTS[eventName] || [];
    // prevent undefined error
    this._onceEvents[eventName] = this._onceEvents[eventName] || [];
    this._onceEvents[eventName].push([callback, condition, fireAlways]);
    log.log([null, 'Event', eventName, 'Event is subscribed on condition']);
  } else {
    log.error([null, 'Event', eventName, 'Provided callback is not a function']);
  }
};

/**
 * To unregister a callback function from an event.
 * @method off
 * @param {String} eventName The Skylink event. See the event list to see what you can unregister.
 * @param {Function} callback The callback fired after the event is triggered.
 *   Not providing any callback turns all callbacks tied to that event off.
 * @example
 *   SkylinkDemo.off('peerJoined', callback);
 * @component Events
 * @for Skylink
 * @since 0.5.5
 */
Skylink.prototype.off = function(eventName, callback) {
  if (callback === undefined) {
    this._EVENTS[eventName] = [];
    this._onceEvents[eventName] = [];
    log.log([null, 'Event', eventName, 'All events are unsubscribed']);
    return;
  }
  var arr = this._EVENTS[eventName];
  var once = this._onceEvents[eventName];

  // unsubscribe events that is triggered always
  for (var i = 0; i < arr.length; i++) {
    if (arr[i] === callback) {
      log.log([null, 'Event', eventName, 'Event is unsubscribed']);
      arr.splice(i, 1);
      break;
    }
  }
  // unsubscribe events fired only once
  if(once !== undefined) {
    for (var j = 0; j < once.length; j++) {
      if (once[j][0] === callback) {
        log.log([null, 'Event', eventName, 'One-time Event is unsubscribed']);
        once.splice(j, 1);
        break;
      }
    }
  }
};

/**
 * Does a check condition first to check if event is required to be subscribed.
 * If check condition fails, it subscribes an event with
 *  {{#crossLink "Skylink/once:method"}}once(){{/crossLink}} method to wait for
 * the condition to pass to fire the callback.
 * @method _condition
 * @param {String} eventName The Skylink event.
 * @param {Function} callback The callback fired after the condition is met.
 * @param {Function} checkFirst The condition to check that if pass, it would fire the callback,
 *   or it will just subscribe to an event and fire when condition is met.
 * @param {Function} [condition]
 *   The provided condition that would trigger this event.
 *   If not provided, it will return true when the event is triggered.
 *   Return a true to fire the callback.
 * @param {Boolean} [fireAlways=false] The function does not get removed onced triggered,
 *   but triggers everytime the event is called.
 * @private
 * @component Events
 * @for Skylink
 * @since 0.5.5
 */
Skylink.prototype._condition = function(eventName, callback, checkFirst, condition, fireAlways) {
  if (typeof condition === 'boolean') {
    fireAlways = condition;
    condition = null;
  }
  if (typeof callback === 'function' && typeof checkFirst === 'function') {
    if (checkFirst()) {
      log.log([null, 'Event', eventName, 'First condition is met. Firing callback']);
      callback();
      return;
    }
    log.log([null, 'Event', eventName, 'First condition is not met. Subscribing to event']);
    this.once(eventName, callback, condition, fireAlways);
  } else {
    log.error([null, 'Event', eventName, 'Provided callback or checkFirst is not a function']);
  }
};

/**
 * Sets an interval check. If condition is met, fires callback.
 * @method _wait
 * @param {Function} callback The callback fired after the condition is met.
 * @param {Function} condition The provided condition that would trigger this the callback.
 * @param {Number} [intervalTime=50] The interval loop timeout.
 * @for Skylink
 * @private
 * @component Events
 * @for Skylink
 * @since 0.5.5
 */
Skylink.prototype._wait = function(callback, condition, intervalTime, fireAlways) {
  fireAlways = (typeof fireAlways === 'undefined' ? false : fireAlways);
  if (typeof callback === 'function' && typeof condition === 'function') {
    if (condition()) {
      log.log([null, 'Event', null, 'Condition is met. Firing callback']);
      callback();
      return;
    }
    log.log([null, 'Event', null, 'Condition is not met. Doing a check.']);

    intervalTime = (typeof intervalTime === 'number') ? intervalTime : 50;

    var doWait = setInterval(function () {
      if (condition()) {
        log.log([null, 'Event', null, 'Condition is met after waiting. Firing callback']);
        if (!fireAlways){
          clearInterval(doWait);
        }
        callback();
      }
    }, intervalTime);
  } else {
    if (typeof callback !== 'function'){
      log.error([null, 'Event', null, 'Provided callback is not a function']);
    }
    if (typeof condition !== 'function'){
      log.error([null, 'Event', null, 'Provided condition is not a function']);
    }
  }
};

/**
 * Returns a wrapper of the original function, which only fires once during
 *  a specified amount of time.
 * @method _throttle
 * @param {Function} func The function that should be throttled.
 * @param {Number} wait The amount of time that function need to throttled (in ms)
 * @private
 * @component Events
 * @for Skylink
 * @since 0.5.8
 */
Skylink.prototype._throttle = function(func, wait){
  var self = this;
  return function () {
      if (!self._timestamp.func){
        //First time run, need to force timestamp to skip condition
        self._timestamp.func = self._timestamp.now - wait;
      }
      var now = Date.now();
      if (now - self._timestamp.func < wait) {
          return;
      }
      func.apply(self, arguments);
      self._timestamp.func = now;
  };
};
Skylink.prototype.SOCKET_ERROR = {
  CONNECTION_FAILED: 0,
  RECONNECTION_FAILED: -1,
  CONNECTION_ABORTED: -2,
  RECONNECTION_ABORTED: -3,
  RECONNECTION_ATTEMPT: -4
};

/**
 * The queue of messages to be sent to signaling server.
 * @attribute _socketMessageQueue
 * @type Array
 * @private
 * @required
 * @component Socket
 * @for Skylink
 * @since 0.5.8
 */
Skylink.prototype._socketMessageQueue = [];

/**
 * The timeout used to send socket message queue.
 * @attribute _socketMessageTimeout
 * @type Function
 * @private
 * @required
 * @component Socket
 * @for Skylink
 * @since 0.5.8
 */
Skylink.prototype._socketMessageTimeout = null;


/**
 * The list of ports that SkylinkJS would use to attempt to connect to the signaling server with.
 * @attribute _socketPorts
 * @type JSON
 * @param {Array} http:// The list of HTTP ports.
 * @param {Array} https:// The list of HTTPs ports.
 * @private
 * @required
 * @component Socket
 * @for Skylink
 * @since 0.5.8
 */
Skylink.prototype._socketPorts = {
  'http:': [80, 3000],
  'https:': [443, 3443]
};

/**
 * The list of channel connection fallback states.
 * - The fallback states that would occur are:
 * @attribute SOCKET_FALLBACK
 * @type JSON
 * @param {String} NON_FALLBACK Non-fallback state,
 * @param {String} FALLBACK_PORT Fallback to non-ssl port for channel re-try.
 * @param {String} FALLBACK_PORT_SSL Fallback to ssl port for channel re-try.
 * @param {String} LONG_POLLING Fallback to non-ssl long-polling.
 * @param {String} LONG_POLLING_SSL Fallback to ssl port for long-polling.
 * @readOnly
 * @component Socket
 * @for Skylink
 * @since 0.5.6
 */
Skylink.prototype.SOCKET_FALLBACK = {
  NON_FALLBACK: 'nonfallback',
  FALLBACK_PORT: 'fallbackPortNonSSL',
  FALLBACK_SSL_PORT: 'fallbackPortSSL',
  LONG_POLLING: 'fallbackLongPollingNonSSL',
  LONG_POLLING_SSL: 'fallbackLongPollingSSL'
};

/**
 * The current socket opened state.
 * @attribute _channelOpen
 * @type Boolean
 * @private
 * @required
 * @component Socket
 * @for Skylink
 * @since 0.5.2
 */
Skylink.prototype._channelOpen = false;

/**
 * The signaling server to connect to.
 * @attribute _signalingServer
 * @type String
 * @private
 * @component Socket
 * @for Skylink
 * @since 0.5.2
 */
Skylink.prototype._signalingServer = null;

/**
 * The signaling server protocol to use.
 * <ul>
 * <li><code>https:</code>
 * <ul><li>Default port is <code>443</code>.</li>
 *     <li>Fallback port is <code>3443</code>.</li>
 * </ul></li>
 * <li><code>http:</code>
 * <ul><li>Default port is <code>80</code>.</li>
 *     <li>Fallback port is <code>3000</code>.</li>
 * </ul></li>
 * </ul>
 * @attribute _signalingServerProtocol
 * @type String
 * @private
 * @component Socket
 * @for Skylink
 * @since 0.5.4
 */
Skylink.prototype._signalingServerProtocol = window.location.protocol;

/**
 * The signaling server port to connect to.
 * @attribute _signalingServerPort
 * @type Number
 * @private
 * @component Socket
 * @for Skylink
 * @since 0.5.4
 */
Skylink.prototype._signalingServerPort = null;

/**
 * The actual socket object that handles the connection.
 * @attribute _socket
 * @type Object
 * @required
 * @private
 * @component Socket
 * @for Skylink
 * @since 0.1.0
 */
Skylink.prototype._socket = null;

/**
 * The socket connection timeout
 * <ul>
 * <li><code>0</code> Uses the default timeout from socket.io
 *     <code>20000</code>ms.</li>
 * <li><code>>0</code> Uses the user set timeout</li>
 * </ul>
 * @attribute _socketTimeout
 * @type Number
 * @default 0
 * @required
 * @private
 * @component Socket
 * @for Skylink
 * @since 0.5.4
 */
Skylink.prototype._socketTimeout = 0;

/**
 * The socket connection to use XDomainRequest.
 * @attribute _socketUseXDR
 * @type Boolean
 * @default false
 * @required
 * @component Socket
 * @private
 * @for Skylink
 * @since 0.5.4
 */
Skylink.prototype._socketUseXDR = false;

/**
 * Sends a message to the signaling server.
 * - Not to be confused with method
 *   {{#crossLink "Skylink/sendMessage:method"}}sendMessage(){{/crossLink}}
 *   that broadcasts messages. This is for sending socket messages.
 * @method _sendChannelMessage
 * @param {JSON} message
 * @private
 * @component Socket
 * @for Skylink
 * @since 0.5.8
 */
Skylink.prototype._sendChannelMessage = function(message) {
  var self = this;
  var interval = 1000;
  var throughput = 16;

  if (!self._channelOpen) {
    return;
  }

  var messageString = JSON.stringify(message);

  var sendLater = function(){
    if (self._socketMessageQueue.length > 0){

      if (self._socketMessageQueue.length<throughput){

        log.debug([(message.target ? message.target : 'server'), null, null,
          'Sending delayed message' + ((!message.target) ? 's' : '') + ' ->'], {
            type: self._SIG_MESSAGE_TYPE.GROUP,
            lists: self._socketMessageQueue.slice(0,self._socketMessageQueue.length),
            mid: self._user.sid,
            rid: self._room.id
          });

        self._socket.send({
          type: self._SIG_MESSAGE_TYPE.GROUP,
          lists: self._socketMessageQueue.splice(0,self._socketMessageQueue.length),
          mid: self._user.sid,
          rid: self._room.id
        });

        clearTimeout(self._socketMessageTimeout);
        self._socketMessageTimeout = null;

      }
      else{

        log.debug([(message.target ? message.target : 'server'), null, null,
          'Sending delayed message' + ((!message.target) ? 's' : '') + ' ->'], {
            type: self._SIG_MESSAGE_TYPE.GROUP,
            lists: self._socketMessageQueue.slice(0,throughput),
            mid: self._user.sid,
            rid: self._room.id
          });

        self._socket.send({
          type: self._SIG_MESSAGE_TYPE.GROUP,
          lists: self._socketMessageQueue.splice(0,throughput),
          mid: self._user.sid,
          rid: self._room.id
        });

        clearTimeout(self._socketMessageTimeout);
        self._socketMessageTimeout = null;
        self._socketMessageTimeout = setTimeout(sendLater,interval);

      }
      self._timestamp.now = Date.now() || function() { return +new Date(); };
    }
  };

  //Delay when messages are sent too rapidly
  if ((Date.now() || function() { return +new Date(); }) - self._timestamp.now < interval &&
    self._groupMessageList.indexOf(message.type) > -1) {

      log.warn([(message.target ? message.target : 'server'), null, null,
      'Messages fired too rapidly. Delaying.'], {
        interval: 1000,
        throughput: 16,
        message: message
      });

      self._socketMessageQueue.push(messageString);

      if (!self._socketMessageTimeout){
        self._socketMessageTimeout = setTimeout(sendLater,
          interval - ((Date.now() || function() { return +new Date(); })-self._timestamp.now));
      }
      return;
  }

  log.debug([(message.target ? message.target : 'server'), null, null,
    'Sending to peer' + ((!message.target) ? 's' : '') + ' ->'], message);

  //Normal case when messages are sent not so rapidly
  self._socket.send(messageString);
  self._timestamp.now = Date.now() || function() { return +new Date(); };

};

/**
 * Create the socket object to refresh connection.
 * @method _createSocket
 * @param {String} type The type of socket.io connection to use.
 * <ul>
 * <li><code>"WebSocket"</code>: Uses the WebSocket connection</li>
 * <li><code>"Polling"</code>: Uses the long-polling connection</li>
 * </ul>
 * @private
 * @component Socket
 * @for Skylink
 * @since 0.5.10
 */
Skylink.prototype._createSocket = function (type) {
  var self = this;

  var options = {
    forceNew: true,
    //'sync disconnect on unload' : true,
    reconnection: false
  };

  var ports = self._socketPorts[self._signalingServerProtocol];

  var connectionType = null;

  // just beginning
  if (self._signalingServerPort === null) {
    self._signalingServerPort = ports[0];
    connectionType = self.SOCKET_FALLBACK.NON_FALLBACK;

  // reached the end of the last port for the protocol type
  } else if ( ports.indexOf(self._signalingServerPort) === ports.length - 1 ) {

    // re-refresh to long-polling port
    if (type === 'WebSocket') {
      console.log(type, self._signalingServerPort);

      type = 'Polling';
      self._signalingServerPort = ports[0];

    } else if (type === 'Polling') {
      options.reconnection = true;
      options.reconnectionAttempts = 4;
      options.reconectionDelayMax = 1000;
    }

  // move to the next port
  } else {
    self._signalingServerPort = ports[ ports.indexOf(self._signalingServerPort) + 1 ];
  }

  var url = self._signalingServerProtocol + '//' +
    self._signalingServer + ':' + self._signalingServerPort;

  if (type === 'WebSocket') {
    options.transports = ['websocket'];
  } else if (type === 'Polling') {
    options.transports = ['xhr-polling', 'jsonp-polling', 'polling'];
  }

  // if socket instance already exists, exit
  if (self._socket) {
    self._socket.removeAllListeners('connect_error');
    self._socket.removeAllListeners('reconnect_attempt');
    self._socket.removeAllListeners('reconnect_error');
    self._socket.removeAllListeners('reconnect_failed');
    self._socket.removeAllListeners('connect');
    self._socket.removeAllListeners('reconnect');
    self._socket.removeAllListeners('error');
    self._socket.removeAllListeners('disconnect');
    self._socket.removeAllListeners('message');
    self._socket.disconnect();
    self._socket = null;
  }

  self._channelOpen = false;

  log.log('Opening channel with signaling server url:', {
    url: url,
    useXDR: self._socketUseXDR,
    options: options
  });

  self._socket = io.connect(url, options);

  if (connectionType === null) {
    connectionType = self._signalingServerProtocol === 'http://' ?
      (type === 'Polling' ? self.SOCKET_FALLBACK.LONG_POLLING :
        self.SOCKET_FALLBACK.FALLBACK_PORT) :
      (type === 'Polling' ? self.SOCKET_FALLBACK.LONG_POLLING_SSL :
        self.SOCKET_FALLBACK.FALLBACK_SSL_PORT);
  }

  self._socket.on('connect_error', function (error) {
    self._channelOpen = false;

    self._trigger('socketError', self.SOCKET_ERROR.CONNECTION_FAILED,
      error, connectionType);

    self._trigger('channelRetry', connectionType, 1);

    if (options.reconnection === false) {
      self._createSocket(type);
    }
  });

  self._socket.on('reconnect_attempt', function (attempt) {
    self._channelOpen = false;
    self._trigger('socketError', self.SOCKET_ERROR.RECONNECTION_ATTEMPT,
      attempt, connectionType);

    self._trigger('channelRetry', connectionType, attempt);
  });

  self._socket.on('reconnect_error', function (error) {
    self._channelOpen = false;
    self._trigger('socketError', self.SOCKET_ERROR.RECONNECTION_FAILED,
      error, connectionType);
  });

  self._socket.on('reconnect_failed', function (error) {
    self._channelOpen = false;
    self._trigger('socketError', self.SOCKET_ERROR.RECONNECTION_ABORTED,
      error, connectionType);
  });

  self._socket.on('connect', function () {
    if (!self._channelOpen) {
      self._channelOpen = true;
      self._trigger('channelOpen');
      log.log([null, 'Socket', null, 'Channel opened']);
    }
  });

  self._socket.on('reconnect', function () {
    if (!self._channelOpen) {
      self._channelOpen = true;
      self._trigger('channelOpen');
      log.log([null, 'Socket', null, 'Channel opened']);
    }
  });

  self._socket.on('error', function(error) {
    self._channelOpen = false;
    self._trigger('channelError', error);
    log.error([null, 'Socket', null, 'Exception occurred:'], error);
  });

  self._socket.on('disconnect', function() {
    self._channelOpen = false;
    self._trigger('channelClose');
    log.log([null, 'Socket', null, 'Channel closed']);
  });

  self._socket.on('message', function(message) {
    log.log([null, 'Socket', null, 'Received message']);
    self._processSigMessage(message);
  });
};

/**
 * Initiate a socket signaling connection.
 * @method _openChannel
 * @trigger channelMessage, channelOpen, channelError, channelClose
 * @private
 * @component Socket
 * @for Skylink
 * @since 0.5.5
 */
Skylink.prototype._openChannel = function() {
  var self = this;
  if (self._channelOpen) {
    log.error([null, 'Socket', null, 'Unable to instantiate a new channel connection ' +
      'as there is already an ongoing channel connection']);
    return;
  }

  if (self._readyState !== self.READY_STATE_CHANGE.COMPLETED) {
    log.error([null, 'Socket', null, 'Unable to instantiate a new channel connection ' +
      'as readyState is not ready']);
    return;
  }

  // set if forceSSL
  if (self._forceSSL) {
    self._signalingServerProtocol = 'https:';
  } else {
    self._signalingServerProtocol = window.location.protocol;
  }

  // Begin with a websocket connection
  self._createSocket('WebSocket');
};

/**
 * Closes the socket signaling connection.
 * @method _closeChannel
 * @private
 * @component Socket
 * @for Skylink
 * @since 0.5.5
 */
Skylink.prototype._closeChannel = function() {
  if (!this._channelOpen) {
    return;
  }
  if (this._socket) {
    this._socket.removeAllListeners('connect_error');
    this._socket.removeAllListeners('reconnect_attempt');
    this._socket.removeAllListeners('reconnect_error');
    this._socket.removeAllListeners('reconnect_failed');
    this._socket.removeAllListeners('connect');
    this._socket.removeAllListeners('reconnect');
    this._socket.removeAllListeners('error');
    this._socket.removeAllListeners('disconnect');
    this._socket.removeAllListeners('message');
    this._socket.disconnect();
    this._socket = null;
  }
  this._channelOpen = false;
  this._trigger('channelClose');
};
Skylink.prototype._SIG_MESSAGE_TYPE = {
  JOIN_ROOM: 'joinRoom',
  IN_ROOM: 'inRoom',
  ENTER: 'enter',
  WELCOME: 'welcome',
  RESTART: 'restart',
  OFFER: 'offer',
  ANSWER: 'answer',
  CANDIDATE: 'candidate',
  BYE: 'bye',
  REDIRECT: 'redirect',
  UPDATE_USER: 'updateUserEvent',
  ROOM_LOCK: 'roomLockEvent',
  MUTE_VIDEO: 'muteVideoEvent',
  MUTE_AUDIO: 'muteAudioEvent',
  PUBLIC_MESSAGE: 'public',
  PRIVATE_MESSAGE: 'private',
  STREAM: 'stream',
  GROUP: 'group'
};


/**
 * List of signaling message types that can be queued before sending to server.
 * @attribute _groupMessageList
 * @type Array
 * @private
 * @required
 * @component Socket
 * @for Skylink
 * @since 0.5.10
 */
Skylink.prototype._groupMessageList = [
  Skylink.prototype._SIG_MESSAGE_TYPE.STREAM,
  Skylink.prototype._SIG_MESSAGE_TYPE.UPDATE_USER,
  Skylink.prototype._SIG_MESSAGE_TYPE.ROOM_LOCK,
  Skylink.prototype._SIG_MESSAGE_TYPE.MUTE_AUDIO,
  Skylink.prototype._SIG_MESSAGE_TYPE.MUTE_VIDEO,
  Skylink.prototype._SIG_MESSAGE_TYPE.PUBLIC_MESSAGE
];

/**
 * The flag that indicates if MCU is enabled.
 * @attribute _hasMCU
 * @type Boolean
 * @development true
 * @private
 * @component Message
 * @for Skylink
 * @since 0.5.4
 */
Skylink.prototype._hasMCU = false;


/**
 * Handles every incoming signaling message received.
 * @method _processSigMessage
 * @param {String} messageString The message object stringified received.
 * @private
 * @component Message
 * @for Skylink
 * @since 0.1.0
 */
Skylink.prototype._processSigMessage = function(messageString) {
  var message = JSON.parse(messageString);
  if (message.type === this._SIG_MESSAGE_TYPE.GROUP) {
    log.debug('Bundle of ' + message.lists.length + ' messages');
    for (var i = 0; i < message.lists.length; i++) {
      this._processSingleMessage(JSON.parse(message.lists[i]));
    }
  } else {
    this._processSingleMessage(message);
  }
};

/**
 * Handles the single signaling message received.
 * @method _processingSingleMessage
 * @param {JSON} message The message object received.
 * @private
 * @component Message
 * @for Skylink
 * @since 0.1.0
 */
Skylink.prototype._processSingleMessage = function(message) {
  this._trigger('channelMessage', message);
  var origin = message.mid;
  if (!origin || origin === this._user.sid) {
    origin = 'Server';
  }
  log.debug([origin, null, null, 'Received from peer ->'], message.type);
  if (message.mid === this._user.sid &&
    message.type !== this._SIG_MESSAGE_TYPE.REDIRECT &&
    message.type !== this._SIG_MESSAGE_TYPE.IN_ROOM) {
    log.debug([origin, null, null, 'Ignoring message ->'], message.type);
    return;
  }
  switch (message.type) {
  //--- BASIC API Messages ----
  case this._SIG_MESSAGE_TYPE.PUBLIC_MESSAGE:
    this._publicMessageHandler(message);
    break;
  case this._SIG_MESSAGE_TYPE.PRIVATE_MESSAGE:
    this._privateMessageHandler(message);
    break;
  case this._SIG_MESSAGE_TYPE.IN_ROOM:
    this._inRoomHandler(message);
    break;
  case this._SIG_MESSAGE_TYPE.ENTER:
    this._enterHandler(message);
    break;
  case this._SIG_MESSAGE_TYPE.WELCOME:
    this._welcomeHandler(message);
    break;
  case this._SIG_MESSAGE_TYPE.RESTART:
    this._restartHandler(message);
    break;
  case this._SIG_MESSAGE_TYPE.OFFER:
    this._offerHandler(message);
    break;
  case this._SIG_MESSAGE_TYPE.ANSWER:
    this._answerHandler(message);
    break;
  case this._SIG_MESSAGE_TYPE.CANDIDATE:
    this._candidateHandler(message);
    break;
  case this._SIG_MESSAGE_TYPE.BYE:
    this._byeHandler(message);
    break;
  case this._SIG_MESSAGE_TYPE.REDIRECT:
    this._redirectHandler(message);
    break;
    //--- ADVANCED API Messages ----
  case this._SIG_MESSAGE_TYPE.UPDATE_USER:
    this._updateUserEventHandler(message);
    break;
  case this._SIG_MESSAGE_TYPE.MUTE_VIDEO:
    this._muteVideoEventHandler(message);
    break;
  case this._SIG_MESSAGE_TYPE.MUTE_AUDIO:
    this._muteAudioEventHandler(message);
    break;
  case this._SIG_MESSAGE_TYPE.STREAM:
    this._streamEventHandler(message);
    break;
  case this._SIG_MESSAGE_TYPE.ROOM_LOCK:
    this._roomLockEventHandler(message);
    break;
  default:
    log.error([message.mid, null, null, 'Unsupported message ->'], message.type);
    break;
  }
};

/**
 * Handles the REDIRECT Message event.
 * @method _redirectHandler
 * @param {JSON} message The Message object received.
 * @param {String} message.rid The roomId of the connected Room.
 * @param {String} message.info The server's message.
 * @param {String} message.action The action that User has to take on.
 *   [Rel: Skylink.SYSTEM_ACTION]
 * @param {String} message.reason The reason of why the action is worked upon.
 *   [Rel: Skylink.SYSTEM_ACTION_REASON]
 * @param {String} message.type Protocol step: <code>"redirect"</code>.
 * @trigger systemAction
 * @private
 * @component Message
 * @for Skylink
 * @since 0.5.1
 */
Skylink.prototype._redirectHandler = function(message) {
  log.log(['Server', null, message.type, 'System action warning:'], {
    message: message.info,
    reason: message.reason,
    action: message.action
  });

  if (message.action === this.SYSTEM_ACTION.REJECT) {
  	for (var key in this._peerConnections) {
  		if (this._peerConnections.hasOwnProperty(key)) {
  			this._removePeer(key);
  		}
  	}
  }
  this._trigger('systemAction', message.action, message.info, message.reason);
};

/**
 * Handles the UPDATE_USER Message event.
 * @method _updateUserEventHandler
 * @param {JSON} message The Message object received.
 * @param {String} message.rid The roomId of the connected Room.
 * @param {String} message.mid The sender's peerId.
 * @param {JSON|String} message.userData The updated User data.
 * @param {String} message.type Protocol step: <code>"updateUserEvent"</code>.
 * @trigger peerUpdated
 * @private
 * @component Message
 * @for Skylink
 * @since 0.2.0
 */
Skylink.prototype._updateUserEventHandler = function(message) {
  var targetMid = message.mid;
  log.log([targetMid, null, message.type, 'Peer updated userData:'], message.userData);
  if (this._peerInformations[targetMid]) {
    this._peerInformations[targetMid].userData = message.userData || {};
    this._trigger('peerUpdated', targetMid,
      this._peerInformations[targetMid], false);
  } else {
    log.log([targetMid, null, message.type, 'Peer does not have any user information']);
  }
};

/**
 * Handles the ROOM_LOCK Message event.
 * @method _roomLockEventHandler
 * @param {JSON} message The Message object received.
 * @param {String} message.rid The roomId of the connected Room.
 * @param {String} message.mid The sender's peerId.
 * @param {String} message.lock The flag to indicate if the Room is locked or not
 * @param {String} message.type Protocol step: <code>"roomLockEvent"</code>.
 * @trigger roomLock
 * @private
 * @component Message
 * @for Skylink
 * @since 0.2.0
 */
Skylink.prototype._roomLockEventHandler = function(message) {
  var targetMid = message.mid;
  log.log([targetMid, message.type, 'Room lock status:'], message.lock);
  this._trigger('roomLock', message.lock, targetMid,
    this._peerInformations[targetMid], false);
};

/**
 * Handles the MUTE_AUDIO Message event.
 * @method _muteAudioEventHandler
 * @param {JSON} message The Message object received.
 *   [Rel: Skylink._SIG_MESSAGE_TYPE.MUTE_AUDIO.message]
 * @trigger peerUpdated
 * @private
 * @component Message
 * @for Skylink
 * @since 0.2.0
 */
Skylink.prototype._muteAudioEventHandler = function(message) {
  var targetMid = message.mid;
  log.log([targetMid, null, message.type, 'Peer\'s audio muted:'], message.muted);
  if (this._peerInformations[targetMid]) {
    this._peerInformations[targetMid].mediaStatus.audioMuted = message.muted;
    this._trigger('peerUpdated', targetMid,
      this._peerInformations[targetMid], false);
  } else {
    log.log([targetMid, message.type, 'Peer does not have any user information']);
  }
};

/**
 * Handles the MUTE_VIDEO Message event.
 * @method _muteVideoEventHandler
 * @param {JSON} message The Message object received.
 * @param {String} message.rid The roomId of the connected Room.
 * @param {String} message.mid The sender's peerId.
 * @param {String} message.muted The flag to indicate if the User's video
 *    stream is muted or not.
 * @param {String} message.type Protocol step: <code>"muteVideoEvent"</code>.
 * @trigger peerUpdated
 * @private
 * @component Message
 * @for Skylink
 * @since 0.2.0
 */
Skylink.prototype._muteVideoEventHandler = function(message) {
  var targetMid = message.mid;
  log.log([targetMid, null, message.type, 'Peer\'s video muted:'], message.muted);
  if (this._peerInformations[targetMid]) {
    this._peerInformations[targetMid].mediaStatus.videoMuted = message.muted;
    this._trigger('peerUpdated', targetMid,
      this._peerInformations[targetMid], false);
  } else {
    log.log([targetMid, null, message.type, 'Peer does not have any user information']);
  }
};

/**
 * Handles the STREAM Message event.
 * @method _streamEventHandler
 * @param {JSON} message The Message object received.
 * @param {String} message.rid The roomId of the connected Room.
 * @param {String} message.mid The peerId of the sender.
 * @param {String} message.status The MediaStream status.
 * <ul>
 * <li><code>ended</code>: MediaStream has ended</li>
 * </ul>
 * @param {String} message.type Protocol step: <code>"stream"</code>.
 * @trigger peerUpdated
 * @private
 * @component Message
 * @for Skylink
 * @since 0.2.0
 */
Skylink.prototype._streamEventHandler = function(message) {
  var targetMid = message.mid;
  log.log([targetMid, null, message.type, 'Peer\'s stream status:'], message.status);

  if (this._peerInformations[targetMid]) {

  	if (message.status === 'ended') {
  		this._trigger('streamEnded', targetMid, this.getPeerInfo(targetMid), false);
  		this._peerConnections[targetMid].hasStream = false;
  	}

  } else {
    log.log([targetMid, message.type, 'Peer does not have any user information']);
  }
};

/**
 * Handles the BYTE Message event.
 * @method _byeHandler
 * @param {JSON} message The Message object received.
 * @param {String} message.rid The roomId of the connected Room.
 * @param {String} message.mid The peerId of the Peer that has left the Room.
 * @param {String} message.type Protocol step: <code>"bye"</code>.
 * @trigger peerLeft
 * @private
 * @component Message
 * @for Skylink
 * @since 0.1.0
 */
Skylink.prototype._byeHandler = function(message) {
  var targetMid = message.mid;
  log.log([targetMid, null, message.type, 'Peer has left the room']);
  this._removePeer(targetMid);
};

/**
 * Handles the PRIVATE_MESSAGE Message event.
 * @method _privateMessageHandler
 * @param {JSON} message The Message object received.
 * @param {JSON|String} message.data The Message object.
 * @param {String} message.rid The roomId of the connected Room.
 * @param {String} message.cid The credentialId of the connected Room.
 * @param {String} message.mid The sender's peerId.
 * @param {String} message.target The peerId of the targeted Peer.
 * @param {String} message.type Protocol step: <code>"private"</code>.
 * @trigger privateMessage
 * @private
 * @component Message
 * @for Skylink
 * @since 0.4.0
 */
Skylink.prototype._privateMessageHandler = function(message) {
  var targetMid = message.mid;
  log.log([targetMid, null, message.type,
    'Received private message from peer:'], message.data);
  this._trigger('incomingMessage', {
    content: message.data,
    isPrivate: true,
    targetPeerId: message.target, // is not null if there's user
    isDataChannel: false,
    senderPeerId: targetMid
  }, targetMid, this._peerInformations[targetMid], false);
};

/**
 * Handles the PUBLIC_MESSAGE Message event.
 * @method _publicMessageHandler
 * @param {JSON} message The Message object received.
 * @param {String} message.rid The roomId of the connected Room.
 * @param {String} message.mid The sender's peerId.
 * @param {String} message.muted The flag to indicate if the User's audio
 *    stream is muted or not.
 * @param {String} message.type Protocol step: <code>"muteAudioEvent"</code>.
 * @trigger publicMessage
 * @private
 * @component Message
 * @for Skylink
 * @since 0.4.0
 */
Skylink.prototype._publicMessageHandler = function(message) {
  var targetMid = message.mid;
  log.log([targetMid, null, message.type,
    'Received public message from peer:'], message.data);
  this._trigger('incomingMessage', {
    content: message.data,
    isPrivate: false,
    targetPeerId: null, // is not null if there's user
    isDataChannel: false,
    senderPeerId: targetMid
  }, targetMid, this._peerInformations[targetMid], false);
};

/**
 * Handles the IN_ROOM Message event.
 * @method _inRoomHandler
 * @param {JSON} message The Message object received.
 * @param {JSON} message Expected IN_ROOM data object format.
 * @param {String} message.rid The roomId of the connected room.
 * @param {String} message.sid The User's userId.
 * @param {JSON} message.pc_config The Peer connection iceServers configuration.
 * @param {String} message.type Protocol step: <code>"inRoom"</code>.
 * @trigger peerJoined
 * @private
 * @component Message
 * @for Skylink
 * @since 0.1.0
 */
Skylink.prototype._inRoomHandler = function(message) {
  var self = this;
  log.log(['Server', null, message.type, 'User is now in the room and ' +
    'functionalities are now available. Config received:'], message.pc_config);
  self._room.connection.peerConfig = self._setIceServers(message.pc_config);
  self._inRoom = true;
  self._user.sid = message.sid;
  self._trigger('peerJoined', self._user.sid, self.getPeerInfo(), true);
  self._trigger('handshakeProgress', self.HANDSHAKE_PROGRESS.ENTER, self._user.sid);
  // NOTE ALEX: should we wait for local streams?
  // or just go with what we have (if no stream, then one way?)
  // do we hardcode the logic here, or give the flexibility?
  // It would be better to separate, do we could choose with whom
  // we want to communicate, instead of connecting automatically to all.
  self._sendChannelMessage({
    type: self._SIG_MESSAGE_TYPE.ENTER,
    mid: self._user.sid,
    rid: self._room.id,
    agent: window.webrtcDetectedBrowser,
    version: window.webrtcDetectedVersion,
    os: window.navigator.platform,
    userInfo: self.getPeerInfo()
  });
};

/**
 * Handles the ENTER Message event.
 * @method _enterHandler
 * @param {JSON} message The Message object received.
 * @param {String} message.rid The roomId of the connected Room.
 * @param {String} message.mid The sender's peerId / userId.
 * @param {Boolean} [message.receiveOnly=false] The flag to prevent Peers from sending
 *   any Stream to the User but receive User's stream only.
 * @param {String} message.agent The Peer's browser agent.
 * @param {String} message.version The Peer's browser version.
 * @param {String} message.userInfo The Peer's information.
 * @param {JSON} message.userInfo.settings The stream settings
 * @param {Boolean|JSON} [message.userInfo.settings.audio=false]
 *   The flag to indicate if audio is enabled in the connection or not.
 * @param {Boolean} [message.userInfo.settings.audio.stereo=false]
 *   The flag to indiciate if stereo should be enabled in OPUS connection.
 * @param {Boolean|JSON} [message.userInfo.settings.video=false]
 *   The flag to indicate if video is enabled in the connection or not.
 * @param {JSON} [message.userInfo.settings.video.resolution]
 *   [Rel: Skylink.VIDEO_RESOLUTION]
 *   The video stream resolution.
 * @param {Number} [message.userInfo.settings.video.resolution.width]
 *   The video stream resolution width.
 * @param {Number} [message.userInfo.settings.video.resolution.height]
 *   The video stream resolution height.
 * @param {Number} [message.userInfo.settings.video.frameRate]
 *   The video stream maximum frame rate.
 * @param {JSON} message.userInfo.mediaStatus The Peer's Stream status.
 *   This is used to indicate if connected video or audio stream is muted.
 * @param {Boolean} [message.userInfo.mediaStatus.audioMuted=true]
 *   The flag to indicate that the Peer's audio stream is muted or disabled.
 * @param {Boolean} [message.userInfo.mediaStatus.videoMuted=true]
 *   The flag to indicate that the Peer's video stream is muted or disabled.
 * @param {String|JSON} message.userInfo.userData
 *   The custom User data.
 * @param {String} message.type Protocol step: <code>"enter"</code>.
 * @trigger handshakeProgress, peerJoined
 * @private
 * @component Message
 * @for Skylink
 * @since 0.5.1
 */
Skylink.prototype._enterHandler = function(message) {
  var self = this;
  var targetMid = message.mid;
  log.log([targetMid, null, message.type, 'Incoming peer have initiated ' +
    'handshake. Peer\'s information:'], message.userInfo);
  // need to check entered user is new or not.
  // peerInformations because it takes a sequence before creating the
  // peerconnection object. peerInformations are stored at the start of the
  // handshake, so user knows if there is a peer already.
  if (self._peerInformations[targetMid]) {
    // NOTE ALEX: and if we already have a connection when the peer enter,
    // what should we do? what are the possible use case?
    log.log([targetMid, null, message.type, 'Ignoring message as peer is already added']);
    return;
  }
  // add peer
  self._addPeer(targetMid, {
    agent: message.agent,
    version: message.version,
    os: message.os
  }, false, false, message.receiveOnly);
  self._peerInformations[targetMid] = message.userInfo || {};
  self._peerInformations[targetMid].agent = {
    name: message.agent,
    version: message.version
  };
  if (targetMid !== 'MCU') {
    self._trigger('peerJoined', targetMid, message.userInfo, false);
    self._trigger('handshakeProgress', self.HANDSHAKE_PROGRESS.ENTER, targetMid);
    self._trigger('handshakeProgress', self.HANDSHAKE_PROGRESS.WELCOME, targetMid);

    // disable mcu for incoming peer sent by MCU
    //if (message.agent === 'MCU') {
    	// this._enableDataChannel = false;

    	/*if (window.webrtcDetectedBrowser === 'firefox') {
    		this._enableIceTrickle = false;
    	}*/
    //}
  } else {
    log.log([targetMid, null, message.type, 'MCU has joined'], message.userInfo);
    this._hasMCU = true;
    // this._enableDataChannel = false;
  }

  var weight = (new Date()).valueOf();
  self._peerHSPriorities[targetMid] = weight;
  self._sendChannelMessage({
    type: self._SIG_MESSAGE_TYPE.WELCOME,
    mid: self._user.sid,
    rid: self._room.id,
    agent: window.webrtcDetectedBrowser,
    version: window.webrtcDetectedVersion,
    os: window.navigator.platform,
    userInfo: self.getPeerInfo(),
    target: targetMid,
    weight: weight
  });
};

/**
 * Handles the RESTART Message event.
 * @method _restartHandler
 * @param {JSON} message The Message object received.
 * @param {String} message.rid The roomId of the connected Room.
 * @param {String} message.mid The sender's peerId / userId.
 * @param {Boolean} [message.receiveOnly=false] The flag to prevent Peers from sending
 *   any Stream to the User but receive User's stream only.
 * @param {Boolean} [message.enableIceTrickle=false]
 *   The flag to forcefully enable or disable ICE Trickle for the Peer connection.
 * @param {Boolean} [message.enableDataChannel=false]
 *   The flag to forcefully enable or disable ICE Trickle for the Peer connection.
 * @param {String} message.agent The Peer's browser agent.
 * @param {String} message.version The Peer's browser version.
 * @param {String} message.userInfo The Peer's information.
 * @param {JSON} message.userInfo.settings The stream settings
 * @param {Boolean|JSON} [message.userInfo.settings.audio=false]
 *   The flag to indicate if audio is enabled in the connection or not.
 * @param {Boolean} [message.userInfo.settings.audio.stereo=false]
 *   The flag to indiciate if stereo should be enabled in OPUS connection.
 * @param {Boolean|JSON} [message.userInfo.settings.video=false]
 *   The flag to indicate if video is enabled in the connection or not.
 * @param {JSON} [message.userInfo.settings.video.resolution]
 *   [Rel: Skylink.VIDEO_RESOLUTION]
 *   The video stream resolution.
 * @param {Number} [message.userInfo.settings.video.resolution.width]
 *   The video stream resolution width.
 * @param {Number} [message.userInfo.settings.video.resolution.height]
 *   The video stream resolution height.
 * @param {Number} [message.userInfo.settings.video.frameRate]
 *   The video stream maximum frame rate.
 * @param {JSON} message.userInfo.mediaStatus The Peer's Stream status.
 *   This is used to indicate if connected video or audio stream is muted.
 * @param {Boolean} [message.userInfo.mediaStatus.audioMuted=true]
 *   The flag to indicate that the Peer's audio stream is muted or disabled.
 * @param {Boolean} [message.userInfo.mediaStatus.videoMuted=true]
 *   The flag to indicate that the Peer's video stream is muted or disabled.
 * @param {String|JSON} message.userInfo.userData
 *   The custom User data.
 * @param {String} message.target The peerId of the peer to respond the enter message to.
 * @param {String} message.type Protocol step: <code>"restart"</code>.
 * @trigger handshakeProgress, peerRestart
 * @private
 * @component Message
 * @for Skylink
 * @since 0.5.6
 */
Skylink.prototype._restartHandler = function(message){
  var self = this;
  var targetMid = message.mid;

  if (self._hasMCU) {
    log.warn([peerId, 'PeerConnection', null, 'Restart functionality for peer\'s connection ' +
      'for MCU is not yet supported']);
    return;
  }

  self.lastRestart = message.lastRestart;

  if (!self._peerConnections[targetMid]) {
    log.error([targetMid, null, null, 'Peer does not have an existing ' +
      'connection. Unable to restart']);
    return;
  }

  // re-add information
  self._peerInformations[targetMid] = message.userInfo || {};
  self._peerInformations[targetMid].agent = {
    name: message.agent,
    version: message.version
  };

  // mcu has joined
  if (targetMid === 'MCU') {
    log.log([targetMid, null, message.type, 'MCU has restarted its connection']);
    self._hasMCU = true;
  }

  self._trigger('handshakeProgress', self.HANDSHAKE_PROGRESS.WELCOME, targetMid);

  message.agent = (!message.agent) ? 'chrome' : message.agent;
  self._enableIceTrickle = (typeof message.enableIceTrickle === 'boolean') ?
    message.enableIceTrickle : self._enableIceTrickle;
  self._enableDataChannel = (typeof message.enableDataChannel === 'boolean') ?
    message.enableDataChannel : self._enableDataChannel;

  var peerConnectionStateStable = false;

  self._restartPeerConnection(targetMid, false, false, function () {
  	self._addPeer(targetMid, {
	    agent: message.agent,
	    version: message.version,
	    os: message.os
	  }, true, true, message.receiveOnly);

    self._trigger('peerRestart', targetMid, self._peerInformations[targetMid] || {}, false);

	// do a peer connection health check
  	self._startPeerConnectionHealthCheck(targetMid);
  });
};

/**
 * Handles the WELCOME Message event.
 * @method _welcomeHandler
 * @param {JSON} message The Message object received.
 * @param {String} message.rid The roomId of the connected Room.
 * @param {String} message.mid The sender's peerId / userId.
 * @param {Boolean} [message.receiveOnly=false] The flag to prevent Peers from sending
 *   any Stream to the User but receive User's stream only.
 * @param {Boolean} [message.enableIceTrickle=false]
 *   The flag to forcefully enable or disable ICE Trickle for the Peer connection.
 * @param {Boolean} [message.enableDataChannel=false]
 *   The flag to forcefully enable or disable ICE Trickle for the Peer connection.
 * @param {String} message.agent The Peer's browser agent.
 * @param {String} message.version The Peer's browser version.
 * @param {String} message.userInfo The Peer's information.
 * @param {JSON} message.userInfo.settings The stream settings
 * @param {Boolean|JSON} [message.userInfo.settings.audio=false]
 *   The flag to indicate if audio is enabled in the connection or not.
 * @param {Boolean} [message.userInfo.settings.audio.stereo=false]
 *   The flag to indiciate if stereo should be enabled in OPUS connection.
 * @param {Boolean|JSON} [message.userInfo.settings.video=false]
 *   The flag to indicate if video is enabled in the connection or not.
 * @param {JSON} [message.userInfo.settings.video.resolution]
 *   [Rel: Skylink.VIDEO_RESOLUTION]
 *   The video stream resolution.
 * @param {Number} [message.userInfo.settings.video.resolution.width]
 *   The video stream resolution width.
 * @param {Number} [message.userInfo.settings.video.resolution.height]
 *   The video stream resolution height.
 * @param {Number} [message.userInfo.settings.video.frameRate]
 *   The video stream maximum frame rate.
 * @param {JSON} message.userInfo.mediaStatus The Peer's Stream status.
 *   This is used to indicate if connected video or audio stream is muted.
 * @param {Boolean} [message.userInfo.mediaStatus.audioMuted=true]
 *   The flag to indicate that the Peer's audio stream is muted or disabled.
 * @param {Boolean} [message.userInfo.mediaStatus.videoMuted=true]
 *   The flag to indicate that the Peer's video stream is muted or disabled.
 * @param {String|JSON} message.userInfo.userData
 *   The custom User data.
 * @param {String} message.target The peerId of the peer to respond the enter message to.
 * @param {Number} message.weight The priority weight of the message. This is required
 *   when two Peers receives each other's welcome message, hence disrupting the handshaking to
 *   be incorrect. With a generated weight usually done by invoking <code>Date.UTC()</code>, this
 *   would check against the received weight and generated weight for the Peer to prioritize who
 *   should create or receive the offer.
 * <ul>
 * <li><code>>=0</code> An ongoing weight priority check is going on.Weight priority message.</li>
 * <li><code>-1</code> Enforce create offer to happen without any priority weight check.</li>
 * <li><code>-2</code> Enforce create offer and re-creating of Peer connection to happen without
 *    any priority weight check.</li>
 * </ul>
 * @param {String} message.type Protocol step: <code>"welcome"</code>.
 * @trigger handshakeProgress, peerJoined
 * @private
 * @component Message
 * @for Skylink
 * @since 0.5.4
 */
Skylink.prototype._welcomeHandler = function(message) {
  var targetMid = message.mid;
  var restartConn = false;

  log.log([targetMid, null, message.type, 'Received peer\'s response ' +
    'to handshake initiation. Peer\'s information:'], message.userInfo);

  if (this._peerConnections[targetMid]) {
    if (!this._peerConnections[targetMid].setOffer || message.weight < 0) {
      if (message.weight < 0) {
        log.log([targetMid, null, message.type, 'Peer\'s weight is lower ' +
          'than 0. Proceeding with offer'], message.weight);
        restartConn = true;

        // -2: hard restart of connection
        if (message.weight === -2) {
          this._restartHandler(message);
          return;
        }

      } else if (this._peerHSPriorities[targetMid] > message.weight) {
        log.log([targetMid, null, message.type, 'Peer\'s generated weight ' +
          'is lesser than user\'s. Ignoring message'
          ], this._peerHSPriorities[targetMid] + ' > ' + message.weight);
        return;

      } else {
        log.log([targetMid, null, message.type, 'Peer\'s generated weight ' +
          'is higher than user\'s. Proceeding with offer'
          ], this._peerHSPriorities[targetMid] + ' < ' + message.weight);
        restartConn = true;
      }
    } else {
      log.warn([targetMid, null, message.type,
        'Ignoring message as peer is already added']);
      return;
    }
  }
  message.agent = (!message.agent) ? 'chrome' : message.agent;
  this._enableIceTrickle = (typeof message.enableIceTrickle === 'boolean') ?
    message.enableIceTrickle : this._enableIceTrickle;
  this._enableDataChannel = (typeof message.enableDataChannel === 'boolean') ?
    message.enableDataChannel : this._enableDataChannel;

  // mcu has joined
  if (targetMid === 'MCU') {
    log.log([targetMid, null, message.type, 'MCU has ' +
      ((message.weight > -1) ? 'joined and ' : '') + ' responded']);
    this._hasMCU = true;
    // disable mcu for incoming MCU peer
    // this._enableDataChannel = false;
  }
  if (!this._peerInformations[targetMid]) {
    this._peerInformations[targetMid] = message.userInfo || {};
    this._peerInformations[targetMid].agent = {
      name: message.agent,
      version: message.version
    };
    // disable mcu for incoming peer sent by MCU
    /*if (message.agent === 'MCU') {
    	this._enableDataChannel = false;

    }*/
    // user is not mcu
    if (targetMid !== 'MCU') {
      this._trigger('peerJoined', targetMid, message.userInfo, false);
      this._trigger('handshakeProgress', this.HANDSHAKE_PROGRESS.WELCOME, targetMid);
    }
  }

  this._addPeer(targetMid, {
    agent: message.agent,
		version: message.version,
		os: message.os
  }, true, restartConn, message.receiveOnly);
};

/**
 * Handles the OFFER Message event.
 * @method _offerHandler
 * @param {JSON} message The Message object received.
 * @param {String} message.rid The roomId of the connected room.
 * @param {String} message.mid The sender's peerId.
 * @param {String} message.sdp The generated offer session description.
 * @param {String} message.type Protocol step: <code>"offer"</code>.
 * @trigger handshakeProgress
 * @private
 * @component Message
 * @for Skylink
 * @since 0.5.1
 */
Skylink.prototype._offerHandler = function(message) {
  var self = this;
  var targetMid = message.mid;
  var pc = self._peerConnections[targetMid];

  if (!pc) {
    log.error([targetMid, null, message.type, 'Peer connection object ' +
      'not found. Unable to setRemoteDescription for offer']);
    return;
  }

  if (pc.localDescription ? !!pc.localDescription.sdp : false) {
  	log.warn([targetMid, null, message.type, 'Peer has an existing connection'],
  		pc.localDescription);
    return;
  }

  log.log([targetMid, null, message.type, 'Received offer from peer. ' +
    'Session description:'], message.sdp);
  self._trigger('handshakeProgress', self.HANDSHAKE_PROGRESS.OFFER, targetMid);
  var offer = new window.RTCSessionDescription(message);
  log.log([targetMid, 'RTCSessionDescription', message.type,
    'Session description object created'], offer);

  pc.setRemoteDescription(new window.RTCSessionDescription(offer), function() {
    log.debug([targetMid, 'RTCSessionDescription', message.type, 'Remote description set']);
    pc.setOffer = 'remote';
    self._addIceCandidateFromQueue(targetMid);
    self._doAnswer(targetMid);
  }, function(error) {
    self._trigger('handshakeProgress', self.HANDSHAKE_PROGRESS.ERROR, targetMid, error);
    log.error([targetMid, null, message.type, 'Failed setting remote description:'], error);
  });
};

/**
 * Handles the CANDIDATE Message event.
 * @method _candidateHandler
 * @param {JSON} message The Message object received.
 * @param {String} message.rid The roomId of the connected room.
 * @param {String} message.mid The sender's peerId.
 * @param {String} message.sdp The ICE Candidate's session description.
 * @param {String} message.target The peerId of the targeted Peer.
 * @param {String} message.id The ICE Candidate's id.
 * @param {String} message.candidate The ICE Candidate's candidate object.
 * @param {String} message.label The ICE Candidate's label.
 * @param {String} message.type Protocol step: <code>"candidate"</code>.
 * @private
 * @component Message
 * @for Skylink
 * @since 0.5.1
 */
Skylink.prototype._candidateHandler = function(message) {
  var targetMid = message.mid;
  var pc = this._peerConnections[targetMid];
  log.log([targetMid, null, message.type, 'Received candidate from peer. Candidate config:'], {
    sdp: message.sdp,
    target: message.target,
    candidate: message.candidate,
    label: message.label
  });
  // create ice candidate object
  var messageCan = message.candidate.split(' ');
  var canType = messageCan[7];
  log.log([targetMid, null, message.type, 'Candidate type:'], canType);
  // if (canType !== 'relay' && canType !== 'srflx') {
  // trace('Skipping non relay and non srflx candidates.');
  var index = message.label;
  var candidate = new window.RTCIceCandidate({
    sdpMLineIndex: index,
    candidate: message.candidate,
    //id: message.id,
    sdpMid: message.id
    //label: index
  });
  if (pc) {
  	if (pc.signalingState === this.PEER_CONNECTION_STATE.CLOSED) {
  		log.warn([targetMid, null, message.type, 'Peer connection state ' +
  			'is closed. Not adding candidate']);
	    return;
  	}
    /*if (pc.iceConnectionState === this.ICE_CONNECTION_STATE.CONNECTED) {
      log.debug([targetMid, null, null,
        'Received but not adding Candidate as we are already connected to this peer']);
      return;
    }*/
    // set queue before ice candidate cannot be added before setRemoteDescription.
    // this will cause a black screen of media stream
    if ((pc.setOffer === 'local' && pc.setAnswer === 'remote') ||
      (pc.setAnswer === 'local' && pc.setOffer === 'remote')) {
      pc.addIceCandidate(candidate, this._onAddIceCandidateSuccess, this._onAddIceCandidateFailure);
      // NOTE ALEX: not implemented in chrome yet, need to wait
      // function () { trace('ICE  -  addIceCandidate Succesfull. '); },
      // function (error) { trace('ICE  - AddIceCandidate Failed: ' + error); }
      //);
      log.debug([targetMid, 'RTCIceCandidate', message.type,
        'Added candidate'], candidate);
    } else {
      this._addIceCandidateToQueue(targetMid, candidate);
    }
  } else {
    // Added ice candidate to queue because it may be received before sending the offer
    log.debug([targetMid, 'RTCIceCandidate', message.type,
      'Not adding candidate as peer connection not present']);
    // NOTE ALEX: if the offer was slow, this can happen
    // we might keep a buffer of candidates to replay after receiving an offer.
    this._addIceCandidateToQueue(targetMid, candidate);
  }
};

/**
 * Handles the ANSWER Message event.
 * @method _answerHandler
 * @param {JSON} message The Message object received.
 * @param {String} message.rid The roomId of the connected room.
 * @param {String} message.sdp The generated answer session description.
 * @param {String} message.mid The sender's peerId.
 * @param {String} message.type Protocol step: <code>"answer"</code>.
 * @trigger handshakeProgress
 * @private
 * @component Message
 * @for Skylink
 * @since 0.5.1
 */
Skylink.prototype._answerHandler = function(message) {
  var self = this;
  var targetMid = message.mid;

  log.log([targetMid, null, message.type,
    'Received answer from peer. Session description:'], message.sdp);

  self._trigger('handshakeProgress', self.HANDSHAKE_PROGRESS.ANSWER, targetMid);
  var answer = new window.RTCSessionDescription(message);

  log.log([targetMid, 'RTCSessionDescription', message.type,
    'Session description object created'], answer);

  var pc = self._peerConnections[targetMid];

  if (!pc) {
    log.error([targetMid, null, message.type, 'Peer connection object ' +
      'not found. Unable to setRemoteDescription for offer']);
    return;
  }

  if (pc.remoteDescription ? !!pc.remoteDescription.sdp : false) {
  	log.warn([targetMid, null, message.type, 'Peer has an existing connection'],
  		pc.remoteDescription);
    return;
  }

  // if firefox and peer is mcu, replace the sdp to suit mcu needs
  if (window.webrtcDetectedType === 'moz' && targetMid === 'MCU') {
    message.sdp = message.sdp.replace(/ generation 0/g, '');
    message.sdp = message.sdp.replace(/ udp /g, ' UDP ');
  }
  pc.setRemoteDescription(new window.RTCSessionDescription(answer), function() {
    log.debug([targetMid, null, message.type, 'Remote description set']);
    pc.setAnswer = 'remote';
    self._addIceCandidateFromQueue(targetMid);
  }, function(error) {
    self._trigger('handshakeProgress', self.HANDSHAKE_PROGRESS.ERROR, targetMid, error);
    log.error([targetMid, null, message.type, 'Failed setting remote description:'], error);
  });
};

/**
 * Sends Message object to either a targeted Peer or Broadcasts to all Peers connected in the Room.
 * - Message is sent using the socket connection to the signaling server and relayed to
 *   the recipient(s). For direct messaging to a recipient refer to
 *   {{#crossLink "Skylink/sendP2PMessage:method"}}sendP2PMessage(){{/crossLink}}.
 * @method sendMessage
 * @param {String|JSON} message The message data to send.
 * @param {String} [targetPeerId] PeerId of the peer to send a private
 *   message data to. If not specified then send to all peers.
 * @example
 *   // Example 1: Send to all peers
 *   SkylinkDemo.sendMessage('Hi there!');
 *
 *   // Example 2: Send to a targeted peer
 *   SkylinkDemo.sendMessage('Hi there peer!', targetPeerId);
 * @trigger incomingMessage
 * @component Message
 * @for Skylink
 * @since 0.4.0
 */
Skylink.prototype.sendMessage = function(message, targetPeerId) {
  var params = {
    cid: this._key,
    data: message,
    mid: this._user.sid,
    rid: this._room.id,
    type: this._SIG_MESSAGE_TYPE.PUBLIC_MESSAGE
  };
  if (targetPeerId) {
    params.target = targetPeerId;
    params.type = this._SIG_MESSAGE_TYPE.PRIVATE_MESSAGE;
  }
  log.log([targetPeerId, null, null,
    'Sending message to peer' + ((targetPeerId) ? 's' : '')]);
  this._sendChannelMessage(params);
  this._trigger('incomingMessage', {
    content: message,
    isPrivate: (targetPeerId) ? true: false,
    targetPeerId: targetPeerId || null,
    isDataChannel: false,
    senderPeerId: this._user.sid
  }, this._user.sid, this.getPeerInfo(), true);
};

Skylink.prototype.VIDEO_CODEC = {
  VP8: 'VP8',
  H264: 'H264'
};

/**
 * The list of available Video Codecs.
 * - Note that setting this video codec does not mean that it will be
 *   the primary codec used for the call as it may vary based on the offerer's
 *   codec set.
 * - The available video codecs are:
 * @attribute AUDIO_CODEC
 * @param {String} OPUS Use the OPUS video codec.
 *   This is the common and mandantory video codec used. This codec supports stereo.
 * @param {String} ISAC Use the ISAC video codec.
 *   This only works if the browser supports ISAC. This codec is mono based.
 * @type JSON
 * @readOnly
 * @component Stream
 * @for Skylink
 * @since 0.5.6
 */
Skylink.prototype.AUDIO_CODEC = {
  ISAC: 'ISAC',
  OPUS: 'opus'
};

/**
 * Stores the preferred audio codec.
 * @attribute _selectedAudioCodec
 * @type String
 * @default Skylink.AUDIO_CODEC.OPUS
 * @private
 * @component Stream
 * @for Skylink
 * @since 0.5.6
 */
Skylink.prototype._selectedAudioCodec = 'opus';

/**
 * Stores the preferred video codec.
 * @attribute _selectedVideoCodec
 * @type String
 * @default Skylink.VIDEO_CODEC.VP8
 * @private
 * @component Stream
 * @for Skylink
 * @since 0.5.6
 */
Skylink.prototype._selectedVideoCodec = 'VP8';


/**
 * The list of recommended video resolutions.
 * - Note that the higher the resolution, the connectivity speed might
 *   be affected.
 * - The available video resolutions type are:
 * @param {JSON} QQVGA QQVGA resolution.
 * @param {Number} QQVGA.width 160
 * @param {Number} QQVGA.height 120
 * @param {String} QQVGA.aspectRatio 4:3
 * @param {JSON} HQVGA HQVGA resolution.
 * @param {Number} HQVGA.width 240
 * @param {Number} HQVGA.height 160
 * @param {String} HQVGA.aspectRatio 3:2
 * @param {JSON} QVGA QVGA resolution.
 * @param {Number} QVGA.width 320
 * @param {Number} QVGA.height 180
 * @param {String} QVGA.aspectRatio 4:3
 * @param {JSON} WQVGA WQVGA resolution.
 * @param {Number} WQVGA.width 384
 * @param {Number} WQVGA.height 240
 * @param {String} WQVGA.aspectRatio 16:10
 * @param {JSON} HVGA HVGA resolution.
 * @param {Number} HVGA.width 480
 * @param {Number} HVGA.height 320
 * @param {String} HVGA.aspectRatio 3:2
 * @param {JSON} VGA VGA resolution.
 * @param {Number} VGA.width 640
 * @param {Number} VGA.height 360
 * @param {String} VGA.aspectRatio 4:3
 * @param {JSON} WVGA WVGA resolution.
 * @param {Number} WVGA.width 768
 * @param {Number} WVGA.height 480
 * @param {String} WVGA.aspectRatio 16:10
 * @param {JSON} FWVGA FWVGA resolution.
 * @param {Number} FWVGA.width 854
 * @param {Number} FWVGA.height 480
 * @param {String} FWVGA.aspectRatio 16:9
 * @param {JSON} SVGA SVGA resolution.
 * @param {Number} SVGA.width 800
 * @param {Number} SVGA.height 600
 * @param {String} SVGA.aspectRatio 4:3
 * @param {JSON} DVGA DVGA resolution.
 * @param {Number} DVGA.width 960
 * @param {Number} DVGA.height 640
 * @param {String} DVGA.aspectRatio 3:2
 * @param {JSON} WSVGA WSVGA resolution.
 * @param {Number} WSVGA.width 1024
 * @param {Number} WSVGA.height 576
 * @param {String} WSVGA.aspectRatio 16:9
 * @param {JSON} HD HD resolution.
 * @param {Number} HD.width 1280
 * @param {Number} HD.height 720
 * @param {String} HD.aspectRatio 16:9
 * @param {JSON} HDPLUS HDPLUS resolution.
 * @param {Number} HDPLUS.width 1600
 * @param {Number} HDPLUS.height 900
 * @param {String} HDPLUS.aspectRatio 16:9
 * @param {JSON} FHD FHD resolution.
 * @param {Number} FHD.width 1920
 * @param {Number} FHD.height 1080
 * @param {String} FHD.aspectRatio 16:9
 * @param {JSON} QHD QHD resolution.
 * @param {Number} QHD.width 2560
 * @param {Number} QHD.height 1440
 * @param {String} QHD.aspectRatio 16:9
 * @param {JSON} WQXGAPLUS WQXGAPLUS resolution.
 * @param {Number} WQXGAPLUS.width 3200
 * @param {Number} WQXGAPLUS.height 1800
 * @param {String} WQXGAPLUS.aspectRatio 16:9
 * @param {JSON} UHD UHD resolution.
 * @param {Number} UHD.width 3840
 * @param {Number} UHD.height 2160
 * @param {String} UHD.aspectRatio 16:9
 * @param {JSON} UHDPLUS UHDPLUS resolution.
 * @param {Number} UHDPLUS.width 5120
 * @param {Number} UHDPLUS.height 2880
 * @param {String} UHDPLUS.aspectRatio 16:9
 * @param {JSON} FUHD FUHD resolution.
 * @param {Number} FUHD.width 7680
 * @param {Number} FUHD.height 4320
 * @param {String} FUHD.aspectRatio 16:9
 * @param {JSON} QUHD  resolution.
 * @param {Number} QUHD.width 15360
 * @param {Number} QUHD.height 8640
 * @param {String} QUHD.aspectRatio 16:9
 * @attribute VIDEO_RESOLUTION
 * @type JSON
 * @readOnly
 * @component Stream
 * @for Skylink
 * @since 0.5.6
 */
Skylink.prototype.VIDEO_RESOLUTION = {
  QQVGA: { width: 160, height: 120, aspectRatio: '4:3' },
  HQVGA: { width: 240, height: 160, aspectRatio: '3:2' },
  QVGA: { width: 320, height: 180, aspectRatio: '4:3' },
  WQVGA: { width: 384, height: 240, aspectRatio: '16:10' },
  HVGA: { width: 480, height: 320, aspectRatio: '3:2' },
  VGA: { width: 640, height: 360, aspectRatio: '4:3' },
  WVGA: { width: 768, height: 480, aspectRatio: '16:10' },
  FWVGA: { width: 854, height: 480, aspectRatio: '16:9' },
  SVGA: { width: 800, height: 600, aspectRatio: '4:3' },
  DVGA: { width: 960, height: 640, aspectRatio: '3:2' },
  WSVGA: { width: 1024, height: 576, aspectRatio: '16:9' },
  HD: { width: 1280, height: 720, aspectRatio: '16:9' },
  HDPLUS: { width: 1600, height: 900, aspectRatio: '16:9' },
  FHD: { width: 1920, height: 1080, aspectRatio: '16:9' },
  QHD: { width: 2560, height: 1440, aspectRatio: '16:9' },
  WQXGAPLUS: { width: 3200, height: 1800, aspectRatio: '16:9' },
  UHD: { width: 3840, height: 2160, aspectRatio: '16:9' },
  UHDPLUS: { width: 5120, height: 2880, aspectRatio: '16:9' },
  FUHD: { width: 7680, height: 4320, aspectRatio: '16:9' },
  QUHD: { width: 15360, height: 8640, aspectRatio: '16:9' }
};

/**
 * The list of local media streams.
 * @attribute _mediaStreams
 * @type Array
 * @private
 * @component Stream
 * @for Skylink
 * @since 0.5.6
 */
Skylink.prototype._mediaStreams = [];

/**
 * The user stream settings.
 * @attribute _defaultStreamSettings
 * @type JSON
 * @param {Boolean|JSON} [audio] If user enables audio, this is the default setting.
 * @param {Boolean} [audio.stereo] Enabled stereo or not
 * @param {Boolean|JSON} [video] If user enables video, this is the default setting.
 * @param {JSON} [video.resolution] [Rel: Skylink.VIDEO_RESOLUTION]
 * @param {Number} [video.resolution.width] Video width
 * @param {Number} [video.resolution.height] Video height
 * @param {Number} [video.frameRate] Maximum frameRate of Video
 * @param {String} bandwidth Bandwidth settings.
 * @param {String} bandwidth.audio Audio default Bandwidth
 * @param {String} bandwidth.video Video default Bandwidth
 * @param {String} bandwidth.data Data default Bandwidth.
 * @private
 * @component Stream
 * @for Skylink
 * @since 0.5.7
 */
Skylink.prototype._defaultStreamSettings = {
  audio: {
    stereo: false
  },
  video: {
    resolution: {
      width: 640,
      height: 480
    },
    frameRate: 50
  },
  bandwidth: {
    audio: 50,
    video: 256,
    data: 1638400
  }
};

/**
 * The user stream settings.
 * @attribute _streamSettings
 * @type JSON
 * @param {Boolean|JSON} [audio=false] This call requires audio
 * @param {Boolean} [audio.stereo] Enabled stereo or not
 * @param {Boolean|JSON} [video=false] This call requires video
 * @param {JSON} [video.resolution] [Rel: Skylink.VIDEO_RESOLUTION]
 * @param {Number} [video.resolution.width] Video width
 * @param {Number} [video.resolution.height] Video height
 * @param {Number} [video.frameRate] Maximum frameRate of Video
 * @param {String} [bandwidth] Bandwidth settings
 * @param {String} [bandwidth.audio] Audio Bandwidth
 * @param {String} [bandwidth.video] Video Bandwidth
 * @param {String} [bandwidth.data] Data Bandwidth.
 * @private
 * @component Stream
 * @for Skylink
 * @since 0.5.6
 */
Skylink.prototype._streamSettings = {};

/**
 * The getUserMedia settings parsed from
 * {{#crossLink "Skylink/_streamSettings:attr"}}_streamSettings{{/crossLink}}.
 * @attribute _getUserMediaSettings
 * @type JSON
 * @param {Boolean|JSON} [audio=false] This call requires audio.
 * @param {Boolean|JSON} [video=false] This call requires video.
 * @param {Number} [video.mandatory.maxHeight] Video maximum width.
 * @param {Number} [video.mandatory.maxWidth] Video maximum height.
 * @param {Number} [video.mandatory.maxFrameRate] Maximum frameRate of Video.
 * @param {Array} [video.optional] The getUserMedia options.
 * @private
 * @component Stream
 * @for Skylink
 * @since 0.5.6
 */
Skylink.prototype._getUserMediaSettings = {};

/**
 * The user MediaStream(s) status.
 * @attribute _mediaStreamsStatus
 * @type JSON
 * @param {Boolean} [audioMuted=true] Is user's audio muted.
 * @param {Boolean} [videoMuted=true] Is user's vide muted.
 * @private
 * @component Stream
 * @for Skylink
 * @since 0.5.6
 */
Skylink.prototype._mediaStreamsStatus = {};

/**
 * Fallback to audio call if audio and video is required.
 * @attribute _audioFallback
 * @type Boolean
 * @default false
 * @private
 * @required
 * @component Stream
 * @for Skylink
 * @since 0.5.4
 */
Skylink.prototype._audioFallback = false;

/**
 * Access to user's MediaStream is successful.
 * @method _onUserMediaSuccess
 * @param {MediaStream} stream MediaStream object.
 * @trigger mediaAccessSuccess
 * @private
 * @component Stream
 * @for Skylink
 * @since 0.3.0
 */
Skylink.prototype._onUserMediaSuccess = function(stream) {
  var self = this;
  log.log([null, 'MediaStream', stream.id,
    'User has granted access to local media'], stream);
  self._trigger('mediaAccessSuccess', stream);

  var streamEnded = function () {
    self._sendChannelMessage({
      type: self._SIG_MESSAGE_TYPE.STREAM,
      mid: self._user.sid,
      rid: self._room.id,
      status: 'ended'
    });
    self._trigger('streamEnded', self._user.sid, self.getPeerInfo(), true);
  };
  stream.onended = streamEnded;

  // Workaround for local stream.onended because firefox has not yet implemented it
  if (window.webrtcDetectedBrowser === 'firefox') {
    stream.onended = setInterval(function () {
      if (typeof stream.recordedTime === 'undefined') {
        stream.recordedTime = 0;
      }

      if (stream.recordedTime === stream.currentTime) {
        clearInterval(stream.onended);
        // trigger that it has ended
        streamEnded();

      } else {
        stream.recordedTime = stream.currentTime;
      }

    }, 1000);
  }

  // check if readyStateChange is done
  self._condition('readyStateChange', function () {
    self._mediaStreams[stream.id] = stream;

    self._muteLocalMediaStreams();

    // check if users is in the room already
    self._condition('peerJoined', function () {
      self._trigger('incomingStream', self._user.sid, stream, true, self.getPeerInfo());
    }, function () {
      return self._inRoom;
    }, function (peerId, peerInfo, isSelf) {
      return isSelf;
    });
  }, function () {
    return self._readyState === self.READY_STATE_CHANGE.COMPLETED;
  }, function (state) {
    return state === self.READY_STATE_CHANGE.COMPLETED;
  });
};

/**
 * Access to user's MediaStream failed.
 * @method _onUserMediaError
 * @param {Object} error Error object that was thrown.
 * @trigger mediaAccessError
 * @private
 * @component Stream
 * @for Skylink
 * @since 0.5.4
 */
Skylink.prototype._onUserMediaError = function(error) {
  var self = this;
  log.error([null, 'MediaStream', null, 'Failed retrieving stream:'], error);
  if (self._audioFallback && self._streamSettings.video) {
    // redefined the settings for video as false
    self._streamSettings.video = false;

    log.debug([null, 'MediaStream', null, 'Falling back to audio stream call']);
    window.getUserMedia({
      audio: true
    }, function(stream) {
      self._onUserMediaSuccess(stream);
    }, function(error) {
      log.error([null, 'MediaStream', null,
        'Failed retrieving audio in audio fallback:'], error);
      self._trigger('mediaAccessError', error);
    });
    this.getUserMedia({ audio: true });
  } else {
    log.error([null, 'MediaStream', null, 'Failed retrieving stream:'], error);
   self._trigger('mediaAccessError', error);
  }
};

/**
 * The remote peer advertised streams, that we are forwarding to the app. This is part
 * of the peerConnection's addRemoteDescription() API's callback.
 * @method _onRemoteStreamAdded
 * @param {String} targetMid PeerId of the peer that has remote stream to send.
 * @param {Event}  event This is provided directly by the peerconnection API.
 * @trigger incomingStream
 * @private
 * @component Stream
 * @for Skylink
 * @since 0.5.2
 */
Skylink.prototype._onRemoteStreamAdded = function(targetMid, event) {
  var self = this;

  if(targetMid !== 'MCU') {
    if (!self._peerInformations[targetMid]) {
      log.error([targetMid, 'MediaStream', event.stream.id,
          'Received remote stream when peer is not connected. ' +
          'Ignoring stream ->'], event.stream);
      return;
    }

    console.log(self._peerInformations[targetMid].settings);
    if (!self._peerInformations[targetMid].settings.audio &&
      !self._peerInformations[targetMid].settings.video) {
      log.log([targetMid, 'MediaStream', event.stream.id,
        'Receive remote stream but ignoring stream as it is empty ->'
        ], event.stream);
      return;
    }
    log.log([targetMid, 'MediaStream', event.stream.id,
      'Received remote stream ->'], event.stream);
    self._trigger('incomingStream', targetMid, event.stream,
      false, self._peerInformations[targetMid]);
  } else {
    log.log([targetMid, null, null, 'MCU is listening']);
  }
};

/**
 * Parse stream settings
 * @method _parseAudioStreamSettings
 * @param {Boolean|JSON} [options=false] This call requires audio
 * @param {Boolean} [options.stereo] Enabled stereo or not.
 * @return {JSON} The parsed audio options.
 * - settings: User set audio options
 * - userMedia: getUserMedia options
 * @private
 * @component Stream
 * @for Skylink
 * @since 0.5.5
 */
Skylink.prototype._parseAudioStreamSettings = function (audioOptions) {
  audioOptions = (typeof audioOptions === 'object') ?
    audioOptions : !!audioOptions;

  // Cleaning of unwanted keys
  if (audioOptions !== false) {
    audioOptions = (typeof audioOptions === 'boolean') ? {} : audioOptions;
    var tempAudioOptions = {};
    tempAudioOptions.stereo = !!audioOptions.stereo;
    audioOptions = tempAudioOptions;
  }

  var userMedia = (typeof audioOptions === 'object') ?
    true : audioOptions;

  return {
    settings: audioOptions,
    userMedia: userMedia
  };
};

/**
 * Parse stream settings
 * @method _parseAudioStreamSettings
 * @param {Boolean|JSON} [options=false] This call requires video
 * @param {JSON} [options.resolution] [Rel: Skylink.VIDEO_RESOLUTION]
 * @param {Number} [options.resolution.width] Video width
 * @param {Number} [options.resolution.height] Video height
 * @param {Number} [options.frameRate] Maximum frameRate of Video
 * @return {JSON} The parsed video options.
 * - settings: User set video options
 * - userMedia: getUserMedia options
 * @private
 * @component Stream
 * @for Skylink
 * @since 0.5.8
 */
Skylink.prototype._parseVideoStreamSettings = function (videoOptions) {
  videoOptions = (typeof videoOptions === 'object') ?
    videoOptions : !!videoOptions;

  var userMedia = false;

  // Cleaning of unwanted keys
  if (videoOptions !== false) {
    videoOptions = (typeof videoOptions === 'boolean') ?
      { resolution: {} } : videoOptions;
    var tempVideoOptions = {};
    // set the resolution parsing
    videoOptions.resolution = videoOptions.resolution || {};
    tempVideoOptions.resolution = tempVideoOptions.resolution || {};
    // set resolution
    tempVideoOptions.resolution.width = videoOptions.resolution.width ||
      this._defaultStreamSettings.video.resolution.width;
    tempVideoOptions.resolution.height = videoOptions.resolution.height ||
      this._defaultStreamSettings.video.resolution.height;
    // set the framerate
    tempVideoOptions.frameRate = videoOptions.frameRate ||
      this._defaultStreamSettings.video.frameRate;
    videoOptions = tempVideoOptions;

    userMedia = {
      mandatory: {
        //minWidth: videoOptions.resolution.width,
        //minHeight: videoOptions.resolution.height,
        maxWidth: videoOptions.resolution.width,
        maxHeight: videoOptions.resolution.height,
        //minFrameRate: videoOptions.frameRate,
        maxFrameRate: videoOptions.frameRate
      },
      optional: []
    };

    //Remove maxFrameRate for AdapterJS to work with Safari
    if (window.webrtcDetectedType === 'plugin') {
      delete userMedia.mandatory.maxFrameRate;
    }
  }

  return {
    settings: videoOptions,
    userMedia: userMedia
  };
};

/**
 * Parse and set bandwidth settings.
 * @method _parseBandwidthSettings
 * @param {String} [options] Bandwidth settings
 * @param {String} [options.audio=50] Audio Bandwidth
 * @param {String} [options.video=256] Video Bandwidth
 * @param {String} [options.data=1638400] Data Bandwidth
 * @private
 * @component Stream
 * @for Skylink
 * @since 0.5.5
 */
Skylink.prototype._parseBandwidthSettings = function (bwOptions) {
  bwOptions = (typeof bwOptions === 'object') ?
    bwOptions : {};

  // set audio bandwidth
  bwOptions.audio = (typeof bwOptions.audio === 'number') ?
    bwOptions.audio : 50;
  // set video bandwidth
  bwOptions.video = (typeof bwOptions.video === 'number') ?
    bwOptions.video : 256;
  // set data bandwidth
  bwOptions.data = (typeof bwOptions.data === 'number') ?
    bwOptions.data : 1638400;

  // set the settings
  this._streamSettings.bandwidth = bwOptions;
};

/**
 * Parse stream settings
 * @method _parseMutedSettings
 * @param {JSON} options Media Constraints.
 * @param {Boolean|JSON} [options.audio=false] This call requires audio
 * @param {Boolean} [options.audio.stereo] Enabled stereo or not.
 * @param {Boolean} [options.audio.mute=false] If audio stream should be muted.
 * @param {Boolean|JSON} [options.video=false] This call requires video
 * @param {JSON} [options.video.resolution] [Rel: VIDEO_RESOLUTION]
 * @param {Number} [options.video.resolution.width] Video width
 * @param {Number} [options.video.resolution.height] Video height
 * @param {Number} [options.video.frameRate] Maximum frameRate of video.
 * @param {Boolean} [options.video.mute=false] If video stream should be muted.
 * @return {JSON} The parsed muted options.
 * @private
 * @component Stream
 * @for Skylink
 * @since 0.5.5
 */
Skylink.prototype._parseMutedSettings = function (options) {
  // the stream options
  options = (typeof options === 'object') ?
    options : { audio: false, video: false };

  var updateAudioMuted = (typeof options.audio === 'object') ?
    !!options.audio.mute : !options.audio;
  var updateVideoMuted = (typeof options.video === 'object') ?
    !!options.video.mute : !options.video;

  return {
    audioMuted: updateAudioMuted,
    videoMuted: updateVideoMuted
  };
};

/**
 * Parse stream default settings
 * @method _parseDefaultMediaStreamSettings
 * @param {JSON} options Media default Constraints.
 * @param {Boolean|JSON} [options.maxWidth=640] Video default width.
 * @param {Boolean} [options.maxHeight=480] Video default height.
 * @private
 * @component Stream
 * @for Skylink
 * @since 0.5.7
 */
Skylink.prototype._parseDefaultMediaStreamSettings = function(options) {
  var hasMediaChanged = false;

  // prevent undefined error
  options = options || {};

  log.debug('Parsing stream settings. Default stream options:', options);

  options.maxWidth = (typeof options.maxWidth === 'number') ? options.maxWidth :
    640;
  options.maxHeight = (typeof options.maxHeight === 'number') ? options.maxHeight :
    480;

  // parse video resolution. that's for now
  this._defaultStreamSettings.video.resolution.width = options.maxWidth;
  this._defaultStreamSettings.video.resolution.height = options.maxHeight;

  log.debug('Parsed default media stream settings', this._defaultStreamSettings);
};

/**
 * Parse stream settings
 * @method _parseMediaStreamSettings
 * @param {JSON} options Media Constraints.
 * @param {Boolean|JSON} [options.audio=false] This call requires audio
 * @param {Boolean} [options.audio.stereo] Enabled stereo or not.
 * @param {Boolean} [options.audio.mute=false] If audio stream should be muted.
 * @param {Boolean|JSON} [options.video=false] This call requires video
 * @param {JSON} [options.video.resolution] [Rel: VIDEO_RESOLUTION]
 * @param {Number} [options.video.resolution.width] Video width
 * @param {Number} [options.video.resolution.height] Video height
 * @param {Number} [options.video.frameRate] Maximum frameRate of video.
 * @param {Boolean} [options.video.mute=false] If video stream should be muted.
 * @private
 * @component Stream
 * @for Skylink
 * @since 0.5.6
 */
Skylink.prototype._parseMediaStreamSettings = function(options) {
  var hasMediaChanged = false;

  options = options || {};

  log.debug('Parsing stream settings. Stream options:', options);

  // Set audio settings
  var audioSettings = this._parseAudioStreamSettings(options.audio);
  // check for change
  this._streamSettings.audio = audioSettings.settings;
  this._getUserMediaSettings.audio = audioSettings.userMedia;

  // Set video settings
  var videoSettings = this._parseVideoStreamSettings(options.video);
  // check for change
  this._streamSettings.video = videoSettings.settings;
  this._getUserMediaSettings.video = videoSettings.userMedia;

  // Set user media status options
  var mutedSettings = this._parseMutedSettings(options);

  this._mediaStreamsStatus = mutedSettings;

  log.debug('Parsed user media stream settings', this._streamSettings);

  log.debug('User media status:', this._mediaStreamsStatus);
};

/**
 * Sends our Local MediaStreams to other Peers.
 * By default, it sends all it's other stream
 * @method _addLocalMediaStreams
 * @param {String} peerId The peerId of the peer to send local stream to.
 * @private
 * @component Stream
 * @for Skylink
 * @since 0.5.2
 */
Skylink.prototype._addLocalMediaStreams = function(peerId) {
  // NOTE ALEX: here we could do something smarter
  // a mediastream is mainly a container, most of the info
  // are attached to the tracks. We should iterates over track and print
  try {
    log.log([peerId, null, null, 'Adding local stream']);
    if (Object.keys(this._mediaStreams).length > 0) {
      for (var stream in this._mediaStreams) {
        if (this._mediaStreams.hasOwnProperty(stream)) {
          var pc = this._peerConnections[peerId];

          if (pc) {
            if (pc.signalingState !== this.PEER_CONNECTION_STATE.CLOSED) {
              pc.addStream(this._mediaStreams[stream]);
            } else {
              log.warn([peerId, 'MediaStream', stream,
                'Not adding stream as signalingState is closed']);
            }
            log.debug([peerId, 'MediaStream', stream, 'Sending stream']);
          } else {
            log.warn([peerId, 'MediaStream', stream,
              'Not adding stream as peerconnection object does not exists']);
          }
        }
      }
    } else {
      log.warn([peerId, null, null, 'No media to send. Will be only receiving']);
    }
  } catch (error) {
    // Fix errors thrown like NS_ERROR_UNEXPECTED
    log.error([peerId, null, null, 'Failed adding local stream'], error);
  }
};

/**
 * Stops all MediaStreams(s) playback and streaming.
 * @method stopStream
 * @private
 * @for Skylink
 * @since 0.5.6
 */
Skylink.prototype.stopStream = function () {
  for (var streamId in this._mediaStreams) {
    if (this._mediaStreams.hasOwnProperty(streamId)) {
      this._mediaStreams[streamId].stop();
    }
  }

  if (Object.keys(this._mediaStreams).length > 0) {
    this._trigger('mediaAccessStopped');
  }
  this._mediaStreams = [];
};

/**
 * Handles the muting of audio and video streams.
 * @method _muteLocalMediaStreams
 * @return options If MediaStream(s) has specified tracks.
 * @return options.hasAudioTracks If MediaStream(s) has audio tracks.
 * @return options.hasVideoTracks If MediaStream(s) has video tracks.
 * @private
 * @for Skylink
 * @since 0.5.6
 */
Skylink.prototype._muteLocalMediaStreams = function () {
  var hasAudioTracks = false;
  var hasVideoTracks = false;

  // Loop and enable tracks accordingly
  for (var streamId in this._mediaStreams) {
    if (this._mediaStreams.hasOwnProperty(streamId)) {
      var audioTracks = this._mediaStreams[streamId].getAudioTracks();
      var videoTracks = this._mediaStreams[streamId].getVideoTracks();

      hasAudioTracks = audioTracks.length > 0 || hasAudioTracks;
      hasVideoTracks = videoTracks.length > 0 || hasVideoTracks;

      // loop audio tracks
      for (var a = 0; a < audioTracks.length; a++) {
        audioTracks[a].enabled = this._mediaStreamsStatus.audioMuted !== true;
      }
      // loop video tracks
      for (var v = 0; v < videoTracks.length; v++) {
        videoTracks[v].enabled = this._mediaStreamsStatus.videoMuted !== true;
      }
    }
  }

  // update accordingly if failed
  if (!hasAudioTracks) {
    //this._mediaStreamsStatus.audioMuted = true;
    this._streamSettings.audio = false;
  }
  if (!hasVideoTracks) {
    //this._mediaStreamsStatus.videoMuted = true;
    this._streamSettings.video = false;
  }

  log.log('Update to isAudioMuted status ->', this._mediaStreamsStatus.audioMuted);
  log.log('Update to isVideoMuted status ->', this._mediaStreamsStatus.videoMuted);

  return {
    hasAudioTracks: hasAudioTracks,
    hasVideoTracks: hasVideoTracks
  };
};

/**
 * Waits for MediaStream.
 * - Once the stream is loaded, callback is called
 * - If there's not a need for stream, callback is called
 * @method _waitForLocalMediaStream
 * @param {Function} callback Callback after requested constraints are loaded.
 * @param {JSON} [options] Media Constraints.
 * @param {JSON} [options.userData] User custom data.
 * @param {Boolean|JSON} [options.audio=false] This call requires audio
 * @param {Boolean} [options.audio.stereo] Enabled stereo or not
 * @param {Boolean} [options.audio.mute=false] If audio stream should be muted.
 * @param {Boolean|JSON} [options.video=false] This call requires video
 * @param {JSON} [options.video.resolution] [Rel: VIDEO_RESOLUTION]
 * @param {Number} [options.video.resolution.width] Video width
 * @param {Number} [options.video.resolution.height] Video height
 * @param {Number} [options.video.frameRate] Maximum frameRate of Video
 * @param {Boolean} [options.video.mute=false] If video stream should be muted.
 * @param {String} [options.bandwidth] Bandwidth settings
 * @param {String} [options.bandwidth.audio] Audio Bandwidth
 * @param {String} [options.bandwidth.video] Video Bandwidth
 * @param {String} [options.bandwidth.data] Data Bandwidth
 * @trigger mediaAccessRequired
 * @private
 * @component Stream
 * @for Skylink
 * @since 0.5.6
 */
Skylink.prototype._waitForLocalMediaStream = function(callback, options) {
  var self = this;
  options = options || {};

  // get the stream
  if (options.manualGetUserMedia === true) {
    self._trigger('mediaAccessRequired');
  }
  // If options video or audio false, do the opposite to throw a true.
  var requireAudio = !!options.audio;
  var requireVideo = !!options.video;

  log.log('Requested audio:', requireAudio);
  log.log('Requested video:', requireVideo);

  // check if it requires audio or video
  if (!requireAudio && !requireVideo && !options.manualGetUserMedia) {
    // set to default
    if (options.audio === false && options.video === false) {
      self._parseMediaStreamSettings(options);
    }

    callback();
    return;
  }

  // get the user media
  if (!options.manualGetUserMedia && (options.audio || options.video)) {
    self.getUserMedia({
      audio: options.audio,
      video: options.video
    });
  }

  // clear previous mediastreams
  self.stopStream();

  var current50Block = 0;
  var mediaAccessRequiredFailure = false;

  // wait for available audio or video stream
  self._wait(function () {
    if (mediaAccessRequiredFailure === true) {
      self._onUserMediaError('Waiting for stream timeout');

    } else {
      callback();
    }

  }, function () {
    var hasAudio = !requireAudio;
    var hasVideo = !requireVideo;

    // for now we require one MediaStream with both audio and video
    // due to firefox non-supported audio or video
    for (var streamId in self._mediaStreams) {
      if (self._mediaStreams.hasOwnProperty(streamId)) {
        var stream = self._mediaStreams[streamId];

        if (stream && options.manualGetUserMedia) {
          return true;
        }

        // do the check
        if (requireAudio) {
          hasAudio = stream.getAudioTracks().length > 0;
        }
        if (requireVideo) {
          hasVideo =  stream.getVideoTracks().length > 0;
        }
        if (hasAudio && hasVideo) {
          return true;
        }
      }
    }

    if (options.manualGetUserMedia === true) {
      current50Block += 1;
      if (current50Block === 600) {
        mediaAccessRequiredFailure = true;
        return true;
      }
    }
  }, 50);
};

/**
 * Gets the default video source and microphone source.
 * - This is an implemented function for Skylink.
 * - Constraints are not the same as the [MediaStreamConstraints](http://dev.w3.
 *   org/2011/webrtc/editor/archives/20140817/getusermedia.html#dictionary
 *   -mediastreamconstraints-members) specified in the w3c specs.
 * - Calling <b>getUserMedia</b> while having streams being sent to another peer may
 *   actually cause problems, because currently <b>getUserMedia</b> refreshes all streams.
 * @method getUserMedia
 * @param {JSON} [options]  MediaStream constraints.
 * @param {JSON|Boolean} [options.audio=true] Option to allow audio stream.
 * @param {Boolean} [options.audio.stereo] Option to enable stereo
 *    during call.
 * @param {Boolean} [options.audio.mute=false] If audio stream should be muted.
 * @param {JSON|Boolean} [options.video=true] Option to allow video stream.
 * @param {JSON} [options.video.resolution] The resolution of video stream.
 *   [Rel: Skylink.VIDEO_RESOLUTION]
 * @param {Number} [options.video.resolution.width]
 *   The video stream resolution width (in px).
 * @param {Number} [options.video.resolution.height]
 *   The video stream resolution height (in px).
 * @param {Number} [options.video.frameRate]
 *   The video stream maximum frameRate.
 * @param {Boolean} [options.video.mute=false] If video stream should be muted.
 * @param {Function} [callback] The callback fired after media was successfully accessed.
 *   Default signature: function(error object, success object)
 * @example
 *   // Default is to get both audio and video
 *   // Example 1: Get both audio and video by default.
 *   SkylinkDemo.getUserMedia();
 *
 *   // Example 2: Get the audio stream only
 *   SkylinkDemo.getUserMedia({
 *     'video' : false,
 *     'audio' : true
 *   });
 *
 *   // Example 3: Set the stream settings for the audio and video
 *   SkylinkDemo.getUserMedia({
 *     'video' : {
 *        'resolution': SkylinkDemo.VIDEO_RESOLUTION.HD,
 *        'frameRate': 50
 *      },
 *     'audio' : {
 *       'stereo': true
 *     }
 *   });
 *
 *   // Example 4: Get user media with callback
 *   SkylinkDemo.getUserMedia({
 *     'video' : false,
 *     'audio' : true
 *   },function(error,success){
 *      if (error){
 *        console.log(error);
 *      }
 *      else{
 *        console.log(success);
 *     }
 *   });
 * @trigger mediaAccessSuccess, mediaAccessError, streamEnded
 * @component Stream
 * @for Skylink
 * @since 0.5.6
 */
Skylink.prototype.getUserMedia = function(options,callback) {
  var self = this;

  if (!options){
    options = {
      audio: true,
      video: true
    };
  }
  else if (typeof options === 'function'){
    callback = options;
    options = {
      audio: true,
      video: true
    };
  }

  // parse stream settings
  self._parseMediaStreamSettings(options);

  // if audio and video is false, do not call getUserMedia
  if (!(options.audio === false && options.video === false)) {
    // clear previous mediastreams
    self.stopStream();
    try {
      window.getUserMedia(self._getUserMediaSettings, function (stream) {
        self._onUserMediaSuccess(stream);
        if (typeof callback === 'function'){
          callback(null,stream);
        }
      }, function (error) {
        self._onUserMediaError(error);
        if (typeof callback === 'function'){
          callback(error,null);
        }
      });
    } catch (error) {
      self._onUserMediaError(error);
      if (typeof callback === 'function'){
        callback(error,null);
      }
    }
  } else {
    log.warn([null, 'MediaStream', null, 'Not retrieving stream']);
  }
};

/**
 * Resends a Local MediaStreams. This overrides all previous MediaStreams sent.
 * Provided MediaStream would be automatically detected as unmuted by default.
 * @method sendStream
 * @param {Object|JSON} stream The stream object or options.
 * @param {Boolean} [stream.audio=false] If send a new stream with audio.
 * @param {Boolean} [stream.audio.stereo] Option to enable stereo
 *    during call.
 * @param {Boolean} [stream.audio.mute=false] If send a new stream with audio muted.
 * @param {JSON|Boolean} [stream.video=false] Option to allow video stream.
 * @param {JSON} [stream.video.resolution] The resolution of video stream.
 *   [Rel: Skylink.VIDEO_RESOLUTION]
 * @param {Number} [stream.video.resolution.width]
 *   The video stream resolution width (in px).
 * @param {Number} [stream.video.resolution.height]
 *   The video stream resolution height (in px).
 * @param {Number} [stream.video.frameRate]
 *   The video stream maximum frameRate.
 * @param {Boolean} [stream.video.mute=false] If send a new stream with video muted.
 * @param {Function} [callback] The callback fired after stream was sent.
 *   Default signature: function(error object, success object)
 * @example
 *   // Example 1: Send a stream object instead
 *   SkylinkDemo.on('mediaAccessSuccess', function (stream) {
 *     SkylinkDemo.sendStream(stream);
 *   });
 *
 *   // Example 2: Send stream with getUserMedia automatically called for you
 *   SkylinkDemo.sendStream({
 *     audio: true,
 *     video: false
 *   });
 *
 *   // Example 3: Send stream with getUserMedia automatically called for you
 *   // and audio is muted
 *   SkylinkDemo.sendStream({
 *     audio: { mute: true },
 *     video: false
 *   });
 *
 *   // Example 4: Send stream with callback
 *   SkylinkDemo.sendStream({
 *    audio: true,
 *    video: true
 *   },function(error,success){
 *    if (error){
 *      console.log('Error occurred. Stream was not sent: '+error)
 *    }
 *    else{
 *      console.log('Stream successfully sent: '+success);
 *    }
 *   });
 *
 * @trigger peerRestart, incomingStream
 * @component Stream
 * @for Skylink
 * @since 0.5.6
 */

Skylink.prototype.sendStream = function(stream, callback) {
  var self = this;
  var restartCount = 0;
  var peerCount = Object.keys(self._peerConnections).length;

  if (typeof stream !== 'object') {
    var error = 'Provided stream settings is not an object';
    log.error(error);
    if (typeof callback === 'function'){
      callback(error,null);
    }
    return;
  }

  // Stream object
  // getAudioTracks or getVideoTracks first because adapterjs
  // has not implemeneted MediaStream as an interface
  // interopability with firefox and chrome
  //MediaStream = MediaStream || webkitMediaStream;
  // NOTE: eventually we should do instanceof
  if (typeof stream.getAudioTracks === 'function' ||
    typeof stream.getVideoTracks === 'function') {
    // stop playback
    self.stopStream();
    // send the stream
    if (!self._mediaStreams[stream.id]) {
      self._onUserMediaSuccess(stream);
    }

    self._mediaStreamsStatus.audioMuted = false;
    self._mediaStreamsStatus.videoMuted = false;

    self._streamSettings.audio = stream.getAudioTracks().length > 0;
    self._streamSettings.video = stream.getVideoTracks().length > 0;

    if (typeof callback === 'function'){
      self.once('peerRestart',function(peerId, peerInfo, isSelfInitiatedRestart){
        log.log([null, 'MediaStream', stream.id,
          'Stream was sent. Firing callback'], stream);
        callback(null,stream);
        restartCount = 0; //reset counter
      },function(peerId, peerInfo, isSelfInitiatedRestart){
        if (isSelfInitiatedRestart){
          restartCount++;
          if (restartCount === peerCount){
            return true;
          }
        }
        return false;
      },false);
    }

    for (var peer in self._peerConnections) {
      if (self._peerConnections.hasOwnProperty(peer)) {
        self._restartPeerConnection(peer, true);
      }
    }

    self._trigger('peerUpdated', self._user.sid, self.getPeerInfo(), true);

  // Options object
  } else {

    if (typeof callback === 'function'){
        self.once('peerRestart',function(peerId, peerInfo, isSelfInitiatedRestart){
          log.log([null, 'MediaStream', stream.id,
            'Stream was sent. Firing callback'], stream);
          callback(null,stream);
          restartCount = 0; //reset counter
        },function(peerId, peerInfo, isSelfInitiatedRestart){
          if (isSelfInitiatedRestart){
            restartCount++;
            if (restartCount === peerCount){
              return true;
            }
          }
          return false;
        },false);
      }

    // get the mediastream and then wait for it to be retrieved before sending
    self._waitForLocalMediaStream(function () {
      // mute unwanted streams
      for (var peer in self._peerConnections) {
        if (self._peerConnections.hasOwnProperty(peer)) {
          self._restartPeerConnection(peer, true);
        }
      }

      self._trigger('peerUpdated', self._user.sid, self.getPeerInfo(), true);
    }, stream);
  }
};

/**
 * Mutes a Local MediaStreams.
 * @method muteStream
 * @param {Object|JSON} options The muted options.
 * @param {Boolean} [options.audioMuted=true] If send a new stream with audio muted.
 * @param {Boolean} [options.videoMuted=true] If send a new stream with video muted.
 * @example
 *   SkylinkDemo.muteStream({
 *     audioMuted: true,
 *     videoMuted: false
 *   });
 * @trigger peerRestart, peerUpdated, incomingStream
 * @component Stream
 * @for Skylink
 * @since 0.5.7
 */
Skylink.prototype.muteStream = function(options) {
  var self = this;

  if (typeof options !== 'object') {
    log.error('Provided settings is not an object');
    return;
  }

  if (Object.keys(self._mediaStreams).length === 0) {
    log.warn('No streams are available to mute / unmute!');
    return;
  }

  // set the muted status
  if (typeof options.audioMuted === 'boolean') {
    self._mediaStreamsStatus.audioMuted = !!options.audioMuted;
  }
  if (typeof options.videoMuted === 'boolean') {
    self._mediaStreamsStatus.videoMuted = !!options.videoMuted;
  }

  var hasTracksOption = self._muteLocalMediaStreams();
  var refetchAudio = false;
  var refetchVideo = false;

  // update to mute status of audio tracks
  if (!hasTracksOption.hasAudioTracks) {
    // do a refetch
    refetchAudio = options.audioMuted === false;
  }

  // update to mute status of video tracks
  if (!hasTracksOption.hasVideoTracks) {
    // do a refetch
    refetchVideo = options.videoMuted === false;
  }

  // do a refetch
  if (refetchAudio || refetchVideo) {
    // set the settings
    self._parseMediaStreamSettings({
      audio: options.audioMuted === false || self._streamSettings.audio,
      video: options.videoMuted === false || self._streamSettings.video
    });

    self.getUserMedia(self._streamSettings);

    self.once('mediaAccessSuccess', function (stream) {
      // mute unwanted streams
      for (var peer in self._peerConnections) {
        if (self._peerConnections.hasOwnProperty(peer)) {
          self._restartPeerConnection(peer, true);
        }
      }
      self._trigger('peerUpdated', self._user.sid, self.getPeerInfo(), true);
    });
    // get the mediastream and then wait for it to be retrieved before sending
    /*self._waitForLocalMediaStream(function () {

    }, stream);*/

  } else {
    // update to mute status of video tracks
    if (hasTracksOption.hasVideoTracks) {
      // send message
      self._sendChannelMessage({
        type: self._SIG_MESSAGE_TYPE.MUTE_VIDEO,
        mid: self._user.sid,
        rid: self._room.id,
        muted: self._mediaStreamsStatus.videoMuted
      });
    }
    // update to mute status of audio tracks
    if (hasTracksOption.hasAudioTracks) {
      // send message
      // set timeout to do a wait interval of 1s
      setTimeout(function () {
        self._sendChannelMessage({
          type: self._SIG_MESSAGE_TYPE.MUTE_AUDIO,
          mid: self._user.sid,
          rid: self._room.id,
          muted: self._mediaStreamsStatus.audioMuted
        });
      }, 1050);
    }
    self._trigger('peerUpdated', self._user.sid, self.getPeerInfo(), true);
  }
};

/**
 * Enable microphone.
 * - Try to start the audio source.
 * - If no audio source was initialy set, this function has no effect.
 * - If you want to activate your audio but haven't initially enabled it you would need to
 *   reinitiate your connection with
 *   {{#crossLink "Skylink/joinRoom:method"}}joinRoom(){{/crossLink}}
 *   process and set the audio parameter to true.
 * @method enableAudio
 * @trigger peerUpdated, peerRestart
 * @deprecated
 * @example
 *   SkylinkDemo.enableAudio();
 * @component Stream
 * @for Skylink
 * @since 0.5.5
 */
Skylink.prototype.enableAudio = function() {
  this.muteStream({
    audioMuted: false
  });
};

/**
 * Disable microphone.
 * - Try to disable the microphone.
 * - If no microphone was initially set, this function has no effect.
 * @method disableAudio
 * @example
 *   SkylinkDemo.disableAudio();
 * @trigger peerUpdated, peerRestart
 * @deprecated
 * @component Stream
 * @for Skylink
 * @since 0.5.5
 */
Skylink.prototype.disableAudio = function() {
  this.muteStream({
    audioMuted: true
  });
};

/**
 * Enable webcam video.
 * - Try to start the video source.
 * - If no video source was initialy set, this function has no effect.
 * - If you want to activate your video but haven't initially enabled it you would need to
 *   reinitiate your connection with
 *   {{#crossLink "Skylink/joinRoom:method"}}joinRoom(){{/crossLink}}
 *   process and set the video parameter to true.
 * @method enableVideo
 * @example
 *   SkylinkDemo.enableVideo();
 * @trigger peerUpdated, peerRestart
 * @deprecated
 * @component Stream
 * @for Skylink
 * @since 0.5.5
 */
Skylink.prototype.enableVideo = function() {
  this.muteStream({
    videoMuted: false
  });
};

/**
 * Disable video source.
 * - Try to disable the video source.
 * - If no video source was initially set, this function has no effect.
 * @method disableVideo
 * @example
 *   SkylinkDemo.disableVideo();
 * @trigger peerUpdated, peerRestart
 * @deprecated
 * @component Stream
 * @for Skylink
 * @since 0.5.5
 */
Skylink.prototype.disableVideo = function() {
  this.muteStream({
    videoMuted: true
  });
};
Skylink.prototype._addSDPStereo = function(sdpLines) {
  var opusRtmpLineIndex = 0;
  var opusLineFound = false;
  var opusPayload = 0;
  var fmtpLineFound = false;

  var i, j;
  var line;

  for (i = 0; i < sdpLines.length; i += 1) {
    line = sdpLines[i];

    if (line.indexOf('a=rtpmap:') === 0) {
      var parts = line.split(' ');

      if (parts[1].indexOf('opus/48000/') === 0) {
        opusLineFound = true;
        opusPayload = parts[0].split(':')[1];
        opusRtmpLineIndex = i;
        break;
      }
    }
  }

  // if found
  if (opusLineFound) {
    log.debug([null, 'SDP', null, 'OPUS line is found. Enabling stereo']);

    // loop for fmtp payload
    for (j = 0; j < sdpLines.length; j += 1) {
      line = sdpLines[j];

      if (line.indexOf('a=fmtp:' + opusPayload) === 0) {
        fmtpLineFound = true;
        sdpLines[j] += '; stereo=1';
        break;
      }
    }

    // if line doesn't exists for an instance firefox
    if (!fmtpLineFound) {
      sdpLines.splice(opusRtmpLineIndex, 0, 'a=fmtp:' + opusPayload + ' stereo=1');
    }
  }

  return sdpLines;
};


/**
 * Sets the video resolution by modifying the SDP.
 * - This is broken.
 * @method _setSDPVideoResolution
 * @param {Array} sdpLines Sdp received.
 * @return {Array} Updated version with custom Resolution settings
 * @private
 * @component SDP
 * @for Skylink
 * @since 0.5.10
 */
Skylink.prototype._setSDPVideoResolution = function(sdpLines){
  var video = this._streamSettings.video;
  var frameRate = video.frameRate || 50;
  var resolution = {
    width: 320,
    height: 50
  }; //video.resolution || {};

  var videoLineFound = false;
  var videoLineIndex = 0;
  var fmtpPayloads = [];

  var i, j, k;
  var line;

  var sdpLineData = 'max-fr=' + frameRate +
    '; max-recv-width=320' + //(resolution.width ? resolution.width : 640) +
    '; max-recv-height=160'; //+ (resolution.height ? resolution.height : 480);

  for (i = 0; i < sdpLines.length; i += 1) {
    line = sdpLines[i];

    if (line.indexOf('a=video') === 0 || line.indexOf('m=video') === 0) {
      videoLineFound = true;
      videoLineIndex = i;
      fmtpPayloads = line.split(' ');
      fmtpPayloads.splice(0, 3);
      break;
    }
  }

  if (videoLineFound) {
    // loop for every video codec
    // ignore if not vp8 or h264
    for (j = 0; j < fmtpPayloads.length; j += 1) {
      var payload = fmtpPayloads[j];
      var rtpmapLineIndex = 0;
      var fmtpLineIndex = 0;
      var fmtpLineFound = false;
      var ignore = false;

      for (k = 0; k < sdpLines.length; k += 1) {
       line = sdpLines[k];

        if (line.indexOf('a=rtpmap:' + payload) === 0) {
          // for non h264 or vp8 codec, ignore. these are experimental codecs
          // that may not exists afterwards
          if (!(line.indexOf('VP8') > 0 || line.indexOf('H264') > 0)) {
            ignore = true;
            break;
          }
          rtpmapLineIndex = k;
        }

        if (line.indexOf('a=fmtp:' + payload) === 0) {
          fmtpLineFound = true;
          fmtpLineIndex = k;
        }
      }

      if (ignore) {
        continue;
      }

      if (fmtpLineFound) {
        sdpLines[fmtpLineIndex] += ';' + sdpLineData;

      } else {
        sdpLines.splice(rtpmapLineIndex + 1, 0, 'a=fmtp:' + payload + ' ' + sdpLineData);
      }
    }

    log.debug([null, 'SDP', null, 'Setting video resolution (broken)']);
  }
  return sdpLines;
};

/**
 * Set the audio, video and data streamming bandwidth by modifying the SDP.
 * It sets the bandwidth when the connection is good. In low bandwidth environment,
 * the bandwidth is managed by the browser.
 * @method _setSDPBitrate
 * @param {Array} sdpLines The session description received.
 * @return {Array} Updated session description.
 * @private
 * @component SDP
 * @for Skylink
 * @since 0.5.10
 */
Skylink.prototype._setSDPBitrate = function(sdpLines, settings) {
  // Find if user has audioStream
  var bandwidth = this._streamSettings.bandwidth;
  var hasAudio = !!(settings || {}).audio;
  var hasVideo = !!(settings || {}).video;

  var i, j, k;

  var audioIndex = 0;
  var videoIndex = 0;
  var dataIndex = 0;

  var audioLineFound = false;
  var videoLineFound = false;
  var dataLineFound = false;

  for (i = 0; i < sdpLines.length; i += 1) {
    // set the audio bandwidth
    if (sdpLines[i].indexOf('a=audio') === 0 || sdpLines[i].indexOf('m=audio') === 0) {

      sdpLines.splice(i + 1, 0, 'b=AS:' + bandwidth.audio);

      log.debug([null, 'SDP', null, 'Setting audio bitrate (' +
        bandwidth.audio + ')'], i);
      break;
    }
  }

  for (j = 0; j < sdpLines.length; j += 1) {
    // set the video bandwidth
    if (sdpLines[j].indexOf('a=video') === 0 || sdpLines[j].indexOf('m=video') === 0) {
      sdpLines.splice(j + 1, 0, 'b=AS:' + bandwidth.video);

      log.debug([null, 'SDP', null, 'Setting video bitrate (' +
        bandwidth.video + ')'], j);
      break;
    }
  }

  for (k = 0; k < sdpLines.length; k += 1) {
    // set the data bandwidth
    if (sdpLines[k].indexOf('a=application') === 0 || sdpLines[k].indexOf('m=application') === 0) {
      sdpLines.splice(k + 1, 0, 'b=AS:' + bandwidth.data);

      log.debug([null, 'SDP', null, 'Setting data bitrate (' +
        bandwidth.data + ')'], k);
      break;
    }
  }
  return sdpLines;
};

/**
 * Sets the audio codec for the connection,
 * @method _setSDPVideoCodec
 * @param {Array} sdpLines The session description received.
 * @return {Array} Updated session description.
 * @private
 * @component SDP
 * @for Skylink
 * @since 0.5.2
 */
Skylink.prototype._setSDPVideoCodec = function(sdpLines) {
  var codecFound = false;
  var payload = 0;

  var i, j;
  var line;

  for (i = 0; i < sdpLines.length; i += 1) {
    line = sdpLines[i];

    if (line.indexOf('a=rtpmap:') === 0) {
      if (line.indexOf(this._selectedVideoCodec) > 0) {
        codecFound = true;
        payload = line.split(':')[1].split(' ')[0];
        break;
      }
    }
  }

  if (codecFound) {
    for (j = 0; j < sdpLines.length; j += 1) {
      line = sdpLines[j];

      if (line.indexOf('m=video') === 0 || line.indexOf('a=video') === 0) {
        var parts = line.split(' ');
        var payloads = line.split(' ');
        payloads.splice(0, 3);

        var selectedPayloadIndex = payloads.indexOf(payload);

        if (selectedPayloadIndex === -1) {
          payloads.splice(0, 0, payload);
        } else {
          var first = payloads[0];
          payloads[0] = payload;
          payloads[selectedPayloadIndex] = first;
        }
        sdpLines[j] = parts[0] + ' ' + parts[1] + ' ' + parts[2] + ' ' + payloads.join(' ');
        break;
      }
    }
  }
  return sdpLines;
};

/**
 * Sets the audio codec for the connection,
 * @method _setSDPAudioCodec
 * @param {Array} sdpLines The session description received.
 * @return {Array} Updated session description.
 * @private
 * @component SDP
 * @for Skylink
 * @since 0.5.2
 */
Skylink.prototype._setSDPAudioCodec = function(sdpLines) {
  var codecFound = false;
  var payload = 0;

  var i, j;
  var line;

  for (i = 0; i < sdpLines.length; i += 1) {
    line = sdpLines[i];

    if (line.indexOf('a=rtpmap:') === 0) {
      if (line.indexOf(this._selectedAudioCodec) > 0) {
        codecFound = true;
        payload = line.split(':')[1].split(' ')[0];
      }
    }
  }

  if (codecFound) {
    for (j = 0; j < sdpLines.length; j += 1) {
      line = sdpLines[j];

      if (line.indexOf('m=audio') === 0 || line.indexOf('a=audio') === 0) {
        var parts = line.split(' ');
        var payloads = line.split(' ');
        payloads.splice(0, 3);

        var selectedPayloadIndex = payloads.indexOf(payload);

        if (selectedPayloadIndex === -1) {
          payloads.splice(0, 0, payload);
        } else {
          var first = payloads[0];
          payloads[0] = payload;
          payloads[selectedPayloadIndex] = first;
        }
        sdpLines[j] = parts[0] + ' ' + parts[1] + ' ' + parts[2] + ' ' + payloads.join(' ');
        break;
      }
    }
  }
  return sdpLines;
};

/**
 * Removes Firefox 32 H262 preference in the SDP to prevent breaking connection in
 * unsupported browsers.
 * @method _removeSDPFirefoxH264Pref
 * @param {Array} sdpLines The session description received.
 * @return {Array} Updated session description.
 * @private
 * @component SDP
 * @for Skylink
 * @since 0.5.2
 */
Skylink.prototype._removeSDPFirefoxH264Pref = function(sdpLines) {
  var invalidLineIndex = sdpLines.indexOf(
    'a=fmtp:0 profile-level-id=0x42e00c;packetization-mode=1');
  if (invalidLineIndex > -1) {
    log.debug([null, 'SDP', null, 'Firefox H264 invalid pref found:'], invalidLineIndex);
    sdpLines.splice(invalidLineIndex, 1);
  }
  return sdpLines;
};
window.Skyway = window.Skylink = Skylink;
}).call(this);<|MERGE_RESOLUTION|>--- conflicted
+++ resolved
@@ -1,8 +1,4 @@
-<<<<<<< HEAD
-/*! skylinkjs - v0.5.9 - Wed Apr 29 2015 17:31:12 GMT+0800 (SGT) */
-=======
-/*! skylinkjs - v0.5.9 - Fri May 08 2015 11:06:49 GMT+0800 (SGT) */
->>>>>>> de7c3607
+/*! skylinkjs - v0.5.9 - Fri May 08 2015 11:10:45 GMT+0800 (SGT) */
 
 (function() {
 

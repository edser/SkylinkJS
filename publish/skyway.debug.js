--- conflicted
+++ resolved
@@ -1,4 +1,4 @@
-/*! skywayjs - v0.5.2 - 2014-10-08 */
+/*! skywayjs - v0.5.2 - 2014-10-09 */
 
 (function() {
   /**
@@ -57,7 +57,6 @@
      * @since 0.1.0
      */
     this.VERSION = '0.5.2';
-<<<<<<< HEAD
 
     /**
      * The log levels.
@@ -238,8 +237,6 @@
     };
 
     /************************* Developer Fixed Attributes ****************************/
-=======
->>>>>>> 895bc98e
     /**
      * The list of available regional servers.
      * - This is for developers to set the nearest region server

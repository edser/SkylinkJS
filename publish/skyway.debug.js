<<<<<<< HEAD
/*! skywayjs - v0.5.1 - 2014-10-03 */
=======
/*! skywayjs - v0.5.1 - 2014-10-02 */
>>>>>>> dc18fa67

(function() {
  /**
   * Please check on the {{#crossLink "Skyway/init:method"}}init(){{/crossLink}}
   * function on how you can initialize Skyway. Note that:
   * - You will have to subscribe all Skyway events first before calling
   *   {{#crossLink "Skyway/init:method"}}init(){{/crossLink}}.
   * - If you need an api key, please [register an api key](http://
   *   developer.temasys.com.sg) at our developer console.
   * @class Skyway
   * @constructor
   * @example
   *   // Getting started on how to use Skyway
   *   var SkywayDemo = new Skyway();
   *   SkywayDemo.init('apiKey');
   *
   *   SkywayDemo.joinRoom('my_room', {
   *     userData: 'My Username',
   *     audio: true,
   *     video: true
   *   });
   *
   *   SkywayDemo.on('incomingStream', function (peerId, stream, isSelf) {
   *     if (isSelf) {
   *       attachMediaStream(document.getElementById('selfVideo'), stream);
   *     } else {
   *       var peerVideo = document.createElement('video');
   *       peerVideo.id = peerId;
   *       peerVideo.autoplay = 'autoplay';
   *       document.getElementById('peersVideo').appendChild(peerVideo);
   *       attachMediaStream(peerVideo, stream);
   *     }
   *   });
   *
   *   SkywayDemo.on('peerLeft', function (peerId, peerInfo, isSelf) {
   *     if (isSelf) {
   *       document.getElementById('selfVideo').src = '';
   *     } else {
   *       var peerVideo = document.getElementById(peerId);
   *       document.getElementById('peersVideo').removeChild(peerVideo);
   *     }
   *   });
   * @since 0.5.0
   */
  function Skyway() {
    if (!(this instanceof Skyway)) {
      return new Skyway();
    }

    /************************* Debugging Attributes ****************************/
    /**
     * Version of Skyway
     * @attribute VERSION
     * @type String
     * @readOnly
     * @since 0.1.0
     */
    this.VERSION = '0.5.1';

    /**
     * The log levels.
     * - Logs are shown based on the level, if the level is highest, it shows logs
     *   which level are lower than theirs. If the level is lower, it shows only
     *   logs that are lower or are the same level, not the higher ones.
     * - Order from lowest to the highest is: error > warn > info > log > debug.
     * @attribute PEER_CONNECTION_STATE
     * @type JSON
     * @param {String} DEBUG Level 5. Shows debug logs.
     * @param {String} TRACE Level 4. Shows trace logs.
     * @param {String} INFO Level 3. Show informational logs related to user.
     * @param {String} WARN Level 2. Shows warnings.
     * @param {String} ERROR Level 1. Shows the errors that are thrown during
     *   execution.
     * @readOnly
     * @since 0.5.2
     */
    this.LOG_LEVEL = {
      DEBUG: 'debug',
      TRACE: 'log',
      INFO: 'info',
      WARN: 'warn',
      ERROR: 'error'
    };

    /************************* Fixed Attributes ****************************/
    /**
     * The fixed size for each data chunk.
     * @attribute _CHUNK_FILE_SIZE
     * @type Integer
     * @readOnly
     * @private
     * @final
     * @required
     * @since 0.5.2
     */
    this._CHUNK_FILE_SIZE = 49152;

    /**
     * The fixed for each data chunk for firefox implementation.
     * - Firefox the sender chunks 49152 but receives as 16384.
     * @attribute _MOZ_CHUNK_FILE_SIZE
     * @type Integer
     * @readOnly
     * @private
     * @final
     * @required
     * @since 0.5.2
     */
    this._MOZ_CHUNK_FILE_SIZE = 16384;

    /**
     * The list of signaling message types.
     * - These are the list of available signaling message types expected to
     *   be received.
     * - These message types are fixed.
     * - The available message types are:
     * @attribute _SIG_MESSAGE_TYPE
     * @type JSON
     * @readOnly
     * @param {String} JOIN_ROOM
     * - Send: User request to join the room.
     * @param {String} IN_ROOM
     * - Received: Response from server that user has joined the room.
     * @param {String} ENTER
     * - Send: Broadcast message to inform other connected peers in the room
     *   that the user is the new peer joining the room.
     * - Received: A peer has just joined the room.
     *   To send a welcome message.
     * @param {String} WELCOME
     * - Send: Respond to user to request peer to create the offer.
     * - Received: Response from peer that peer acknowledges the user has
     *   joined the room. To send and create an offer message.
     * @param {String} OFFER
     * - Send: Respond to peer's request to create an offer.
     * - Received: Response from peer's offer message. User to create and
     *   send an answer message.
     * @param {String} ANSWER
     * - Send: Response to peer's offer message.
     * - Received: Response from peer's answer message.
     *   Connection is established.
     * @param {String} CANDIDATE
     * - Send: User to send the ICE candidate after onicecandidate is called.
     * - Received: User to add peer's ice candidate in addIceCandidate.
     * @param {String} BYE
     * - Received: Peer has left the room.
     * @param {String} CHAT
     * - Send: Deprecated. User sends a chat message.
     * - Received: Deprecated. Peer sends a chat message to user.
     * @param {String} REDIRECT
     * - Received: Server warning to user.
     * @param {String} ERROR
     * - Received: Deprecated. Server error occurred.
     * @param {String} UPDATE_USER
     * - Send: User's custom data is updated and to inform other peers
     *   of updated custom data.
     * - Received: Peer's user custom data has changed.
     * @param {String} ROOM_LOCK
     * - Send: Room lock action has changed and to inform other peers
     *   of updated room lock status.
     * - Received: Room lock status has changed.
     * @param {String} MUTE_VIDEO
     * - Send: User has muted video and to inform other peers
     *   of updated muted video stream status.
     * - Received: Peer muted video status has changed.
     * @param {String} MUTE_AUDIO
     * - Send: User has muted audio and to inform other peers
     *   of updated muted audio stream status.
     * - Received: Peer muted audio status has changed.
     * @param {String} PUBLIC_MESSAGE
     * - Send: User sends a broadcast message to all peers.
     * - Received: User receives a peer's broadcast message.
     * @param {String} PRIVATE_MESSAGE
     * - Send: User sends a private message to a peer.
     * - Received: User receives a private message from a peer.
     * @readOnly
     * @private
     * @since 0.5.2
     */
    this._SIG_MESSAGE_TYPE = {
      JOIN_ROOM: 'joinRoom',
      IN_ROOM: 'inRoom',
      ENTER: 'enter',
      WELCOME: 'welcome',
      OFFER: 'offer',
      ANSWER: 'answer',
      CANDIDATE: 'candidate',
      BYE: 'bye',
      REDIRECT: 'redirect',
      UPDATE_USER: 'updateUserEvent',
      ROOM_LOCK: 'roomLockEvent',
      MUTE_VIDEO: 'muteVideoEvent',
      MUTE_AUDIO: 'muteAudioEvent',
      PUBLIC_MESSAGE: 'public',
      PRIVATE_MESSAGE: 'private',
      GROUP: 'group'
    };

    /**
     * The list of datachannel message types.
     * - These are the list of available datachannel message types expected to
     *   be received.
     * - These message types are fixed.
     * - The available message types are:
     * @attribute _DC_PROTOCOL_TYPE
     * @type JSON
     * @readOnly
     * @param {String} WRQ
     * - Send: User request to transfer a data.
     * - Received: A peer has requested to transfer a data.
     * @param {String} ACK
     * - Send: User response to data transfer request.
     * - Received: Response from peer towards data transfer.
     *   - -1: Peer has rejected data transfer request.
     *   - 0: Peer has accepted data transfer request.
     *   - >0: Data transfer is going on.
     * @param {String} CANCEL
     * - Send: User canceled data transfer.
     * - Received: A peer has canceled data transfer.
     * @param {String} ERROR
     * - Send: Timeout waiting for peer response has exceeded limit.
     * - Received: Response from peer that timeout has reached its limit.
     *   Data transfer has failed.
     * @param {String} MESSAGE
     * - Send: User sends a P2P message.
     * - Received: A peer has sent a P2P message.
     * @readOnly
     * @private
     * @since 0.5.2
     */
    this._DC_PROTOCOL_TYPE = {
      WRQ: 'WRQ',
      ACK: 'ACK',
      ERROR: 'ERROR',
      CANCEL: 'CANCEL',
      MESSAGE: 'MESSAGE'
    };

    /************************* Developer Fixed Attributes ****************************/
    /**
     * The list of available regional servers.
     * - This is for developers to set the nearest region server
     *   for Skyway to connect to for faster connectivity.
     * - The available regional servers are:
     * @attribute REGIONAL_SERVER
     * @type JSON
     * @param {String} APAC1 Asia pacific server 1.
     * @param {String} US1 server 1.
     * @readOnly
     * @since 0.5.0
     */
    this.REGIONAL_SERVER = {
      APAC1: 'sg',
      US1: 'us2'
    };

    /**
     * The list of ICE connection states.
     * - Check out the [w3 specification documentation](http://dev.w3.org/2011/
     *   webrtc/editor/webrtc.html#rtciceconnectionstate-enum).
     * - This is the RTCIceConnection state of the peer.
     * - The states that would occur are:
     * @attribute ICE_CONNECTION_STATE
     * @type JSON
     * @param {String} STARTING The ICE agent is gathering addresses
     *   and/or waiting for remote candidates to be supplied.
     * @param {String} CHECKING The ICE agent has received remote candidates
     *   on at least one component, and is checking candidate pairs but has
     *   not yet found a connection. In addition to checking, it may also
     *   still be gathering.
     * @param {String} CONNECTED The ICE agent has found a usable connection
     *   for all components but is still checking other candidate pairs to see
     *   if there is a better connection. It may also still be gathering.
     * @param {String} COMPLETED The ICE agent has finished gathering and
     *   checking and found a connection for all components.
     * @param {String} FAILED The ICE agent is finished checking all
     *   candidate pairs and failed to find a connection for at least one
     *   component.
     * @param {String} DISCONNECTED Liveness checks have failed for one or
     *   more components. This is more aggressive than "failed", and may
     *   trigger intermittently (and resolve itself without action) on
     *   a flaky network.
     * @param {String} CLOSED The ICE agent has shut down and is no
     *   longer responding to STUN requests.
     * @readOnly
     * @since 0.1.0
     */
    this.ICE_CONNECTION_STATE = {
      STARTING: 'starting',
      CHECKING: 'checking',
      CONNECTED: 'connected',
      COMPLETED: 'completed',
      CLOSED: 'closed',
      FAILED: 'failed',
      DISCONNECTED: 'disconnected'
    };

    /**
     * The list of peer connection states.
     * - Check out the [w3 specification documentation](http://dev.w3.org/2011/
     *   webrtc/editor/webrtc.html#rtcpeerstate-enum).
     * - This is the RTCSignalingState of the peer.
     * - The states that would occur are:
     * @attribute PEER_CONNECTION_STATE
     * @type JSON
     * @param {String} STABLE There is no offer/answer exchange in progress.
     *   This is also the initial state in which case the local and remote
     *   descriptions are empty.
     * @param {String} HAVE_LOCAL_OFFER A local description, of type "offer",
     *   has been successfully applied.
     * @param {String} HAVE_REMOTE_OFFER A remote description, of type "offer",
     *   has been successfully applied.
     * @param {String} HAVE_LOCAL_PRANSWER A remote description of type "offer"
     *   has been successfully applied and a local description of type "pranswer"
     *   has been successfully applied.
     * @param {String} HAVE_REMOTE_PRANSWER A local description of type "offer"
     *   has been successfully applied and a remote description of type
     *   "pranswer" has been successfully applied.
     * @param {String} CLOSED The connection is closed.
     * @readOnly
     * @since 0.5.0
     */
    this.PEER_CONNECTION_STATE = {
      STABLE: 'stable',
      HAVE_LOCAL_OFFER: 'have-local-offer',
      HAVE_REMOTE_OFFER: 'have-remote-offer',
      HAVE_LOCAL_PRANSWER: 'have-local-pranswer',
      HAVE_REMOTE_PRANSWER: 'have-remote-pranswer',
      CLOSED: 'closed'
    };

    /**
     * The list of ICE candidate generation states.
     * - Check out the [w3 specification documentation](http://dev.w3.org/2011/
     *   webrtc/editor/webrtc.html#rtcicegatheringstate-enum).
     * - This is RTCIceGatheringState of the peer.
     * - The states that would occur are:
     * @attribute CANDIDATE_GENERATION_STATE
     * @type JSON
     * @param {String} NEW The object was just created, and no networking
     *   has occurred yet.
     * @param {String} GATHERING The ICE engine is in the process of gathering
     *   candidates for this RTCPeerConnection.
     * @param {String} COMPLETED The ICE engine has completed gathering. Events
     *   such as adding a new interface or a new TURN server will cause the
     *   state to go back to gathering.
     * @readOnly
     * @since 0.4.1
     */
    this.CANDIDATE_GENERATION_STATE = {
      NEW: 'new',
      GATHERING: 'gathering',
      COMPLETED: 'completed'
    };

    /**
     * The list of handshake progress steps.
     * - This are the list of steps for the Skyway peer connection.
     * - The steps that would occur are:
     * @type JSON
     * @attribute HANDSHAKE_PROGRESS
     * @param {String} ENTER Step 1. Received "enter" from peer.
     * @param {String} WELCOME Step 2. Received "welcome" from peer.
     * @param {String} OFFER Step 3. Received "offer" from peer.
     * @param {String} ANSWER Step 4. Received "answer" from peer.
     * @param {String} ERROR Error state.
     * @readOnly
     * @since 0.1.0
     */
    this.HANDSHAKE_PROGRESS = {
      ENTER: 'enter',
      WELCOME: 'welcome',
      OFFER: 'offer',
      ANSWER: 'answer',
      ERROR: 'error'
    };

    /**
     * The list of datachannel states.
     * - Check out the [w3 specification documentation](http://dev.w3.org/2011/
     *   webrtc/editor/webrtc.html#idl-def-RTCDataChannelState).
     * - This is the RTCDataChannelState of the peer.
     * - <u>ERROR</u> is an additional implemented state by Skyway
     *   for further error tracking.
     * - The states that would occur are:
     * @attribute DATA_CHANNEL_STATE
     * @type JSON
     * @param {String} CONNECTING The user agent is attempting to establish
     *   the underlying data transport. This is the initial state of a
     *   RTCDataChannel object created with createDataChannel().
     * @param {String} OPEN The underlying data transport is established
     *   and communication is possible. This is the initial state of a
     *   RTCDataChannel object dispatched as a part of a RTCDataChannelEvent.
     * @param {String} CLOSING The procedure to close down the underlying
     *   data transport has started.
     * @param {String} CLOSED The underlying data transport has been closed
     *   or could not be established.
     * @param {String} ERROR Datachannel has occurred an error.
     * @readOnly
     * @since 0.1.0
     */
    this.DATA_CHANNEL_STATE = {
      CONNECTING: 'connecting',
      OPEN: 'open',
      CLOSING: 'closing',
      CLOSED: 'closed',
      ERROR: 'error'
    };

    /**
     * The list of api server data retrieval state.
     * - These are the states to inform the state of retrieving the
     *   information from the api server required to start the peer
     *   connection or if the browser is eligible to start the peer connection.
     * - This is the first event that would fired, because Skyway would retrieve
     *   information from the api server that is required to start the connection.
     * - Once the state is <u>COMPLETED</u>, Skyway is ready to start the call.
     * - The states that would occur are:
     * @attribute READY_STATE_CHANGE
     * @type JSON
     * @param {Integer} INIT Skyway has just started. No information are
     *   retrieved yet.
     * @param {Integer} LOADING Skyway is starting the retrieval of the
     *   connection information.
     * @param {Integer} COMPLETED Skyway has completed retrieving the
     *   connection.
     * @param {Integer} ERROR Skyway has occurred an error when
     *   retrieving the connection information.
     * @readOnly
     * @since 0.1.0
     */
    this.READY_STATE_CHANGE = {
      INIT: 0,
      LOADING: 1,
      COMPLETED: 2,
      ERROR: -1
    };

    /**
     * The list of ready state change errors.
     * - These are the error states from the error object error code.
     * - The states that would occur are:
     * @attribute READY_STATE_CHANGE_ERROR
     * @type JSON
     * @param {Integer} API_INVALID  Api Key provided does not exist.
     * @param {Integer} API_DOMAIN_NOT_MATCH Api Key used in domain does
     *   not match.
     * @param {Integer} API_CORS_DOMAIN_NOT_MATCH Api Key used in CORS
     *   domain does not match.
     * @param {Integer} API_CREDENTIALS_INVALID Api Key credentials does
     *   not exist.
     * @param {Integer} API_CREDENTIALS_NOT_MATCH Api Key credentials does not
     *   match what is expected.
     * @param {Integer} API_INVALID_PARENT_KEY Api Key does not have a parent
     *   key nor is a root key.
     * @param {Integer} API_NOT_ENOUGH_CREDIT Api Key does not have enough
     *   credits to use.
     * @param {Integer} API_NOT_ENOUGH_PREPAID_CREDIT Api Key does not have
     *   enough prepaid credits to use.
     * @param {Integer} API_FAILED_FINDING_PREPAID_CREDIT Api Key preapid
     *   payments does not exist.
     * @param {Integer} API_NO_MEETING_RECORD_FOUND Api Key does not have a
     *   meeting record at this timing. This occurs when Api Key is a
     *   static one.
     * @param {Integer} ROOM_LOCKED Room is locked.
     * @param {Integer} NO_SOCKET_IO No socket.io dependency is loaded to use.
     * @param {Integer} NO_XMLHTTPREQUEST_SUPPORT Browser does not support
     *   XMLHttpRequest to use.
     * @param {Integer} NO_WEBRTC_SUPPORT Browser does not have WebRTC support.
     * @param {Integer} NO_PATH No path is loaded yet.
     * @param {Integer} INVALID_XMLHTTPREQUEST_STATUS Invalid XMLHttpRequest
     *   when retrieving information.
     * @readOnly
     * @since 0.4.0
     */
    this.READY_STATE_CHANGE_ERROR = {
      API_INVALID: 4001,
      API_DOMAIN_NOT_MATCH: 4002,
      API_CORS_DOMAIN_NOT_MATCH: 4003,
      API_CREDENTIALS_INVALID: 4004,
      API_CREDENTIALS_NOT_MATCH: 4005,
      API_INVALID_PARENT_KEY: 4006,
      API_NOT_ENOUGH_CREDIT: 4007,
      API_NOT_ENOUGH_PREPAID_CREDIT: 4008,
      API_FAILED_FINDING_PREPAID_CREDIT: 4009,
      API_NO_MEETING_RECORD_FOUND: 4010,
      ROOM_LOCKED: 5001,
      NO_SOCKET_IO: 1,
      NO_XMLHTTPREQUEST_SUPPORT: 2,
      NO_WEBRTC_SUPPORT: 3,
      NO_PATH: 4,
      INVALID_XMLHTTPREQUEST_STATUS: 5,
      SCRIPT_ERROR: 6
    };

    /**
     * The list of recommended video resolutions.
     * - Note that the higher the resolution, the connectivity speed might
     *   be affected.
     * - The available video resolutions type are:
     * @param {JSON} QVGA QVGA video resolution.
     * @param {Integer} QVGA.width 320
     * @param {Integer} QVGA.height 180
     * @param {JSON} VGA VGA video resolution.
     * @param {Integer} VGA.width 640
     * @param {Integer} VGA.height 360
     * @param {JSON} HD HD video quality
     * @param {Integer} HD.width 1280
     * @param {Integer} HD.height 720
     * @param {JSON} FHD Might not be supported. Full HD video resolution.
     * @param {Integer} FHD.width 1920
     * @param {Integer} FHD.height 1080
     * @attribute VIDEO_RESOLUTION
     * @type JSON
     * @readOnly
     * @since 0.2.0
     */
    this.VIDEO_RESOLUTION = {
      QVGA: {
        width: 320,
        height: 180
      },
      VGA: {
        width: 640,
        height: 360
      },
      HD: {
        width: 1280,
        height: 720
      },
      FHD: {
        width: 1920,
        height: 1080
      } // Please check support
    };

    /**
     * The list of datachannel transfer types.
     * - This is used to identify if the stream is an upload stream or
     *   a download stream.
     * - The available types are:
     * @attribute DATA_TRANSFER_TYPE
     * @type JSON
     * @param {String} UPLOAD The datachannel transfer is an upload stream.
     * @param {String} DOWNLOAD The datachannel transfer is a download stream.
     * @readOnly
     * @since 0.1.0
     */
    this.DATA_TRANSFER_TYPE = {
      UPLOAD: 'upload',
      DOWNLOAD: 'download'
    };
    /**
     * The list of datachannel transfer state.
     * - These are the states to inform the state of the data transfer.
     * - The list of states would occur are:
     * @attribute DATA_TRANSFER_STATE
     * @type JSON
     * @param {String} UPLOAD_REQUEST Peer has a data transfer request.
     * @param {String} UPLOAD_STARTED Data transfer of upload has just started.
     * @param {String} DOWNLOAD_STARTED Data transfer of download has
     *   just started.
     * @param {String} UPLOADING Data upload transfer is occurring.
     * @param {String} DOWNLOADING Data download transfer is occurring.
     * @param {String} UPLOAD_COMPLETED Data upload transfer has been completed.
     * @param {String} DOWNLOAD_COMPLETED Data download transfer has been
     *   completed.
     * @param {String} REJECTED Peer rejected user's data transfer request.
     * @param {String} ERROR Data transfer had an error occurred
     *   when uploading or downloading file.
     * @readOnly
     * @since 0.4.0
     */
    this.DATA_TRANSFER_STATE = {
      UPLOAD_REQUEST: 'request',
      UPLOAD_STARTED: 'uploadStarted',
      DOWNLOAD_STARTED: 'downloadStarted',
      REJECTED: 'rejected',
      CANCEL: 'cancel',
      ERROR: 'error',
      UPLOADING: 'uploading',
      DOWNLOADING: 'downloading',
      UPLOAD_COMPLETED: 'uploadCompleted',
      DOWNLOAD_COMPLETED: 'downloadCompleted'
    };

    /**
     * The list of data transfer data types.
     * - <b><i>TODO</i></b>: ArrayBuffer and Blob data transfer in
     *   datachannel.
     * - The available data transfer data types are:
     * @attribute DATA_TRANSFER_DATA_TYPE
     * @type JSON
     * @param {String} BINARY_STRING BinaryString data type.
     * @param {String} ARRAY_BUFFER Still-implementing. ArrayBuffer data type.
     * @param {String} BLOB Still-implementing. Blob data type.
     * @readOnly
     * @since 0.1.0
     */
    this.DATA_TRANSFER_DATA_TYPE = {
      BINARY_STRING: 'binaryString',
      ARRAY_BUFFER: 'arrayBuffer',
      BLOB: 'blob'
    };

    /**
     * The list of signaling actions received.
     * - These are usually received from the signaling server to warn the user.
     * - The system action outcomes are:
     * @attribute SYSTEM_ACTION
     * @type JSON
     * @param {String} WARNING Server is warning user to take actions.
     * @param {String} REJECT Server has rejected user from room.
     * @readOnly
     * @since 0.5.1
     */
    this.SYSTEM_ACTION = {
      WARNING: 'warning',
      REJECT: 'reject'
    };

    /**
     * The list of signaling actions received.
     * - These are usually received from the signaling server to warn the user.
     * - The system action outcomes are:
     * @attribute SYSTEM_ACTION
     * @type JSON
     * @param {String} FAST_MESSAGE User sends quick messages
     *   less than a second resulting in a warning. Continuous
     *   quick messages results in user being kicked out of the room.
     * @param {String} ROOM_LOCKED Room is locked and user is locked
     *   from joining the room.
     * @param {String} ROOM_FULL Persistent meeting. Room is full.
     * @param {String} DUPLICATED_LOGIN User has same id
     * @param {String} SERVER_ERROR Server has an error
     * @param {String} VERIFICATION Verification for roomID
     * @param {String} EXPIRED Persistent meeting. Room has
     *   expired and user is unable to join the room.
     * @param {String} ROOM_CLOSED Persistent meeting. Room
     *   has expired and is closed, user to leave the room.
     * @param {String} ROOM_CLOSING Persistent meeting.
     *   Room is closing soon.
     * @param {String} OVER_SEAT_LIMIT Seat limit is hit. API Key
     *   do not have sufficient seats to continue.
     * @readOnly
     * @since 0.5.1
     */
    this.SYSTEM_ACTION_REASON = {
      FAST_MESSAGE: 'fastmsg',
      ROOM_LOCKED: 'locked',
      ROOM_FULL: 'roomfull',
      DUPLICATED_LOGIN: 'duplicatedLogin',
      SERVER_ERROR: 'serverError',
      VERIFICATION: 'verification',
      EXPIRED: 'expired',
      ROOM_CLOSED: 'roomclose',
      ROOM_CLOSING: 'toclose',
      OVER_SEAT_LIMIT: 'seatquota'
    };

    /************************* Stored Preferences Attributes ****************************/
    /**
     * The log level of Skyway
     * @attribute _logLevel
     * @type String
     * @default 'warn'
     * @required
     * @private
     * @since 0.5.2
     */
    this._logLevel = 'warn';

    /**
     * The path that user is currently connect to.
     * - NOTE ALEX: check if last char is '/'
     * @attribute _path
     * @type String
     * @default _serverPath
     * @final
     * @required
     * @private
     * @since 0.1.0
     */
    this._path = null;

    /**
     * The regional server that Skyway connects to.
     * @attribute _serverRegion
     * @type String
     * @private
     * @since 0.5.0
     */
    this._serverRegion = null;

    /**
     * The server that user connects to to make
     * api calls to.
     * - The reason why users can input this value is to give
     *   users the chance to connect to any of our beta servers
     *   if available instead of the stable version.
     * @attribute _roomServer
     * @type String
     * @default '//api.temasys.com.sg'
     * @private
     * @since 0.5.2
     */
    this._roomServer = '//api.temasys.com.sg';

    /**
     * The API Key ID.
     * @attribute _apiKey
     * @type String
     * @private
     * @since 0.3.0
     */
    this._apiKey = null;

    /**
     * The default room that the user connects to if no room is provided in
     * {{#crossLink "Skyway/joinRoom:method"}}joinRoom(){{/crossLink}}.
     * @attribute _defaultRoom
     * @type String
     * @private
     * @since 0.3.0
     */
    this._defaultRoom = null;

    /**
     * The room that the user is currently connected to.
     * @attribute _selectedRoom
     * @type String
     * @default _defaultRoom
     * @private
     * @since 0.3.0
     */
    this._selectedRoom = null;

    /**
     * The static room's meeting starting date and time.
     * - The value is in ISO formatted string.
     * @attribute _roomStart
     * @type String
     * @private
     * @optional
     * @since 0.3.0
     */
    this._roomStart = null;

    /**
     * The static room's meeting duration.
     * @attribute _roomDuration
     * @type Integer
     * @private
     * @optional
     * @since 0.3.0
     */
    this._roomDuration = null;

    /**
     * The credentials required to set the start date and time
     * and the duration.
     * @attribute _roomCredentials
     * @type String
     * @private
     * @optional
     * @since 0.3.0
     */
    this._roomCredentials = null;

    /**
     * The current state if ICE trickle is enabled.
     * @attribute _enableIceTrickle
     * @type Boolean
     * @default true
     * @private
     * @required
     * @since 0.3.0
     */
    this._enableIceTrickle = true;

    /**
     * The current state if datachannel is enabled.
     * @attribute _enableDataChannel
     * @type Boolean
     * @default true
     * @private
     * @required
     * @since 0.3.0
     */
    this._enableDataChannel = true;

    /**
     * The user stream settings.
     * - By default, all is false.
     * @attribute _streamSettings
     * @type JSON
     * @default {
     *   'audio' : false,
     *   'video' : false
     * }
     * @private
     * @since 0.2.0
     */
    this._streamSettings = {
      audio: false,
      video: false
    };

    /************************* Current State Attributes ****************************/

    /**
     * The current Skyway ready state change.
     * [Rel: Skyway.READY_STATE_CHANGE]
     * @attribute _readyState
     * @type Integer
     * @private
     * @required
     * @since 0.1.0
     */
    this._readyState = 0;

    /**
     * The current socket opened state.
     * @attribute _channelOpen
     * @type Boolean
     * @private
     * @required
     * @since 0.5.2
     */
    this._channelOpen = false;

    /**
     * The current state if room is locked.
     * @attribute _roomLocked
     * @type Boolean
     * @private
     * @required
     * @since 0.5.2
     */
    this._roomLocked = false;

    /************************* Connection Information Attributes ****************************/
    /**
     * The received server key.
     * @attribute _key
     * @type String
     * @private
     * @since 0.1.0
     */
    this._key = null;

    /**
     * The actual socket object that handles the connection.
     * @attribute _socket
     * @type Object
     * @required
     * @private
     * @since 0.1.0
     */
    this._socket = null;

    /**
     * User information, credential and the local stream(s).
     * @attribute _user
     * @type JSON
     * @param {String} id User's session id.
     * @param {String} sid User's secret id. This is the id used as the peerId.
     * @param {String} apiOwner Owner of the room.
     * @param {Array} streams The array of user's MediaStream(s).
     * @param {String} timestamp User's timestamp.
     * @param {String} token User access token.
     * @param {JSON} info Optional. User information object.
     * @param {JSON} info.settings User stream settings.
     * @param {Boolean|JSON} info.settings.audio User audio settings.
     * @param {Boolean} info.settings.audio.stereo User has enabled stereo
     *   or not.
     * @param {Boolean|JSON} info.settings.video User video settings.
     * @param {Bolean|JSON} info.settings.video.resolution User video
     *   resolution set. [Rel: Skyway.VIDEO_RESOLUTION]
     * @param {Integer} info.settings.video.resolution.width User video
     *   resolution width.
     * @param {Integer} info.settings.video.resolution.height User video
     *   resolution height.
     * @param {Integer} info.settings.video.frameRate User video minimum
     *   frame rate.
     * @param {JSON} info.mediaStatus User MediaStream(s) status.
     * @param {Boolean} info.mediaStatus.audioMuted Is user's audio muted.
     * @param {Boolean} info.mediaStatus.videoMuted Is user's vide muted.
     * @param {String|JSON} info.userData User's custom data set.
     * @required
     * @private
     * @since 0.3.0
     */
    this._user = null;

    /**
     * The room connection information.
     * @attribute _room
     * @type JSON
     * @param {JSON} room  Room information and credentials.
     * @param {String} room.id RoomId of the room user is connected to.
     * @param {String} room.token Token of the room user is connected to.
     * @param {String} room.tokenTimestamp Token timestamp of the room
     *   user is connected to.
     * @param {JSON} room.signalingServer The signaling server IP or DNS that
     *   the room has to connect to.
     * @param {JSON} room.pcHelper Holder for all the constraints objects used
     *   in a peerconnection lifetime. Some are initialized by default, some are initialized by
     *   internal methods, all can be overriden through updateUser. Future APIs will help user
     *   modifying specific parts (audio only, video only, ...) separately without knowing the
     *   intricacies of constraints.
     * @param {JSON} room.pcHelper.pcConstraints The peer connection constraints object.
     * @param {JSON} room.pcHelper.pcConfig Will be provided upon connection to a room
     * @param {JSON}  room.pcHelper.pcConfig.mandatory Mandantory options.
     * @param {Array} room.pcHelper.pcConfig.optional Optional options.
     * - Ex: [{DtlsSrtpKeyAgreement: true}]
     * @param {JSON} room.pcHelper.offerConstraints The offer constraints object.
     * @param {JSON} room.pcHelper.offerConstraints.mandatory Offer mandantory object.
     * - Ex: {MozDontOfferDataChannel:true}
     * @param {Array} room.pcHelper.offerConstraints.optional Offer optional object.
     * @param {JSON} room.pcHelper.sdpConstraints Sdp constraints object
     * @param {JSON} room.pcHelper.sdpConstraints.mandatory Sdp mandantory object.
     * - Ex: { 'OfferToReceiveAudio':true, 'OfferToReceiveVideo':true }
     * @param {Array} room.pcHelper.sdpConstraints.optional Sdp optional object.
     * @required
     * @private
     * @since 0.3.0
     */
    this._room = null;

    /************************* Internal Session Array Attributes ****************************/
    /**
     * Internal array of peer connections.
     * @attribute _peerConnections
     * @type Object
     * @required
     * @private
     * @since 0.1.0
     */
    this._peerConnections = [];

    /**
     * Internal array of peer informations.
     * @attribute _peerInformations
     * @type Object
     * @private
     * @required
     * @since 0.3.0
     */
    this._peerInformations = [];

    /**
     * Internal array of peer ice candidates queue.
     * @attribute _peerCandidatesQueue
     * @type Object
     * @private
     * @required
     * @since 0.5.1
     */
    this._peerCandidatesQueue = [];

    /**
     * Internal array of peer handshake messaging priorities.
     * @attribute _peerHSPriorities
     * @type Object
     * @private
     * @required
     * @since 0.5.0
     */
    this._peerHSPriorities = [];

    /**
     * Internal array of datachannels.
     * @attribute _dataChannels
     * @type Object
     * @private
     * @required
     * @since 0.2.0
     */
    this._dataChannels = [];

    /**
     * Internal array of data upload transfers.
     * @attribute _uploadDataTransfers
     * @type Array
     * @private
     * @required
     * @since 0.4.1
     */
    this._uploadDataTransfers = [];

    /**
     * Internal array of data upload sessions.
     * @attribute _uploadDataSessions
     * @type Array
     * @private
     * @required
     * @since 0.4.1
     */
    this._uploadDataSessions = [];

    /**
     * Internal array of data download transfers.
     * @attribute _downloadDataTransfers
     * @type Array
     * @private
     * @required
     * @since 0.4.1
     */
    this._downloadDataTransfers = [];

    /**
     * Internal array of data download sessions.
     * @attribute _downloadDataSessions
     * @type Array
     * @private
     * @required
     * @since 0.4.1
     */
    this._downloadDataSessions = [];

    /**
     * Internal array of data transfers timeout.
     * @attribute _dataTransfersTimeout
     * @type Array
     * @private
     * @required
     * @since 0.4.1
     */
    this._dataTransfersTimeout = [];

    /************************* Event Attributes ****************************/
    /**
     * Syntactically private variables and utility functions.
     * @attribute _EVENTS
     * @type JSON
     * @private
     * @final
     * @required
     * @since 0.5.2
     */
    this._EVENTS = {
      /**
       * Event fired when the socket connection to the signaling
       * server is open.
       * @event channelOpen
       * @since 0.1.0
       */
      channelOpen: [],

      /**
       * Event fired when the socket connection to the signaling
       * server has closed.
       * @event channelClose
       * @since 0.1.0
       */
      channelClose: [],

      /**
       * Event fired when the socket connection received a message
       * from the signaling server.
       * @event channelMessage
       * @param {JSON} message
       * @since 0.1.0
       */
      channelMessage: [],

      /**
       * Event fired when the socket connection has occurred an error.
       * @event channelError
       * @param {Object|String} error Error message or object thrown.
       * @since 0.1.0
       */
      channelError: [],

      /**
       * Event fired whether the room is ready for use.
       * @event readyStateChange
       * @param {String} readyState [Rel: Skyway.READY_STATE_CHANGE]
       * @param {JSON} error Error object thrown.
       * @param {Integer} error.status Http status when retrieving information.
       *   May be empty for other errors.
       * @param {String} error.content Error message.
       * @param {Integer} error.errorCode Error code.
       *   [Rel: Skyway.READY_STATE_CHANGE_ERROR]
       * @since 0.4.0
       */
      readyStateChange: [],

      /**
       * Event fired when a peer's handshake progress has changed.
       * @event handshakeProgress
       * @param {String} step The handshake progress step.
       *   [Rel: Skyway.HANDSHAKE_PROGRESS]
       * @param {String} peerId PeerId of the peer's handshake progress.
       * @param {Object|String} error Error message or object thrown.
       * @since 0.3.0
       */
      handshakeProgress: [],

      /**
       * Event fired when an ICE gathering state has changed.
       * @event candidateGenerationState
       * @param {String} state The ice candidate generation state.
       *   [Rel: Skyway.CANDIDATE_GENERATION_STATE]
       * @param {String} peerId PeerId of the peer that had an ice candidate
       *    generation state change.
       * @since 0.1.0
       */
      candidateGenerationState: [],

      /**
       * Event fired when a peer Connection state has changed.
       * @event peerConnectionState
       * @param {String} state The peer connection state.
       *   [Rel: Skyway.PEER_CONNECTION_STATE]
       * @param {String} peerId PeerId of the peer that had a peer connection state
       *    change.
       * @since 0.1.0
       */
      peerConnectionState: [],

      /**
       * Event fired when an ICE connection state has changed.
       * @iceConnectionState
       * @param {String} state The ice connection state.
       *   [Rel: Skyway.ICE_CONNECTION_STATE]
       * @param {String} peerId PeerId of the peer that had an ice connection state change.
       * @since 0.1.0
       */
      iceConnectionState: [],

      /**
       * Event fired when webcam or microphone media access fails.
       * @event mediaAccessError
       * @param {Object|String} error Error object thrown.
       * @since 0.1.0
       */
      mediaAccessError: [],

      /**
       * Event fired when webcam or microphone media acces passes.
       * @event mediaAccessSuccess
       * @param {Object} stream MediaStream object.
       * @since 0.1.0
       */
      mediaAccessSuccess: [],

      /**
       * Event fired when a peer joins the room.
       * @event peerJoined
       * @param {String} peerId PeerId of the peer that joined the room.
       * @param {JSON} peerInfo Peer's information.
       * @param {JSON} peerInfo.settings Peer's stream settings.
       * @param {Boolean|JSON} peerInfo.settings.audio Peer's audio stream
       *   settings.
       * @param {Boolean} peerInfo.settings.audio.stereo If peer has stereo
       *   enabled or not.
       * @param {Boolean|JSON} peerInfo.settings.video Peer's video stream
       *   settings.
       * @param {JSON} peerInfo.settings.video.resolution
       *   Peer's video stream resolution [Rel: Skyway.VIDEO_RESOLUTION]
       * @param {Integer} peerInfo.settings.video.resolution.width
       *   Peer's video stream resolution width.
       * @param {Integer} peerInfo.settings.video.resolution.height
       *   Peer's video stream resolution height.
       * @param {Integer} peerInfo.settings.video.frameRate
       *   Peer's video stream resolution minimum frame rate.
       * @param {JSON} peerInfo.mediaStatus Peer stream status.
       * @param {Boolean} peerInfo.mediaStatus.audioMuted If peer's audio
       *   stream is muted.
       * @param {Boolean} peerInfo.mediaStatus.videoMuted If peer's video
       *   stream is muted.
       * @param {JSON|String} peerInfo.userData Peer's custom user data.
       * @param {Boolean} isSelf Is the peer self.
       * @since 0.3.0
       */
      peerJoined: [],

      /**
       * Event fired when a peer information is updated.
       * @event peerUpdated
       * @param {String} peerId PeerId of the peer that had information updaed.
       * @param {JSON} peerInfo Peer's information.
       * @param {JSON} peerInfo.settings Peer's stream settings.
       * @param {Boolean|JSON} peerInfo.settings.audio Peer's audio stream
       *   settings.
       * @param {Boolean} peerInfo.settings.audio.stereo If peer has stereo
       *   enabled or not.
       * @param {Boolean|JSON} peerInfo.settings.video Peer's video stream
       *   settings.
       * @param {JSON} peerInfo.settings.video.resolution
       *   Peer's video stream resolution [Rel: Skyway.VIDEO_RESOLUTION]
       * @param {Integer} peerInfo.settings.video.resolution.width
       *   Peer's video stream resolution width.
       * @param {Integer} peerInfo.settings.video.resolution.height
       *   Peer's video stream resolution height.
       * @param {Integer} peerInfo.settings.video.frameRate
       *   Peer's video stream resolution minimum frame rate.
       * @param {JSON} peerInfo.mediaStatus Peer stream status.
       * @param {Boolean} peerInfo.mediaStatus.audioMuted If peer's audio
       *   stream is muted.
       * @param {Boolean} peerInfo.mediaStatus.videoMuted If peer's video
       *   stream is muted.
       * @param {JSON|String} peerInfo.userData Peer's custom user data.
       * @param {Boolean} isSelf Is the peer self.
       * @since 0.3.0
       */
      peerUpdated: [],

      /**
       * Event fired when a peer leaves the room
       * @event peerLeft
       * @param {String} peerId PeerId of the peer that left.
       * @param {JSON} peerInfo Peer's information.
       * @param {JSON} peerInfo.settings Peer's stream settings.
       * @param {Boolean|JSON} peerInfo.settings.audio Peer's audio stream
       *   settings.
       * @param {Boolean} peerInfo.settings.audio.stereo If peer has stereo
       *   enabled or not.
       * @param {Boolean|JSON} peerInfo.settings.video Peer's video stream
       *   settings.
       * @param {JSON} peerInfo.settings.video.resolution
       *   Peer's video stream resolution [Rel: Skyway.VIDEO_RESOLUTION]
       * @param {Integer} peerInfo.settings.video.resolution.width
       *   Peer's video stream resolution width.
       * @param {Integer} peerInfo.settings.video.resolution.height
       *   Peer's video stream resolution height.
       * @param {Integer} peerInfo.settings.video.frameRate
       *   Peer's video stream resolution minimum frame rate.
       * @param {JSON} peerInfo.mediaStatus Peer stream status.
       * @param {Boolean} peerInfo.mediaStatus.audioMuted If peer's audio
       *   stream is muted.
       * @param {Boolean} peerInfo.mediaStatus.videoMuted If peer's video
       *   stream is muted.
       * @param {JSON|String} peerInfo.userData Peer's custom user data.
       * @param {Boolean} isSelf Is the peer self.
       * @since 0.3.0
       */
      peerLeft: [],

      /**
       * TODO Event fired when a peer joins the room
       * @event presenceChanged
       * @param {JSON} users The list of users
       * @private
       * @deprecated
       * @since 0.1.0
       */
      presenceChanged: [],

      /**
       * Event fired when a remote stream has become available.
       * - This occurs after the user joins the room.
       * - This is changed from <b>addPeerStream</b> event.
       * - Note that <b>addPeerStream</b> is removed from the specs.
       * - There has been a documentation error whereby the stream it is
       *   supposed to be (stream, peerId, isSelf), but instead is received
       *   as (peerId, stream, isSelf) in 0.5.0.
       * @event incomingStream
       * @param {String} peerId PeerId of the peer that is sending the stream.
       * @param {Object} stream MediaStream object.
       * @param {Boolean} isSelf Is the peer self.
       * @since 0.4.0
       */
      incomingStream: [],

      /**
       * Event fired when a message being broadcasted is received.
       * - This is changed from <b>chatMessageReceived</b>,
       *   <b>privateMessage</b> and <b>publicMessage</b> event.
       * - Note that <b>chatMessageReceived</b>, <b>privateMessage</b>
       *   and <b>publicMessage</b> is removed from the specs.
       * @event incomingMessage
       * @param {JSON} message Message object that is received.
       * @param {JSON|String} message.content Data that is broadcasted.
       * @param {String} message.senderPeerId PeerId of the sender peer.
       * @param {String} message.targetPeerId PeerId that is specifically
       *   targeted to receive the message.
       * @param {Boolean} message.isPrivate Is data received a private message.
       * @param {Boolean} message.isDataChannel Is data received from a
       *   data channel.
       * @param {String} peerId PeerId of the sender peer.
       * @param {JSON} peerInfo Peer's information.
       * @param {JSON} peerInfo.settings Peer's stream settings.
       * @param {Boolean|JSON} peerInfo.settings.audio Peer's audio stream
       *   settings.
       * @param {Boolean} peerInfo.settings.audio.stereo If peer has stereo
       *   enabled or not.
       * @param {Boolean|JSON} peerInfo.settings.video Peer's video stream
       *   settings.
       * @param {JSON} peerInfo.settings.video.resolution
       *   Peer's video stream resolution [Rel: Skyway.VIDEO_RESOLUTION]
       * @param {Integer} peerInfo.settings.video.resolution.width
       *   Peer's video stream resolution width.
       * @param {Integer} peerInfo.settings.video.resolution.height
       *   Peer's video stream resolution height.
       * @param {Integer} peerInfo.settings.video.frameRate
       *   Peer's video stream resolution minimum frame rate.
       * @param {JSON} peerInfo.mediaStatus Peer stream status.
       * @param {Boolean} peerInfo.mediaStatus.audioMuted If peer's audio
       *   stream is muted.
       * @param {Boolean} peerInfo.mediaStatus.videoMuted If peer's video
       *   stream is muted.
       * @param {JSON|String} peerInfo.userData Peer's custom user data.
       * @param {Boolean} isSelf Is the peer self.
       * @since 0.4.1
       */
      incomingMessage: [],

      /**
       * Event fired when a room lock status has changed.
       * @event roomLock
       * @param {Boolean} isLocked Is the room locked.
       * @param {String} peerId PeerId of the peer that is locking/unlocking
       *   the room.
       * @param {JSON} peerInfo Peer's information.
       * @param {JSON} peerInfo.settings Peer's stream settings.
       * @param {Boolean|JSON} peerInfo.settings.audio Peer's audio stream
       *   settings.
       * @param {Boolean} peerInfo.settings.audio.stereo If peer has stereo
       *   enabled or not.
       * @param {Boolean|JSON} peerInfo.settings.video Peer's video stream
       *   settings.
       * @param {JSON} peerInfo.settings.video.resolution
       *   Peer's video stream resolution [Rel: Skyway.VIDEO_RESOLUTION]
       * @param {Integer} peerInfo.settings.video.resolution.width
       *   Peer's video stream resolution width.
       * @param {Integer} peerInfo.settings.video.resolution.height
       *   Peer's video stream resolution height.
       * @param {Integer} peerInfo.settings.video.frameRate
       *   Peer's video stream resolution minimum frame rate.
       * @param {JSON} peerInfo.mediaStatus Peer stream status.
       * @param {Boolean} peerInfo.mediaStatus.audioMuted If peer's audio
       *   stream is muted.
       * @param {Boolean} peerInfo.mediaStatus.videoMuted If peer's video
       *   stream is muted.
       * @param {JSON|String} peerInfo.userData Peer's custom user data.
       * @param {Boolean} isSelf Is the peer self.
       * @since 0.4.0
       */
      roomLock: [],

      /**
       * Event fired when a peer's datachannel state has changed.
       * @event dataChannelState
       * @param {String} state The datachannel state.
       *   [Rel: Skyway.DATA_CHANNEL_STATE]
       * @param {String} peerId PeerId of peer that has a datachannel
       *   state change.
       * @since 0.1.0
       */
      dataChannelState: [],

      /**
       * Event fired when a data transfer state has changed.
       * - Note that <u>transferInfo.data</u> sends the blob data, and
       *   no longer a blob url.
       * @event dataTransferState
       * @param {String} state The data transfer state.
       *   [Rel: Skyway.DATA_TRANSFER_STATE]
       * @param {String} transferId TransferId of the data.
       * @param {String} peerId PeerId of the peer that has a data
       *   transfer state change.
       * @param {JSON} transferInfo Data transfer information.
       * @param {JSON} transferInfo.percentage The percetange of data being
       *   uploaded / downloaded.
       * @param {JSON} transferInfo.senderPeerId PeerId of the sender.
       * @param {JSON} transferInfo.data The blob data. See the
       *   [createObjectURL](https://developer.mozilla.org/en-US/docs/Web/API/URL.createObjectURL)
       *   method on how you can convert the blob to a download link.
       * @param {JSON} transferInfo.name Data name.
       * @param {JSON} transferInfo.size Data size.
       * @param {JSON} error The error object.
       * @param {String} error.message Error message thrown.
       * @param {String} error.transferType Is error from uploading or downloading.
       *   [Rel: Skyway.DATA_TRANSFER_TYPE]
       * @since 0.4.1
       */
      dataTransferState: [],

      /**
       * Event fired when the signaling server warns the user.
       * @event systemAction
       * @param {String} action The action that is required for
       *   the user to follow. [Rel: Skyway.SYSTEM_ACTION]
       * @param {String} message The reason for the action.
       * @param {String} reason The reason why the action is given.
       *   [Rel: Skyway.SYSTEM_ACTION_REASON]
       * @since 0.5.1
       */
      systemAction: []
    };
  }
  this.Skyway = Skyway;

  /************************* Debugging Methods ****************************/
  /**
   * Logs all the console information.
   * - TODO: Set all interface information.
   * @method _log
   * @param {String} logLevel The log level. [Rel: Skyway.LOG_LEVEL]
   * @param {String} message The console message.
   * @param {Object|String} debugObject The console parameter string or object.
   * @private
   * @required
   * @since 0.5.2
   */
  Skyway.prototype._log = function(logLevel, message, debugObject) {
    var logOrders = { debug: 4, log: 3, info: 2, warn: 1, error: 0 };
    if (typeof logOrders[logLevel] !== 'number') {
      this._log(this.LOG_LEVEL.ERROR, '- Invalid log level provided. ' +
        'Provided log level: ', logLevel);
      return;
    }
    if (logOrders[this._logLevel] >= logOrders[logLevel]) {
      message = 'SkywayJS ' + message;
      if (debugObject) {
        console[logLevel](message, debugObject);
      } else {
        console[logLevel](message);
      }
    }
  };

  /************************* REST Request Methods ****************************/
  /**
   * Gets information from api server.
   * @method _requestServerInfo
   * @param {String} method The http method.
   * @param {String} url The url to do a rest call.
   * @param {Function} callback The callback fired after Skyway
   *   receives a response from the api server.
   * @param {JSON} params HTTP Params
   * @private
   * @since 0.5.2
   */
  Skyway.prototype._requestServerInfo = function(method, url, callback, params) {
    var self = this;
    var xhr = new window.XMLHttpRequest();
    self._log(self.LOG_LEVEL.DEBUG, '- (' + method + ') Retrieving information ' +
      'and config from webserver. Url: ', url);
    self._log(self.LOG_LEVEL.DEBUG, '- (' + method + ') Provided parameters: ', params);
    xhr.onreadystatechange = function() {
      if (xhr.readyState === xhr.DONE) {
        if (xhr.status !== 200) {
          self._log(self.LOG_LEVEL.ERROR, '- Failed retrieving information: ', {
            status: xhr.status
          });
        }
        self._log(self.LOG_LEVEL.DEBUG, '- Received sessions parameters',
          JSON.parse(xhr.response || '{}'));
        callback(xhr.status, JSON.parse(xhr.response || '{}'));
      }
    };
    xhr.open(method, url, true);
    if (params) {
      xhr.setRequestHeader('Content-type', 'application/json;charset=UTF-8');
      xhr.send(JSON.stringify(params));
    } else {
      xhr.send();
    }
  };

  /**
   * Parse the information received from the api server.
   * @method _parseInfo
   * @param {JSON} info The parsed information from the server.
   * @trigger readyStateChange
   * @private
   * @required
   * @since 0.5.2
   */
  Skyway.prototype._parseInfo = function(info) {
    this._log(this.LOG_LEVEL.TRACE, '- Parsing parameter from server', info);
    if (!info.pc_constraints && !info.offer_constraints) {
      this._trigger('readyStateChange', this.READY_STATE_CHANGE.ERROR, {
        status: 200,
        content: info.info,
        errorCode: info.error
      });
      return;
    }
    this._log(this.LOG_LEVEL.DEBUG, '- Peer connection constraints: ', info.pc_constraints);
    this._log(this.LOG_LEVEL.DEBUG, '- Offer constraints: ', info.offer_constraints);

    this._key = info.cid;
    this._user = {
      id: info.username,
      token: info.userCred,
      timeStamp: info.timeStamp,
      apiOwner: info.apiOwner,
      streams: [],
      info: {}
    };
    this._room = {
      id: info.room_key,
      token: info.roomCred,
      start: info.start,
      len: info.len,
      signalingServer: info.ipSigserver,
      pcHelper: {
        pcConstraints: JSON.parse(info.pc_constraints),
        pcConfig: null,
        offerConstraints: JSON.parse(info.offer_constraints),
        sdpConstraints: {
          mandatory: {
            OfferToReceiveAudio: true,
            OfferToReceiveVideo: true
          }
        }
      }
    };
    this._readyState = 2;
    this._trigger('readyStateChange', this.READY_STATE_CHANGE.COMPLETED);
    this._log(this.LOG_LEVEL.INFO, '- Parsed parameters from webserver. ' +
      'Ready for web-realtime communication');
  };

  /**
   * Start the loading of information from the api server.
   * @method _loadInfo
   * @trigger readyStateChange
   * @private
   * @required
   * @since 0.5.2
   */
  Skyway.prototype._loadInfo = function() {
    var self = this;
    if (!window.io) {
      self._log(self.LOG_LEVEL.ERROR, '- Socket.io not loaded. Please load ' +
        'socket.io');
      self._trigger('readyStateChange', self.READY_STATE_CHANGE.ERROR, {
        status: null,
        content: 'Socket.io not found',
        errorCode: self.READY_STATE_CHANGE_ERROR.NO_SOCKET_IO
      });
      return;
    }
    if (!window.XMLHttpRequest) {
      self._log(self.LOG_LEVEL.ERROR, '- XMLHttpRequest not supported. ' +
        'Please upgrade your browser');
      self._trigger('readyStateChange', self.READY_STATE_CHANGE.ERROR, {
        status: null,
        content: 'XMLHttpRequest not available',
        errorCode: self.READY_STATE_CHANGE_ERROR.NO_XMLHTTPREQUEST_SUPPORT
      });
      return;
    }
    if (!window.RTCPeerConnection) {
      self._log(self.LOG_LEVEL.ERROR, '- WebRTC not supported. Please upgrade ' +
        'your browser');
      self._trigger('readyStateChange', self.READY_STATE_CHANGE.ERROR, {
        status: null,
        content: 'WebRTC not available',
        errorCode: self.READY_STATE_CHANGE_ERROR.NO_WEBRTC_SUPPORT
      });
      return;
    }
    if (!self._path) {
      self._log(self.LOG_LEVEL.ERROR, '- Skyway is not initialised. Please call ' +
        'init() first');
      self._trigger('readyStateChange', self.READY_STATE_CHANGE.ERROR, {
        status: null,
        content: 'No API Path is found',
        errorCode: self.READY_STATE_CHANGE_ERROR.NO_PATH
      });
      return;
    }
    self._readyState = 1;
    self._trigger('readyStateChange', self.READY_STATE_CHANGE.LOADING);
    self._requestServerInfo('GET', self._path, function(status, response) {
      if (status !== 200) {
        // 403 - Room is locked
        // 401 - API Not authorized
        // 402 - run out of credits
        var errorMessage = 'XMLHttpRequest status not OK\nStatus was: ' + status;
        self._readyState = 0;
        self._trigger('readyStateChange', self.READY_STATE_CHANGE.ERROR, {
          status: status,
          content: (response) ? (response.info || errorMessage) : errorMessage,
          errorCode: response.error ||
            self.READY_STATE_CHANGE_ERROR.INVALID_XMLHTTPREQUEST_STATUS
        });
        return;
      }
      self._parseInfo(response);
    });
  };

  /**
   * Initialize Skyway to retrieve new connection information bbasd on options.
   * @method _reInitAndLoadInfo
   * @param {String|JSON} options Connection options or API Key ID
   * @param {String} options.apiKey API Key ID to identify with the Temasys
   *   backend server
   * @param {String} options.defaultRoom Optional. The default room to connect to
   *   if there is no room provided in
   *   {{#crossLink "Skyway/joinRoom:method"}}joinRoom(){{/crossLink}}.
   * @param {String} options.roomServer Optional. Path to the Temasys
   *   backend server. If there's no room provided, default room would be used.
   * @param {String} options.region Optional. The regional server that user
   *   chooses to use. [Rel: Skyway.REGIONAL_SERVER]
   * @param {Boolean} options.iceTrickle Optional. The option to enable
   *  ICE trickle or not.
   * - Default is true.
   * @param {Boolean} options.dataChannel Optional. The option to enable
   *   datachannel or not.
   * - Default is true.
   * @param {JSON} options.credentials Optional. Credentials options for
   *   setting a static meeting.
   * @param {String} options.credentials.startDateTime The start timing of the
   *   meeting in date ISO String
   * @param {Integer} options.credentials.duration The duration of the meeting
   * @param {String} options.credentials.credentials The credentials required
   *   to set the timing and duration of a meeting.
   * @param {Function} callback The callback fired once Skyway is re-initialized.
   * @trigger readyStateChange
   * @private
   * @since 0.5.2
   */
  Skyway.prototype._reInitAndLoadInfo = function(options, callback) {
    var self = this;
    var startDateTime, duration, credentials;
    var apiKey = options.apiKey || self._apiKey;
    var roomServer = options.roomServer || self._roomServer;
    roomServer = (roomServer.lastIndexOf('/') ===
      (roomServer.length - 1)) ? roomServer.substring(0,
      roomServer.length - 1) : roomServer;
    var region = options.region || self._serverRegion;
    var defaultRoom = options.defaultRoom || self._defaultRoom;
    var room = options.room || defaultRoom;
    var iceTrickle = (typeof options.iceTrickle === 'boolean') ?
      options.iceTrickle : self._enableIceTrickle;
    var dataChannel = (typeof options.dataChannel === 'boolean') ?
      options.dataChannel : self._enableDataChannel;
    if (options.credentials) {
      startDateTime = options.credentials.startDateTime ||
        (new Date()).toISOString();
      duration = options.credentials.duration || 500;
      credentials = options.credentials.credentials ||
        self._roomCredentials;
    } else if (self._roomCredentials) {
      startDateTime = self._roomStart;
      duration = self._roomDuration;
      credentials = self._roomCredentials;
    }
    self._apiKey = apiKey;
    self._roomServer = roomServer;
    self._defaultRoom = defaultRoom;
    self._selectedRoom = room;
    self._serverRegion = region;
    self._enableIceTrickle = iceTrickle;
    self._enableDataChannel = dataChannel;
    self._path = roomServer + '/api/' + apiKey + '/' + room;
    if (credentials) {
      self._roomStart = startDateTime;
      self._roomDuration = duration;
      self._roomCredentials = credentials;
      self._path += (credentials) ? ('/' + startDateTime + '/' +
        duration + '?&cred=' + credentials) : '';
    }
    if (region) {
      self._path += ((self._path.indexOf('?&') > -1) ?
        '&' : '?&') + 'rg=' + region;
    }
    self._log(self.LOG_LEVEL.TRACE, '- Init configuration: ', {
      serverUrl: this._path,
      readyState: this._readyState,
      apiKey: this._apiKey,
      roomServer: this._roomServer,
      defaultRoom: this._defaultRoom,
      selectedRoom: this._selectedRoom,
      serverRegion: this._serverRegion,
      enableDataChannel: this._enableDataChannel,
      enableIceTrickle: this._enableIceTrickle
    });
    self._requestServerInfo('GET', self._path, function(status, response) {
      if (status !== 200) {
        var errorMessage = 'XMLHttpRequest status not OK.\nStatus was: ' + status;
        self._readyState = 0;
        self._trigger('readyStateChange', self.READY_STATE_CHANGE.ERROR, {
          status: status,
          content: (response) ? (response.info || errorMessage) : errorMessage,
          errorCode: response.error ||
            self.READY_STATE_CHANGE_ERROR.INVALID_XMLHTTPREQUEST_STATUS
        });
        return;
      }
      var info = response;
      try {
        self._key = info.cid;
        self._user = {
          id: info.username,
          token: info.userCred,
          timeStamp: info.timeStamp,
          apiOwner: info.apiOwner,
          streams: []
        };
        self._room = {
          id: info.room_key,
          token: info.roomCred,
          start: info.start,
          len: info.len,
          signalingServer: info.ipSigserver,
          pcHelper: {
            pcConstraints: JSON.parse(info.pc_constraints),
            pcConfig: null,
            offerConstraints: JSON.parse(info.offer_constraints),
            sdpConstraints: {
              mandatory: {
                OfferToReceiveAudio: true,
                OfferToReceiveVideo: true
              }
            }
          }
        };
        callback();
      } catch (error) {
        self._readyState = 0;
        self._trigger('readyStateChange', self.READY_STATE_CHANGE.ERROR, {
          status: null,
          content: error,
          errorCode: self.READY_STATE_CHANGE_ERROR.SCRIPT_ERROR
        });
        self._log(self.LOG_LEVEL.ERROR, '- (' + room  + ') Failed joining room: ', error);
        return;
      }
    });
  };

  /************************* Event Methods ****************************/
  /**
   * Trigger all the callbacks associated with an event.
   * - Note that extra arguments can be passed to the callback which
   *   extra argument can be expected by callback is documented by each event.
   * @method _trigger
   * @param {String} eventName The Skyway event.
   * @for Skyway
   * @private
   * @since 0.1.0
   */
  Skyway.prototype._trigger = function(eventName) {
    var args = Array.prototype.slice.call(arguments),
      arr = this._EVENTS[eventName];
    args.shift();
    if (arr) {
      for (var e in arr) {
        if (arr.hasOwnProperty(e)) {
          try {
            if (arr[e].apply(this, args) === false) {
              break;
            }
          } catch(error) {
            this._log(self.LOG_LEVEL.ERROR, '- (' + eventName + ') ' +
              'Exception occurred in event: ', error);
          }
        }
      }
    }
    this._log(this.LOG_LEVEL.TRACE, '- (' + eventName + ') Event is triggered');
  };

  /**
   * Access to user's MediaStream is successful.
   * @method _onUserMediaSuccess
   * @param {MediaStream} stream MediaStream object.
   * @trigger mediaAccessSuccess
   * @private
   * @since 0.3.0
   */
  Skyway.prototype._onUserMediaSuccess = function(stream) {
    var self = this;
    self._log(self.LOG_LEVEL.TRACE, '- <<MediaStream>> (' + stream.id +
      ') User has granted access to local media', stream);
    self._trigger('mediaAccessSuccess', stream);
    var checkReadyState = setInterval(function () {
      if (self._readyState === self.READY_STATE_CHANGE.COMPLETED) {
        clearInterval(checkReadyState);
        self._user.streams[stream.id] = stream;
        self._user.streams[stream.id].active = true;
        var checkIfUserInRoom = setInterval(function () {
          if (self._inRoom) {
            clearInterval(checkIfUserInRoom);
            self._trigger('incomingStream', self._user.sid, stream, true);
          }
        }, 500);
      }
    }, 500);
  };

  /**
   * Access to user's MediaStream failed.
   * @method _onUserMediaError
   * @param {Object} error Error object that was thrown.
   * @trigger mediaAccessFailure
   * @private
   * @since 0.1.0
   */
  Skyway.prototype._onUserMediaError = function(error) {
    this._log(this.LOG_LEVEL.ERROR, '- <<MediaStream>> Failed retrieving stream: ', error);
    this._trigger('mediaAccessError', error);
  };

  /**
   * The remote peer advertised streams, that we are forwarding to the app. This is part
   * of the peerConnection's addRemoteDescription() API's callback.
   * @method _onRemoteStreamAdded
   * @param {String} targetMid PeerId of the peer that has remote stream to send.
   * @param {Event}  event This is provided directly by the peerconnection API.
   * @trigger incomingStream
   * @private
   * @since 0.5.2
   */
  Skyway.prototype._onRemoteStreamAdded = function(targetMid, event) {
    if(targetMid !== 'MCU') {
      if (event.stream.id === 'default') {
        this._log(this.LOG_LEVEL.TRACE, '[' + targetMid + '] ' +
          '- <<MediaStream>> (' + event.stream.id + ') ' +
          'Received empty default stream. Ignoring stream', event.stream);
      } else {
        this._log(this.LOG_LEVEL.TRACE, '[' + targetMid + '] ' +
          '- <<MediaStream>> (' + event.stream.id + ') ' +
          'Received remote stream -> ', event.stream);
        this._trigger('incomingStream', targetMid, event.stream, false);
      }
    } else {
      this._log(this.LOG_LEVEL.TRACE, '[MCU] - MCU is listening.');
    }
  };

  /**
   * A candidate has just been generated (ICE gathering) and will be sent to the peer.
   * Part of connection establishment.
   * @method _onIceCandidate
   * @param {String} targetMid
   * @param {Event} event This is provided directly by the peerconnection API.
   * @trigger candidateGenerationState
   * @private
   * @since 0.1.0
   */
  Skyway.prototype._onIceCandidate = function(targetMid, event) {
    if (event.candidate) {
      if (this._enableIceTrickle) {
        var messageCan = event.candidate.candidate.split(' ');
        var candidateType = messageCan[7];
        this._log(this.LOG_LEVEL.DEBUG, '[' + targetMid + '] - <<RTCIceCandidate>> Created ' +
          'and sending ' + candidateType + ' candidate: ', event);
        this._sendChannelMessage({
          type: this._SIG_MESSAGE_TYPE.CANDIDATE,
          label: event.candidate.sdpMLineIndex,
          id: event.candidate.sdpMid,
          candidate: event.candidate.candidate,
          mid: this._user.sid,
          target: targetMid,
          rid: this._room.id
        });
      }
    } else {
      this._log(this.LOG_LEVEL.DEBUG, '[' + targetMid + '] - <<RTCIceCandidate>> End of gathering');
      this._trigger('candidateGenerationState', this.CANDIDATE_GENERATION_STATE.COMPLETED,
        targetMid);
      // Disable Ice trickle option
      if (!this._enableIceTrickle) {
        var sessionDescription = this._peerConnections[targetMid].localDescription;
        this._sendChannelMessage({
          type: sessionDescription.type,
          sdp: sessionDescription.sdp,
          mid: this._user.sid,
          agent: window.webrtcDetectedBrowser,
          target: targetMid,
          rid: this._room.id
        });
      }
    }
  };

  /************************* Socket Message Handler Methods ****************************/
  /**
   * Handles everu incoming signaling message received.
   * - If it's a SIG_TYPE.GROUP message, break them down to single messages
   *   and let {{#crossLink "Skyway/_processSingleMessage:method"}}
   *   _processSingleMessage(){{/crossLink}} to handle them.
   * @method _processSigMessage
   * @param {String} messageString The message object stringified received.
   * @private
   * @since 0.1.0
   */
  Skyway.prototype._processSigMessage = function(messageString) {
    var message = JSON.parse(messageString);
    if (message.type === this._SIG_MESSAGE_TYPE.GROUP) {
      this._log(this.LOG_LEVEL.DEBUG, '- Bundle of ' + message.lists.length + ' messages');
      for (var i = 0; i < message.lists.length; i++) {
        this._processSingleMessage(message.lists[i]);
      }
    } else {
      this._processSingleMessage(message);
    }
  };

  /**
   * Handles the single signaling message received.
   * @method _processingSingleMessage
   * @param {JSON} message The message object received.
   * @private
   * @since 0.1.0
   */
  Skyway.prototype._processSingleMessage = function(message) {
    this._trigger('channelMessage', message);
    var origin = message.mid;
    if (!origin || origin === this._user.sid) {
      origin = 'Server';
    }
    this._log(this.LOG_LEVEL.DEBUG, '[' + origin + '] - Recevied from peer -> ' +
      message.type);
    if (message.mid === this._user.sid &&
      message.type !== this._SIG_MESSAGE_TYPE.REDIRECT &&
      message.type !== this._SIG_MESSAGE_TYPE.IN_ROOM) {
      this._log(this.LOG_LEVEL.DEBUG, '[' + origin + '] - Ignoring message -> ' +
        message.type);
      return;
    }
    switch (message.type) {
    //--- BASIC API Messages ----
    case this._SIG_MESSAGE_TYPE.PUBLIC_MESSAGE:
      this._publicMessageHandler(message);
      break;
    case this._SIG_MESSAGE_TYPE.PRIVATE_MESSAGE:
      this._privateMessageHandler(message);
      break;
    case this._SIG_MESSAGE_TYPE.IN_ROOM:
      this._inRoomHandler(message);
      break;
    case this._SIG_MESSAGE_TYPE.ENTER:
      this._enterHandler(message);
      break;
    case this._SIG_MESSAGE_TYPE.WELCOME:
      this._welcomeHandler(message);
      break;
    case this._SIG_MESSAGE_TYPE.OFFER:
      this._offerHandler(message);
      break;
    case this._SIG_MESSAGE_TYPE.ANSWER:
      this._answerHandler(message);
      break;
    case this._SIG_MESSAGE_TYPE.CANDIDATE:
      this._candidateHandler(message);
      break;
    case this._SIG_MESSAGE_TYPE.BYE:
      this._byeHandler(message);
      break;
    case this._SIG_MESSAGE_TYPE.REDIRECT:
      this._redirectHandler(message);
      break;
      //--- ADVANCED API Messages ----
    case this._SIG_MESSAGE_TYPE.UPDATE_USER:
      this._updateUserEventHandler(message);
      break;
    case this._SIG_MESSAGE_TYPE.MUTE_VIDEO:
      this._muteVideoEventHandler(message);
      break;
    case this._SIG_MESSAGE_TYPE.MUTE_AUDIO:
      this._muteAudioEventHandler(message);
      break;
    case this._SIG_MESSAGE_TYPE.ROOM_LOCK:
      this._roomLockEventHandler(message);
      break;
    default:
      this._log(this.LOG_LEVEL.ERROR, '[' + message.mid + '] - Unsupported message -> ' +
        message.type);
      break;
    }
  };

  /**
   * Signaling server sends a redirect message.
   * - SIG_TYPE: REDIRECT
   * - This occurs when the signaling server is warning us or wanting
   *   to move us out when the peer sends too much messages at the
   *   same tme.
   * @method _redirectHandler
   * @param {JSON} message The message object received.
   * @param {String} message.rid RoomId of the connected room.
   * @param {String} message.info The reason for this action.
   * @param {String} message.action The action to work on.
   *   [Rel: Skyway.SYSTEM_ACTION]
   * @param {String} message.reason The reason of why the action is worked upon.
   *   [Rel: Skyway.SYSTEM_ACTION_REASON]
   * @param {String} message.type The type of message received.
   * @trigger systemAction
   * @private
   * @since 0.5.1
   */
  Skyway.prototype._redirectHandler = function(message) {
    this._log(this.LOG_LEVEL.TRACE, '[Server] - (' + message.type +
      ') System action warning: ', {
      message: message.info,
      reason: message.reason,
      action: message.action
    });
    this._trigger('systemAction', message.action, message.info, message.reason);
  };

  /**
   * Signaling server sends a updateUserEvent message.
   * - SIG_TYPE: UPDATE_USER
   * - This occurs when a peer's custom user data is updated.
   * @method _updateUserEventHandler
   * @param {JSON} message The message object received.
   * @param {String} message.rid RoomId of the connected room.
   * @param {String} message.mid PeerId of the peer that is sending the
   *   updated event.
   * @param {JSON|String} message.userData The peer's user data.
   * @param {String} message.type The type of message received.
   * @trigger peerUpdated
   * @private
   * @since 0.2.0
   */
  Skyway.prototype._updateUserEventHandler = function(message) {
    var targetMid = message.mid;
    this._log(this.LOG_LEVEL.TRACE, '[' + targetMid + '] - (' + message.type +
      ') Peer updated userData: ', message.userData);
    if (this._peerInformations[targetMid]) {
      this._peerInformations[targetMid].userData = message.userData || {};
      this._trigger('peerUpdated', targetMid,
        this._peerInformations[targetMid], false);
    } else {
      this._log(this.LOG_LEVEL.TRACE, '[' + targetMid + '] - (' + message.type +
        ') Peer does not have any user information');
    }
  };

  /**
   * Signaling server sends a roomLockEvent message.
   * - SIG_TYPE: ROOM_LOCK
   * - This occurs when a room lock status has changed.
   * @method _roomLockEventHandler
   * @param {JSON} message The message object received.
   * @param {String} message.rid RoomId of the connected room.
   * @param {String} message.mid PeerId of the peer that is sending the
   *   updated room lock status.
   * @param {String} message.lock If room is locked or not.
   * @param {String} message.type The type of message received.
   * @trigger roomLock
   * @private
   * @since 0.2.0
   */
  Skyway.prototype._roomLockEventHandler = function(message) {
    var targetMid = message.mid;
    this._log(this.LOG_LEVEL.TRACE, '[' + targetMid + '] - (' + message.type +
      ') Room lock status: ', message.lock);
    this._trigger('roomLock', message.lock, targetMid,
      this._peerInformations[targetMid], false);
  };

  /**
   * Signaling server sends a muteAudioEvent message.
   * - SIG_TYPE: MUTE_AUDIO
   * - This occurs when a peer's audio stream muted
   *   status has changed.
   * @method _muteAudioEventHandler
   * @param {JSON} message The message object received.
   * @param {String} message.rid RoomId of the connected room.
   * @param {String} message.mid PeerId of the peer that is sending
   *   their own updated audio stream status.
   * @param {String} message.muted If audio stream is muted or not.
   * @param {String} message.type The type of message received.
   * @trigger peerUpdated
   * @private
   * @since 0.2.0
   */
  Skyway.prototype._muteAudioEventHandler = function(message) {
    var targetMid = message.mid;
    this._log(this.LOG_LEVEL.TRACE, '[' + targetMid + '] - (' + message.type +
      ') Peer\'s audio muted: ', message.muted);
    if (this._peerInformations[targetMid]) {
      this._peerInformations[targetMid].mediaStatus.audioMuted = message.muted;
      this._trigger('peerUpdated', targetMid,
        this._peerInformations[targetMid], false);
    } else {
      this._log(this.LOG_LEVEL.TRACE, '[' + targetMid + '] - (' + message.type +
        ') Peer does not have any user information');
    }
  };

  /**
   * Signaling server sends a muteVideoEvent message.
   * - SIG_TYPE: MUTE_VIDEO
   * - This occurs when a peer's video stream muted
   *   status has changed.
   * @method _muteVideoEventHandler
   * @param {JSON} message The message object received.
   * @param {String} message.rid RoomId of the connected room.
   * @param {String} message.mid PeerId of the peer that is sending
   *   their own updated video streams status.
   * @param {String} message.muted If video stream is muted or not.
   * @param {String} message.type The type of message received.
   * @trigger peerUpdated
   * @private
   * @since 0.2.0
   */
  Skyway.prototype._muteVideoEventHandler = function(message) {
    var targetMid = message.mid;
    this._log(this.LOG_LEVEL.TRACE, '[' + targetMid + '] - (' + message.type +
      ') Peer\'s video muted: ', message.muted);
    if (this._peerInformations[targetMid]) {
      this._peerInformations[targetMid].mediaStatus.videoMuted = message.muted;
      this._trigger('peerUpdated', targetMid,
        this._peerInformations[targetMid], false);
    } else {
      this._log(this.LOG_LEVEL.TRACE, '[' + targetMid + '] - (' + message.type +
        ') Peer does not have any user information');
    }
  };

  /**
   * Signaling server sends a bye message.
   * - SIG_TYPE: BYE
   * - This occurs when a peer left the room.
   * @method _byeHandler
   * @param {JSON} message The message object received.
   * @param {String} message.rid RoomId of the connected room.
   * @param {String} message.mid PeerId of the peer that has left the room.
   * @param {String} message.type The type of message received.
   * @trigger peerLeft
   * @private
   * @since 0.1.0
   */
  Skyway.prototype._byeHandler = function(message) {
    var targetMid = message.mid;
    this._log(this.LOG_LEVEL.TRACE, '[' + targetMid + '] - (' + message.type +
      ') Peer has left the room');
    this._removePeer(targetMid);
  };

  /**
   * Signaling server sends a privateMessage message.
   * - SIG_TYPE: PRIVATE_MESSAGE
   * - This occurs when a peer sends private message to user.
   * @method _privateMessageHandler
   * @param {JSON} message The message object received.
   * @param {JSON|String} message.data The data received.
   * @param {String} message.rid RoomId of the connected room.
   * @param {String} message.cid CredentialId of the room.
   * @param {String} message.mid PeerId of the peer that is sending a private
   *   broadcast message.
   * @param {String} message.type The type of message received.
   * @trigger privateMessage
   * @private
   * @since 0.4.0
   */
  Skyway.prototype._privateMessageHandler = function(message) {
    var targetMid = message.mid;
    this._log(this.LOG_LEVEL.TRACE, '[' + targetMid + '] - (' + message.type + ') ' +
      'Received private message from peer: ', message.data);
    this._trigger('incomingMessage', {
      content: message.data,
      isPrivate: true,
      targetPeerId: message.target, // is not null if there's user
      isDataChannel: false,
      senderPeerId: targetMid
    }, targetMid, this._peerInformations[targetMid], false);
  };

  /**
   * Signaling server sends a publicMessage message.
   * - SIG_TYPE: PUBLIC_MESSAGE
   * - This occurs when a peer broadcasts a public message to
   *   all connected peers.
   * @method _publicMessageHandler
   * @param {JSON} message The message object received.
   * @param {JSON|String} message.data The data broadcasted
   * @param {String} message.rid RoomId of the connected room.
   * @param {String} message.cid CredentialId of the room.
   * @param {String} message.mid PeerId of the peer that is sending a private
   *   broadcast message.
   * @param {String} message.type The type of message received.
   * @trigger publicMessage
   * @private
   * @since 0.4.0
   */
  Skyway.prototype._publicMessageHandler = function(message) {
    var targetMid = message.mid;
    this._log(this.LOG_LEVEL.TRACE, '[' + targetMid + '] - (' + message.type + ') ' +
      'Received public message from peer: ', message.data);
    this._trigger('incomingMessage', {
      content: message.data,
      isPrivate: false,
      targetPeerId: null, // is not null if there's user
      isDataChannel: false,
      senderPeerId: targetMid
    }, targetMid, this._peerInformations[targetMid], false);
  };

  /**
   * Signaling server sends an inRoom message.
   * - SIG_TYPE: IN_ROOM
   * - This occurs the user has joined the room.
   * @method _inRoomHandler
   * @param {JSON} message The message object received.
   * @param {String} message.rid RoomId of the connected room.
   * @param {String} message.sid PeerId of self.
   * @param {String} message.mid PeerId of the peer that is
   *   sending the joinRoom message.
   * @param {JSON} message.pc_config The peerconnection configuration.
   * @param {String} message.type The type of message received.
   * @trigger peerJoined
   * @private
   * @since 0.1.0
   */
  Skyway.prototype._inRoomHandler = function(message) {
    var self = this;
    self._log(self.LOG_LEVEL.TRACE, '[Server] - (' + message.type + ') ' +
      'User is now in the room and functionalities are ' +
      'now available. Config received: ', message.pc_config);
    self._room.pcHelper.pcConfig = self._setFirefoxIceServers(message.pc_config);
    self._inRoom = true;
    self._user.sid = message.sid;
    self._trigger('peerJoined', self._user.sid, self._user.info, true);
    self._trigger('handshakeProgress', self.HANDSHAKE_PROGRESS.ENTER, self._user.sid);
    // NOTE ALEX: should we wait for local streams?
    // or just go with what we have (if no stream, then one way?)
    // do we hardcode the logic here, or give the flexibility?
    // It would be better to separate, do we could choose with whom
    // we want to communicate, instead of connecting automatically to all.
    self._sendChannelMessage({
      type: self._SIG_MESSAGE_TYPE.ENTER,
      mid: self._user.sid,
      rid: self._room.id,
      agent: window.webrtcDetectedBrowser,
      version: window.webrtcDetectedVersion,
      userInfo: self._user.info
    });
  };

  /**
   * Signaling server sends a enter message.
   * - SIG_TYPE: ENTER
   * - This occurs when a peer just entered the room.
   * - If we don't have a connection with the peer, send a welcome.
   * @method _enterHandler
   * @param {JSON} message The message object received.
   * @param {String} message.rid RoomId of the connected room.
   * @param {String} message.mid PeerId of the peer that is sending the enter shake.
   * @param {String} message.agent Peer's browser agent.
   * @param {String} message.version Peer's browser version.
   * @param {String} message.userInfo Peer's user information.
   * @param {JSON} message.userInfo.settings Peer's stream settings
   * @param {Boolean|JSON} message.userInfo.settings.audio
   * @param {Boolean} message.userInfo.settings.audio.stereo
   * @param {Boolean|JSON} message.userInfo.settings.video
   * @param {JSON} message.userInfo.settings.video.resolution [Rel: Skyway.VIDEO_RESOLUTION]
   * @param {Integer} message.userInfo.settings.video.resolution.width
   * @param {Integer} message.userInfo.settings.video.resolution.height
   * @param {Integer} message.userInfo.settings.video.frameRate
   * @param {JSON} message.userInfo.mediaStatus Peer stream status.
   * @param {Boolean} message.userInfo.mediaStatus.audioMuted If peer's audio stream is muted.
   * @param {Boolean} message.userInfo.mediaStatus.videoMuted If peer's video stream is muted.
   * @param {String|JSON} message.userInfo.userData Peer custom data.
   * @param {String} message.type The type of message received.
   * @trigger handshakeProgress, peerJoined
   * @private
   * @since 0.5.1
   */
  Skyway.prototype._enterHandler = function(message) {
    var self = this;
    var targetMid = message.mid;
    self._log(self.LOG_LEVEL.TRACE, '[' + targetMid + '] - (' + message.type + ') ' +
      'Incoming peer have initiated handshake. Peer\'s information: ', message.userInfo);
    // need to check entered user is new or not.
    // peerInformations because it takes a sequence before creating the
    // peerconnection object. peerInformations are stored at the start of the
    // handshake, so user knows if there is a peer already.
    if (self._peerInformations[targetMid]) {
      // NOTE ALEX: and if we already have a connection when the peer enter,
      // what should we do? what are the possible use case?
      self._log(self.LOG_LEVEL.TRACE, '[' + targetMid + '] - (' + message.type + ') ' +
        'Ignoring message as peer is already added');
      return;
    }
    // add peer
    self._addPeer(targetMid, {
      agent: message.agent,
      version: message.version
    }, false);
    self._peerInformations[targetMid] = message.userInfo;
    if (targetMid !== 'MCU') {
      self._trigger('peerJoined', targetMid, message.userInfo, false);
      self._trigger('handshakeProgress', self.HANDSHAKE_PROGRESS.ENTER, targetMid);
      self._trigger('handshakeProgress', self.HANDSHAKE_PROGRESS.WELCOME, targetMid);
    } else {
      self._log(self.LOG_LEVEL.TRACE, '[' + targetMid + '] - (' + message.type + ') ' +
        'MCU has joined', message.userInfo);
    }
    var weight = (new Date()).valueOf();
    self._peerHSPriorities[targetMid] = weight;
    self._sendChannelMessage({
      type: self._SIG_MESSAGE_TYPE.WELCOME,
      mid: self._user.sid,
      rid: self._room.id,
      agent: window.webrtcDetectedBrowser,
      version: window.webrtcDetectedVersion,
      userInfo: self._user.info,
      target: targetMid,
      weight: weight
    });
  };

  /**
   * Signaling server sends a welcome message.
   * - SIG_TYPE: WELCOME
   * - This occurs when we've just received a welcome.
   * - If there is no existing connection with this peer,
   *   create one, then set the remotedescription and answer.
   * @method _welcomeHandler
   * @param {JSON} message The message object received.
   * @param {String} message.rid RoomId of the connected room.
   * @param {String} message.mid PeerId of the peer that is sending the welcome shake.
   * @param {Boolean} message.receiveOnly Peer to receive only
   * @param {Boolean} message.enableIceTrickle Option to enable Ice trickle or not
   * @param {Boolean} message.enableDataChannel Option to enable DataChannel or not
   * @param {JSON} message.userInfo Peer Skyway._user.info data.
   * @param {JSON} message.userInfo.settings Peer stream settings
   * @param {Boolean|JSON} message.userInfo.settings.audio
   * @param {Boolean} message.userInfo.settings.audio.stereo
   * @param {Boolean|JSON} message.userInfo.settings.video
   * @param {JSON} message.userInfo.settings.video.resolution [Rel: Skyway.VIDEO_RESOLUTION]
   * @param {Integer} message.userInfo.settings.video.resolution.width
   * @param {Integer} message.userInfo.settings.video.resolution.height
   * @param {Integer} message.userInfo.settings.video.frameRate
   * @param {JSON} message.userInfo.mediaStatus Peer stream status.
   * @param {Boolean} message.userInfo.mediaStatus.audioMuted If Peer's Audio stream is muted.
   * @param {Boolean} message.userInfo.mediaStatus.videoMuted If Peer's Video stream is muted.
   * @param {String|JSON} message.userInfo.userData Peer custom data
   * @param {String} message.agent Browser agent.
   * @param {String} message.version Browser version.
   * @param {String} message.target PeerId of the peer targeted to receieve this message.
   * @param {Integer} message.weight The weight of the message.
   * @param {String} message.type The type of message received.
   * @trigger handshakeProgress, peerJoined
   * @private
   * @since 0.5.0
   */
  Skyway.prototype._welcomeHandler = function(message) {
    var targetMid = message.mid;
    this._log(this.LOG_LEVEL.TRACE, '[' + targetMid + '] - (' + message.type + ') ' +
      'Received peer\'s response to handshake initiation. ' +
      'Peer\'s information: ', message.userInfo);
    if (this._peerConnections[targetMid]) {
      if (!this._peerConnections[targetMid].setOffer) {
        if (message.weight < 0) {
          this._removePeer(targetMid);
          this._log(this.LOG_LEVEL.TRACE, '[' + targetMid + '] - (' + message.type + ') ' +
            'Peer\'s weight is lower than 0. Proceeding with offer', message.weight);
        } else if (this._peerHSPriorities[targetMid] > message.weight) {
          this._log(this.LOG_LEVEL.TRACE, '[' + targetMid + '] - (' + message.type + ') ' +
            'User\'s generated weight is higher than peer\'s. ' +
            'Proceeding with offer', this._peerHSPriorities[targetMid] +
            ' > ' + message.weight);
        } else {
          this._log(this.LOG_LEVEL.TRACE, '[' + targetMid + '] - (' + message.type + ') ' +
            'User\'s generated weight is lesser than peer\'s. ' +
            'Ignoring message', this._peerHSPriorities[targetMid] +
            ' < ' + message.weight);
          return;
        }
      } else {
        this._log(this.LOG_LEVEL.WARN, '[' + targetMid + '] - (' + message.type + ') ' +
          'Ignoring message as peer is already added');
        return;
      }
    }
    message.agent = (!message.agent) ? 'chrome' : message.agent;
    this._enableIceTrickle = (typeof message.enableIceTrickle === 'boolean') ?
      message.enableIceTrickle : this._enableIceTrickle;
    this._enableDataChannel = (typeof message.enableDataChannel === 'boolean') ?
      message.enableDataChannel : this._enableDataChannel;
    if (!this._peerInformations[targetMid]) {
      this._peerInformations[targetMid] = message.userInfo;
      if (targetMid !== 'MCU') {
        this._trigger('peerJoined', targetMid, message.userInfo, false);
        this._trigger('handshakeProgress', this.HANDSHAKE_PROGRESS.WELCOME, targetMid);
      } else {
        this._log(this.LOG_LEVEL.TRACE, '[' + targetMid + '] - (' + message.type + ') ' +
          'MCU has ' + ((message.weight > -1) ? 'joined and ' : '') +
          ' responded');
      }
    }
    this._addPeer(targetMid, {
      agent: message.agent,
      version: message.version
    }, true, message.receiveOnly);
  };

  /**
   * Signaling server sends an offer message.
   * - SIG_TYPE: OFFER
   * - This occurs when we've just received an offer.
   * - If there is no existing connection with this peer, create one,
   *   then set the remotedescription and answer.
   * @method _offerHandler
   * @param {JSON} message The message object received.
   * @param {String} message.rid RoomId of the connected room.
   * @param {String} message.mid PeerId of the peer that is sending the offer shake.
   * @param {String} message.sdp Offer sessionDescription
   * @param {String} message.type The type of message received.
   * @trigger handshakeProgress
   * @private
   * @since 0.5.1
   */
  Skyway.prototype._offerHandler = function(message) {
    var self = this;
    var targetMid = message.mid;
    var pc = self._peerConnections[targetMid];
    if (!pc) {
      self._log(self.LOG_LEVEL.ERROR, '[' + targetMid + '] - (' + message.type + ' ) ' +
        'Peer connection object not found. Unable to setRemoteDescription for offer');
      return;
    }
    self._log(self.LOG_LEVEL.TRACE, '[' + targetMid + '] - (' + message.type + ') ' +
      'Received offer from peer. Session description: ', message.sdp);
    self._trigger('handshakeProgress', self.HANDSHAKE_PROGRESS.OFFER, targetMid);
    var offer = new window.RTCSessionDescription(message);
    self._log(self.LOG_LEVEL.TRACE, '[' + targetMid + '] - <<RTCSessionDescription>> ' +
      '(' + message.type + ') Session description object created', offer);

    pc.setRemoteDescription(new window.RTCSessionDescription(offer), function() {
      self._log(self.LOG_LEVEL.DEBUG, '[' + targetMid + '] - (' +
        message.type + ') Remote description set');
      pc.setOffer = 'remote';
      self._addIceCandidateFromQueue(targetMid);
      self._doAnswer(targetMid);
    }, function(error) {
      self._trigger('handshakeProgress', self.HANDSHAKE_PROGRESS.ERROR, targetMid, error);
      self._log(self.LOG_LEVEL.ERROR, '[' + targetMid + '] ' +
        '- (' + message.type + ') Failed setting remote description: ', error);
    });
  };

  /**
   * Signaling server sends a candidate message.
   * - SIG_TYPE: CANDIDATE
   * - This occurs when a peer sends an ice candidate.
   * @method _candidateHandler
   * @param {JSON} message The message object received.
   * @param {String} message.rid RoomId of the connected room.
   * @param {String} message.mid PeerId of the peer that is sending the
   *   offer shake.
   * @param {String} message.sdp Offer sessionDescription.
   * @param {String} message.target PeerId that is specifically
   *   targeted to receive the message.
   * @param {String} message.id Peer's ICE candidate id.
   * @param {String} message.candidate Peer's ICE candidate object.
   * @param {String} message.label Peer's ICE candidate label.
   * @param {String} message.type The type of message received.
   * @private
   * @since 0.5.1
   */
  Skyway.prototype._candidateHandler = function(message) {
    var targetMid = message.mid;
    var pc = this._peerConnections[targetMid];
    this._log(this.LOG_LEVEL.TRACE, '[' + targetMid + '] - (' + message.type + ') ' +
      'Received candidate from peer. Candidate config: ', {
      sdp: message.sdp,
      target: message.target,
      candidate: message.candidate,
      label: message.label
    });
    // create ice candidate object
    var messageCan = message.candidate.split(' ');
    var canType = messageCan[7];
    this._log(this.LOG_LEVEL.TRACE, '[' + targetMid + '] - (' + message.type + ') ' +
      'Candidate type: ', canType);
    // if (canType !== 'relay' && canType !== 'srflx') {
    // trace('Skipping non relay and non srflx candidates.');
    var index = message.label;
    var candidate = new window.RTCIceCandidate({
      sdpMLineIndex: index,
      candidate: message.candidate
    });
    if (pc) {
      /*if (pc.iceConnectionState === this.ICE_CONNECTION_STATE.CONNECTED) {
        this._log(this.LOG_LEVEL.DEBUG, '- [' + targetMid + '] Received but not adding Candidate ' +
          'as we are already connected to this peer.');
        return;
      }*/
      // set queue before ice candidate cannot be added before setRemoteDescription.
      // this will cause a black screen of media stream
      if ((pc.setOffer === 'local' && pc.setAnswer === 'remote') ||
        (pc.setAnswer === 'local' && pc.setOffer === 'remote')) {
        pc.addIceCandidate(candidate);
        // NOTE ALEX: not implemented in chrome yet, need to wait
        // function () { trace('ICE  -  addIceCandidate Succesfull. '); },
        // function (error) { trace('ICE  - AddIceCandidate Failed: ' + error); }
        //);
        this._log(this.LOG_LEVEL.DEBUG, '[' + targetMid + '] - <<RTCIceCandidate>> (' +
          message.type + ') Added candidate', candidate);
      } else {
        this._addIceCandidateToQueue(targetMid, candidate);
      }
    } else {
      // Added ice candidate to queue because it may be received before sending the offer
      this._log(this.LOG_LEVEL.DEBUG, '[' + targetMid + '] - <<RTCIceCandidate>> (' +
        message.type + ') Not adding candidate as peer connection not present');
      // NOTE ALEX: if the offer was slow, this can happen
      // we might keep a buffer of candidates to replay after receiving an offer.
      this._addIceCandidateToQueue(targetMid, candidate);
    }
  };

  /**
   * Signaling server sends an answer message.
   * - SIG_TYPE: ANSWER
   * - This occurs when a peer sends an answer message is received.
   * @method _answerHandler
   * @param {String} message.type Message type
   * @param {JSON} message The message object received.
   * @param {String} message.rid RoomId of the connected room.
   * @param {String} message.sdp Answer sessionDescription
   * @param {String} message.mid PeerId of the peer that is sending the enter shake.
   * @param {String} message.type The type of message received.
   * @trigger handshakeProgress
   * @private
   * @since 0.5.1
   */
  Skyway.prototype._answerHandler = function(message) {
    var self = this;
    var targetMid = message.mid;
    self._log(self.LOG_LEVEL.TRACE, '[' + targetMid + '] - (' + message.type + ') ' +
      'Received answer from peer. Session description: ', message.sdp);
    self._trigger('handshakeProgress', self.HANDSHAKE_PROGRESS.ANSWER, targetMid);
    var answer = new window.RTCSessionDescription(message);
    self._log(self.LOG_LEVEL.TRACE, '[' + targetMid + '] - <<RTCSessionDescription>> (' +
      message.type + ') Session description object created', answer);
    var pc = self._peerConnections[targetMid];
    // if firefox and peer is mcu, replace the sdp to suit mcu needs
    if (window.webrtcDetectedType === 'moz' && targetMid === 'MCU') {
      message.sdp = message.sdp.replace(/ generation 0/g, '');
      message.sdp = message.sdp.replace(/ udp /g, ' UDP ');
    }
    pc.setRemoteDescription(new window.RTCSessionDescription(answer), function() {
      self._log(self.LOG_LEVEL.DEBUG, '[' + targetMid + '] - (' + message.type + ') ' +
        'Remote description set');
      pc.setAnswer = 'remote';
      self._addIceCandidateFromQueue(targetMid);
    }, function(error) {
      self._trigger('handshakeProgress', self.HANDSHAKE_PROGRESS.ERROR, targetMid, error);
      self._log(self.LOG_LEVEL.ERROR, '[' + targetMid + '] - (' + message.type + ') ' +
        'Failed setting remote description: ', error);
    });
  };

  /************************* Connection Action Methods ****************************/
  /**
   * We have a peer, this creates a peerconnection object to handle the call.
   * if we are the initiator, we then starts the O/A handshake.
   * @method _addPeer
   * @param {String} targetMid PeerId of the peer we should connect to.
   * @param {JSON} peerBrowser The peer browser information.
   * @param {String} peerBrowser.agent The peer browser agent.
   * @param {Integer} peerBrowser.version The peer browser version.
   * @param {Boolean} toOffer Wether we should start the O/A or wait.
   * @param {Boolean} receiveOnly Should they only receive?
   * @private
   * @since 0.5.0
   */
  Skyway.prototype._addPeer = function(targetMid, peerBrowser, toOffer, receiveOnly) {
    var self = this;
    if (self._peerConnections[targetMid]) {
      self._log(self.LOG_LEVEL.ERROR, '[' + targetMid + '] ' +
        '- Connection to peer has already been made');
      return;
    }
    self._log(self.LOG_LEVEL.TRACE, '[' + targetMid + '] ' +
      '- Starting the connection to peer. Options provided: ', {
      peerBrowser: peerBrowser,
      toOffer: toOffer,
      receiveOnly: receiveOnly,
      enableDataChannel: self._enableDataChannel
    });
    self._peerConnections[targetMid] = self._createPeerConnection(targetMid);
    if (!receiveOnly) {
      self._addLocalMediaStreams(targetMid);
    }
    // I'm the callee I need to make an offer
    if (toOffer) {
      if (self._enableDataChannel) {
        self._createDataChannel(targetMid);
      }
      self._doOffer(targetMid, peerBrowser);
    }
  };

  /**
   * Actually clean the peerconnection and trigger an event.
   * Can be called by _byHandler and leaveRoom.
   * @method _removePeer
   * @param {String} peerId PeerId of the peer that has left.
   * @trigger peerLeft
   * @private
   * @since 0.5.2
   */
  Skyway.prototype._removePeer = function(peerId) {
    if (peerId !== 'MCU') {
      this._trigger('peerLeft', peerId, this._peerInformations[peerId], false);
    } else {
      this._log(this.LOG_LEVEL.TRACE, '[' + peerId + '] - MCU has stopped listening and left');
    }
    if (this._peerConnections[peerId]) {
      this._peerConnections[peerId].close();
      delete this._peerConnections[peerId];
    }
    delete this._peerHSPriorities[peerId];
    delete this._peerInformations[peerId];
    this._log(this.LOG_LEVEL.TRACE, '[' + peerId + '] - Successfully removed peer');
  };

  /**
   * It then sends it to the peer. Handshake step 3 (offer) or 4 (answer)
   * @method _doOffer
   * @param {String} targetMid PeerId of the peer to send offer to.
   * @param {JSON} peerBrowser The peer browser information.
   * @param {String} peerBrowser.agent The peer browser agent.
   * @param {Integer} peerBrowser.version The peer browser version.
   * @private
   * @since 0.5.2
   */
  Skyway.prototype._doOffer = function(targetMid, peerBrowser) {
    var self = this;
    var pc = self._peerConnections[targetMid];
    self._log(self.LOG_LEVEL.TRACE, '[' + targetMid + '] - Checking caller status', peerBrowser);
    // NOTE ALEX: handle the pc = 0 case, just to be sure
    var inputConstraints = self._room.pcHelper.offerConstraints;
    var sc = self._room.pcHelper.sdpConstraints;
    for (var name in sc.mandatory) {
      if (sc.mandatory.hasOwnProperty(name)) {
        inputConstraints.mandatory[name] = sc.mandatory[name];
      }
    }
    inputConstraints.optional.concat(sc.optional);
    checkMediaDataChannelSettings(peerBrowser.agent, peerBrowser.version,
      function(beOfferer, unifiedOfferConstraints) {
      // attempt to force make firefox not to offer datachannel.
      // we will not be using datachannel in MCU
      if (window.webrtcDetectedType === 'moz' && peerBrowser.agent === 'MCU') {
        unifiedOfferConstraints.mandatory = unifiedOfferConstraints.mandatory || {};
        unifiedOfferConstraints.mandatory.MozDontOfferDataChannel = true;
        beOfferer = true;
      }
      if (beOfferer) {
        self._log(self.LOG_LEVEL.DEBUG, '[' + targetMid + '] - Creating offer ' +
          'with config: ', unifiedOfferConstraints);
        pc.createOffer(function(offer) {
          self._log(self.LOG_LEVEL.DEBUG, '[' + targetMid + '] - Created offer', offer);
          self._setLocalAndSendMessage(targetMid, offer);
        }, function(error) {
          self._trigger('handshakeProgress', self.HANDSHAKE_PROGRESS.ERROR,
            targetMid, error);
          self._log(self.LOG_LEVEL.ERROR, '[' + targetMid + '] ' +
            '- Failed creating an offer: ', error);
        }, unifiedOfferConstraints);
      } else {
        self._log(self.LOG_LEVEL.DEBUG, '[' + targetMid + '] - User\'s browser is not ' +
          'eligible to create the offer to the other peer. Requesting other peer ' +
          'to create the offer instead', peerBrowser);
        self._sendChannelMessage({
          type: self._SIG_MESSAGE_TYPE.WELCOME,
          mid: self._user.sid,
          rid: self._room.id,
          agent: window.webrtcDetectedBrowser,
          version: window.webrtcDetectedVersion,
          userInfo: self._user.info,
          target: targetMid,
          weight: -1
        });
      }
    }, inputConstraints);
  };

  /**
   * We have succesfully received an offer and set it locally. This function will take care
   * of cerating and sendng the corresponding answer. Handshake step 4.
   * @method _doAnswer
   * @param {String} targetMid PeerId of the peer to send answer to.
   * @private
   * @since 0.1.0
   */
  Skyway.prototype._doAnswer = function(targetMid) {
    var self = this;
    self._log(self.LOG_LEVEL.TRACE, '[' + targetMid + '] - Creating answer with ' +
      'config: ', self._room.pcHelper.sdpConstraints);
    var pc = self._peerConnections[targetMid];
    if (pc) {
      pc.createAnswer(function(answer) {
        self._log(self.LOG_LEVEL.DEBUG, '[' + targetMid + '] - Created answer', answer);
        self._setLocalAndSendMessage(targetMid, answer);
      }, function(error) {
        self._log(self.LOG_LEVEL.ERROR, '[' + targetMid + '] - Failed creating an answer: ', error);
        self._trigger('handshakeProgress', self.HANDSHAKE_PROGRESS.ERROR, targetMid, error);
      }, self._room.pcHelper.sdpConstraints);
    } else {
      /* Houston ..*/
      self._log(self.LOG_LEVEL.ERROR, '[' + targetMid + '] - Requested to create an answer but ' +
        'user does not have any existing connection to peer');
      return;
    }
  };

  /**
   * Adds ice candidate to queue.
   * @method _addIceCandidateToQueue
   * @param {String} targetMid The peerId of the target peer.
   * @param {Object} candidate The ice candidate object.
   * @private
   * @since 0.5.2
   */
  Skyway.prototype._addIceCandidateToQueue = function(targetMid, candidate) {
    this._log(this.LOG_LEVEL.DEBUG, '[' + targetMid + '] - Queued candidate to add ' +
      'after setRemoteDescription', candidate);
    this._peerCandidatesQueue[targetMid] =
      this._peerCandidatesQueue[targetMid] || [];
    this._peerCandidatesQueue[targetMid].push(candidate);
  };

  /**
   * Adds all ice candidate from the queue.
   * @method _addIceCandidateFromQueue
   * @param {String} targetMid The peerId of the target peer.
   * @private
   * @since 0.5.2
   */
  Skyway.prototype._addIceCandidateFromQueue = function(targetMid) {
    this._peerCandidatesQueue[targetMid] =
      this._peerCandidatesQueue[targetMid] || [];
    if(this._peerCandidatesQueue[targetMid].length > 0) {
      for (var i = 0; i < this._peerCandidatesQueue[targetMid].length; i++) {
        var candidate = this._peerCandidatesQueue[targetMid][i];
        this._log(this.LOG_LEVEL.DEBUG, '- [' + targetMid + '] - Added queued candidate',
          candidate);
        this._peerConnections[targetMid].addIceCandidate(candidate);
      }
      delete this._peerCandidatesQueue[targetMid];
    } else {
      this._log(this.LOG_LEVEL.TRACE, '- [' + targetMid + '] - No queued candiate to add');
    }
  };

  /**
   * This takes an offer or an aswer generated locally and set it in the peerconnection
   * it then sends it to the peer. Handshake step 3 (offer) or 4 (answer)
   * @method _setLocalAndSendMessage
   * @param {String} targetMid PeerId of the peer to send offer/answer to.
   * @param {JSON} sessionDescription This should be provided by the peerconnection API.
   *   User might 'tamper' with it, but then , the setLocal may fail.
   * @trigger handshakeProgress
   * @private
   * @since 0.5.2
   */
  Skyway.prototype._setLocalAndSendMessage = function(targetMid, sessionDescription) {
    var self = this;
    var pc = self._peerConnections[targetMid];
    if (sessionDescription.type === self.HANDSHAKE_PROGRESS.ANSWER && pc.setAnswer) {
      self._log(self.LOG_LEVEL.TRACE, '[' + targetMid + '] - (' + sessionDescription.type + ') ' +
        'Ignoring session description. User has already set local answer');
      return;
    }
    if (sessionDescription.type === self.HANDSHAKE_PROGRESS.OFFER && pc.setOffer) {
      self._log(self.LOG_LEVEL.TRACE, '[' + targetMid + '] - (' + sessionDescription.type + ') ' +
        'Ignoring session description. User has already set local offer');
      return;
    }
    // NOTE ALEX: handle the pc = 0 case, just to be sure
    var sdpLines = sessionDescription.sdp.split('\r\n');
    if (self._streamSettings.stereo) {
      self._addStereo(sdpLines);
    }
    self._log(self.LOG_LEVEL.INFO, '[' + targetMid + '] - Requested stereo: ',
      self._streamSettings.stereo || false);
    if (self._streamSettings.bandwidth) {
      sdpLines = self._setSDPBitrate(sdpLines, self._streamSettings.bandwidth);
    }
    self._streamSettings.bandwidth = self._streamSettings.bandwidth || {};
    self._log(self.LOG_LEVEL.INFO, '[' + targetMid + '] - Custom bandwidth settings: ', {
      audio: (self._streamSettings.bandwidth.audio || 'Not set') + ' kB/s',
      video: (self._streamSettings.bandwidth.video || 'Not set') + ' kB/s',
      data: (self._streamSettings.bandwidth.data || 'Not set') + ' kB/s'
    });
    sessionDescription.sdp = sdpLines.join('\r\n');
    // NOTE ALEX: opus should not be used for mobile
    // Set Opus as the preferred codec in SDP if Opus is present.
    //sessionDescription.sdp = preferOpus(sessionDescription.sdp);
    // limit bandwidth
    //sessionDescription.sdp = this._limitBandwidth(sessionDescription.sdp);
    self._log(self.LOG_LEVEL.TRACE, '[' + targetMid + '] - <<RTCSessionDescription>> (' +
      sessionDescription.type + ') ' + 'Updated session description: ', sessionDescription);
    pc.setLocalDescription(sessionDescription, function() {
      self._log(self.LOG_LEVEL.DEBUG, '[' + targetMid + '] - (' + sessionDescription.type + ') ' +
        'Local description set');
      self._trigger('handshakeProgress', sessionDescription.type, targetMid);
      if (sessionDescription.type === self.HANDSHAKE_PROGRESS.ANSWER) {
        pc.setAnswer = 'local';
      } else {
        pc.setOffer = 'local';
      }
      if (self._enableIceTrickle || (!self._enableIceTrickle &&
        sessionDescription.type !== self.HANDSHAKE_PROGRESS.OFFER)) {
        self._sendChannelMessage({
          type: sessionDescription.type,
          sdp: sessionDescription.sdp,
          mid: self._user.sid,
          target: targetMid,
          rid: self._room.id
        });
      } else {
        self._log(self.LOG_LEVEL.TRACE, '[' + targetMid + '] - (' + sessionDescription.type + ') ' +
          'Waiting for Ice gathering to complete to prevent Ice trickle');
      }
    }, function(error) {
      self._trigger('handshakeProgress', self.HANDSHAKE_PROGRESS.ERROR, targetMid, error);
      self._log(self.LOG_LEVEL.ERROR, '[' + targetMid + '] - (' + sessionDescription.type + ') ' +
        'Failed setting local description: ', error);
    });
  };

  /************************* Constraints/SDP Modification Methods ****************************/
  /**
   * Sets the STUN server specially for Firefox for ICE Connection.
   * @method _setFirefoxIceServers
   * @param {JSON} config Ice configuration servers url object.
   * @return {JSON} Updated configuration
   * @private
   * @since 0.1.0
   */
  Skyway.prototype._setFirefoxIceServers = function(config) {
    if (window.webrtcDetectedType === 'moz') {
      this._log(this.LOG_LEVEL.TRACE, '- Updating firefox Ice server configuration', config);
      // NOTE ALEX: shoul dbe given by the server
      var newIceServers = [{
        'url': 'stun:stun.services.mozilla.com'
      }];
      for (var i = 0; i < config.iceServers.length; i++) {
        var iceServer = config.iceServers[i];
        var iceServerType = iceServer.url.split(':')[0];
        if (iceServerType === 'stun') {
          if (iceServer.url.indexOf('google')) {
            continue;
          }
          iceServer.url = [iceServer.url];
          newIceServers.push(iceServer);
        } else {
          var newIceServer = {};
          newIceServer.credential = iceServer.credential;
          newIceServer.url = iceServer.url.split(':')[0];
          newIceServer.username = iceServer.url.split(':')[1].split('@')[0];
          newIceServer.url += ':' + iceServer.url.split(':')[1].split('@')[1];
          newIceServers.push(newIceServer);
        }
      }
      config.iceServers = newIceServers;
      this._log(this.LOG_LEVEL.DEBUG, '- Updated firefox Ice server configuration: ', config);
    }
    return config;
  };

  /**
   * Finds a line in the SDP and returns it.
   * - To set the value to the line, add an additional parameter to the method.
   * @method _findSDPLine
   * @param {Array} sdpLines Sdp received.
   * @param {Array} condition The conditions.
   * @param {String} value Value to set Sdplines to
   * @return {Array} [index, line] - Returns the sdpLines based on the condition
   * @private
   * @since 0.2.0
   */
  Skyway.prototype._findSDPLine = function(sdpLines, condition, value) {
    for (var index in sdpLines) {
      if (sdpLines.hasOwnProperty(index)) {
        for (var c in condition) {
          if (condition.hasOwnProperty(c)) {
            if (sdpLines[index].indexOf(c) === 0) {
              sdpLines[index] = value;
              return [index, sdpLines[index]];
            }
          }
        }
      }
    }
    return [];
  };

  /**
   * Adds stereo feature to the SDP.
   * - This requires OPUS to be enabled in the SDP or it will not work.
   * @method _addStereo
   * @param {Array} sdpLines Sdp received.
   * @return {Array} Updated version with Stereo feature
   * @private
   * @since 0.2.0
   */
  Skyway.prototype._addStereo = function(sdpLines) {
    var opusLineFound = false,
      opusPayload = 0;
    // Check if opus exists
    var rtpmapLine = this._findSDPLine(sdpLines, ['a=rtpmap:']);
    if (rtpmapLine.length) {
      if (rtpmapLine[1].split(' ')[1].indexOf('opus/48000/') === 0) {
        opusLineFound = true;
        opusPayload = (rtpmapLine[1].split(' ')[0]).split(':')[1];
      }
    }
    // Find the A=FMTP line with the same payload
    if (opusLineFound) {
      var fmtpLine = this._findSDPLine(sdpLines, ['a=fmtp:' + opusPayload]);
      if (fmtpLine.length) {
        sdpLines[fmtpLine[0]] = fmtpLine[1] + '; stereo=1';
      }
    }
    return sdpLines;
  };

  /**
   * Set Audio, Video and Data Bitrate in SDP
   * @method _setSDPBitrate
   * @param {Array} sdpLines Sdp received.
   * @return {Array} Updated version with custom Bandwidth settings
   * @private
   * @since 0.2.0
   */
  Skyway.prototype._setSDPBitrate = function(sdpLines) {
    // Find if user has audioStream
    var bandwidth = this._streamSettings.bandwidth;
    var maLineFound = this._findSDPLine(sdpLines, ['m=', 'a=']).length;
    var cLineFound = this._findSDPLine(sdpLines, ['c=']).length;
    // Find the RTPMAP with Audio Codec
    if (maLineFound && cLineFound) {
      if (bandwidth.audio) {
        var audioLine = this._findSDPLine(sdpLines, ['a=mid:audio', 'm=mid:audio']);
        sdpLines.splice(audioLine[0], 0, 'b=AS:' + bandwidth.audio);
      }
      if (bandwidth.video) {
        var videoLine = this._findSDPLine(sdpLines, ['a=mid:video', 'm=mid:video']);
        sdpLines.splice(videoLine[0], 0, 'b=AS:' + bandwidth.video);
      }
      if (bandwidth.data) {
        var dataLine = this._findSDPLine(sdpLines, ['a=mid:data', 'm=mid:data']);
        sdpLines.splice(dataLine[0], 0, 'b=AS:' + bandwidth.data);
      }
    }
    return sdpLines;
  };

  /************************* MediaStream Methods ****************************/
  /**
   * Parse stream settings
   * @method _parseStreamSettings
   * @param {JSON} options Optional. Media Constraints.
   * @param {JSON} options.userData Optional. User custom data.
   * @param {Boolean|JSON} options.audio This call requires audio
   * @param {Boolean} options.audio.stereo Enabled stereo or not
   * @param {Boolean|JSON} options.video This call requires video
   * @param {JSON} options.video.resolution [Rel: Skyway.VIDEO_RESOLUTION]
   * @param {Integer} options.video.resolution.width Video width
   * @param {Integer} options.video.resolution.height Video height
   * @param {Integer} options.video.frameRate Mininum frameRate of Video
   * @param {String} options.bandwidth Bandwidth settings
   * @param {String} options.bandwidth.audio Audio Bandwidth
   * @param {String} options.bandwidth.video Video Bandwidth
   * @param {String} options.bandwidth.data Data Bandwidth
   * @private
   * @since 0.5.0
   */
  Skyway.prototype._parseStreamSettings = function(options) {
    options = options || {};
    this._log(this.LOG_LEVEL.DEBUG, '- Parsing stream settings. Stream options: ', options);
    this._user.info = this._user.info || {};
    this._user.info.settings = this._user.info.settings || {};
    this._user.info.mediaStatus = this._user.info.mediaStatus || {};
    // Set User
    this._user.info.userData = options.userData || this._user.info.userData || '';
    // Set Bandwidth
    this._streamSettings.bandwidth = options.bandwidth ||
      this._streamSettings.bandwidth || {};
    this._user.info.settings.bandwidth = options.bandwidth ||
      this._user.info.settings.bandwidth || {};
    // Set audio settings
    this._user.info.settings.audio = (typeof options.audio === 'boolean' ||
      typeof options.audio === 'object') ? options.audio :
      (this._streamSettings.audio || false);
    this._user.info.mediaStatus.audioMuted = (options.audio) ?
      ((typeof this._user.info.mediaStatus.audioMuted === 'boolean') ?
      this._user.info.mediaStatus.audioMuted : !options.audio) : true;
    // Set video settings
    this._user.info.settings.video = (typeof options.video === 'boolean' ||
      typeof options.video === 'object') ? options.video :
      (this._streamSettings.video || false);
    // Set user media status options
    this._user.info.mediaStatus.videoMuted = (options.video) ?
      ((typeof this._user.info.mediaStatus.videoMuted === 'boolean') ?
      this._user.info.mediaStatus.videoMuted : !options.video) : true;

    if (!options.video && !options.audio) {
      return;
    }
    // If undefined, at least set to boolean
    options.video = options.video || false;
    options.audio = options.audio || false;

    // Set Video
    if (typeof options.video === 'object') {
      if (typeof options.video.resolution === 'object') {
        var width = options.video.resolution.width;
        var height = options.video.resolution.height;
        var frameRate = (typeof options.video.frameRate === 'number') ?
          options.video.frameRate : 50;
        if (!width || !height) {
          options.video = true;
        } else {
          options.video = {
            mandatory: {
              minWidth: width,
              minHeight: height
            },
            optional: [{ minFrameRate: frameRate }]
          };
        }
      }
    }
    // Set Audio
    if (typeof options.audio === 'object') {
      options.stereo = (typeof options.audio.stereo === 'boolean') ?
        options.audio.stereo : false;
      options.audio = true;
    }
    // Set stream settings
    this._streamSettings.video = options.video;
    this._streamSettings.audio = options.audio;
    this._streamSettings.stereo = options.stereo;

    this._log(this.LOG_LEVEL.DEBUG, '- Parsed user stream settings', this._user.info);
    this._log(this.LOG_LEVEL.INFO, '- User media status: ', {
      audio: options.audioMuted,
      video: options.videoMuted
    });
  };

  /**
   * Opens or closes existing MediaStreams.
   * @method _setLocalMediaStreams
   * @param {JSON} options
   * @param {JSON} options.audio Enable audio or not
   * @param {JSON} options.video Enable video or not
   * @return {Boolean} Whether we should re-fetch mediaStreams or not
   * @private
   * @since 0.5.2
   */
  Skyway.prototype._setLocalMediaStreams = function(options) {
    var hasAudioTracks = false, hasVideoTracks = false;
    if (!this._user) {
      this._log(this.LOG_LEVEL.ERROR, '- User have no active streams');
      return;
    }
    for (var stream in this._user.streams) {
      if (this._user.streams.hasOwnProperty(stream)) {
        var audios = this._user.streams[stream].getAudioTracks();
        var videos = this._user.streams[stream].getVideoTracks();
        for (var audio in audios) {
          if (audios.hasOwnProperty(audio)) {
            audios[audio].enabled = options.audio;
            hasAudioTracks = true;
          }
        }
        for (var video in videos) {
          if (videos.hasOwnProperty(video)) {
            videos[video].enabled = options.video;
            hasVideoTracks = true;
          }
        }
        if (!options.video && !options.audio) {
          this._user.streams[stream].active = false;
        } else {
          this._user.streams[stream].active = true;
        }
      }
    }
    return ((!hasAudioTracks && options.audio) ||
      (!hasVideoTracks && options.video));
  };

  /**
   * Sends our Local MediaStreams to other Peers.
   * By default, it sends all it's other stream
   * @method _addLocalMediaStreams
   * @param {String} peerId PeerId of the peer to send local stream to.
   * @private
   * @since 0.5.2
   */
  Skyway.prototype._addLocalMediaStreams = function(peerId) {
    // NOTE ALEX: here we could do something smarter
    // a mediastream is mainly a container, most of the info
    // are attached to the tracks. We should iterates over track and print
    this._log(this.LOG_LEVEL.TRACE, '[' + peerId + '] - Adding local stream');
    if (Object.keys(this._user.streams).length > 0) {
      for (var stream in this._user.streams) {
        if (this._user.streams.hasOwnProperty(stream)) {
          if (this._user.streams[stream].active) {
            this._peerConnections[peerId].addStream(this._user.streams[stream]);
            this._log(this.LOG_LEVEL.DEBUG, '[' + peerId + '] - <<MediaStream>> (' + stream +
              ') Sending stream');
          }
        }
      }
    } else {
      this._log(this.LOG_LEVEL.WARN, '[' + peerId + '] - No media to send. ' +
        'Will be only receiving');
    }
  };

  /**
   * Handles all audio and video mute events.
   * - If there is no available audio or video stream, it will call
   *   {{#crossLink "Skyway/leaveRoom:method"}}leaveRoom(){{/crossLink}}
   *   and call {{#crossLink "Skyway/joinRoom:method"}}joinRoom(){{/crossLink}}
   *   to join user in the room to send their audio and video stream.
   * @method _handleLocalMediaStreams
   * @param {String} mediaType Media types expected to receive.
   *   [Rel: 'audio' or 'video']
   * @param {Boolean} enableMedia Enable it or disable it
   * @trigger peerUpdated
   * @private
   * @since 0.5.2
   */
  Skyway.prototype._handleLocalMediaStreams = function(mediaType, enableMedia) {
    if (mediaType !== 'audio' && mediaType !== 'video') {
      return;
    } else if (!this._inRoom) {
      this._log(this.LOG_LEVEL.ERROR, '- Failed ' +
        ((enableMedia) ? 'enabling' : 'disabling') +
        ' ' + mediaType + '. User is not in the room');
      return;
    }
    // Loop and enable tracks accordingly
    var hasTracks = false, isStreamActive = false;
    for (var stream in this._user.streams) {
      if (this._user.streams.hasOwnProperty(stream)) {
        var tracks = (mediaType === 'audio') ?
          this._user.streams[stream].getAudioTracks() :
          this._user.streams[stream].getVideoTracks();
        for (var track in tracks) {
          if (tracks.hasOwnProperty(track)) {
            tracks[track].enabled = enableMedia;
            hasTracks = true;
          }
        }
        isStreamActive = this._user.streams[stream].active;
      }
    }
    this._log(this.LOG_LEVEL.TRACE, '- Update to is' + mediaType + 'Muted status -> ', enableMedia);
    // Broadcast to other peers
    if (!(hasTracks && isStreamActive) && enableMedia) {
      this.leaveRoom();
      var hasProperty = (this._user) ? ((this._user.info) ? (
        (this._user.info.settings) ? true : false) : false) : false;
      // set timeout? to 500?
      this.joinRoom({
        audio: (mediaType === 'audio') ? true : ((hasProperty) ?
          this._user.info.settings.audio : false),
        video: (mediaType === 'video') ? true : ((hasProperty) ?
          this._user.info.settings.video : false)
      });
    } else {
      this._sendChannelMessage({
        type: ((mediaType === 'audio') ? this._SIG_MESSAGE_TYPE.MUTE_AUDIO :
          this._SIG_MESSAGE_TYPE.MUTE_VIDEO),
        mid: this._user.sid,
        rid: this._room.id,
        muted: !enableMedia
      });
    }
    this._user.info.mediaStatus[mediaType + 'Muted'] = !enableMedia;
    this._trigger('peerUpdated', this._user.sid, this._user.info, true);
  };

  /**
   * Waits for MediaStream.
   * - Once the stream is loaded, callback is called
   * - If there's not a need for stream, callback is called
   * @method _waitForLocalMediaStream
   * @param {Function} callback Callback after requested constraints are loaded.
   * @param {JSON} options Optional. Media Constraints.
   * @param {JSON} options.userData Optional. User custom data.
   * @param {Boolean|JSON} options.audio This call requires audio
   * @param {Boolean} options.audio.stereo Enabled stereo or not
   * @param {Boolean|JSON} options.video This call requires video
   * @param {JSON} options.video.resolution [Rel: Skyway.VIDEO_RESOLUTION]
   * @param {Integer} options.video.resolution.width Video width
   * @param {Integer} options.video.resolution.height Video height
   * @param {Integer} options.video.frameRate Mininum frameRate of Video
   * @param {String} options.bandwidth Bandwidth settings
   * @param {String} options.bandwidth.audio Audio Bandwidth
   * @param {String} options.bandwidth.video Video Bandwidth
   * @param {String} options.bandwidth.data Data Bandwidth
   * @private
   * @since 0.5.0
   */
  Skyway.prototype._waitForLocalMediaStream = function(callback, options) {
    var self = this;
    options = options || {};
    self.getUserMedia(options);

    self._log(self.LOG_LEVEL.TRACE, '- Requested audio: ',
      ((typeof options.audio === 'boolean') ? options.audio : false));
    self._log(self.LOG_LEVEL.TRACE, '- Requested video: ',
      ((typeof options.video === 'boolean') ? options.video : false));

    // If options video or audio false, do the opposite to throw a true.
    var hasAudio = (options.audio) ? false : true;
    var hasVideo = (options.video) ? false : true;

    if (options.video || options.audio) {
      // lets wait for a minute and then we pull the updates
      var count = 0;
      var checkForStream = setInterval(function() {
        if (count < 5) {
          for (var stream in self._user.streams) {
            if (self._user.streams.hasOwnProperty(stream)) {
              if (options.audio &&
                self._user.streams[stream].getAudioTracks().length > 0) {
                hasAudio = true;
              }
              if (options.video &&
                self._user.streams[stream].getVideoTracks().length > 0) {
                hasVideo = true;
              }
              if (hasAudio && hasVideo) {
                clearInterval(checkForStream);
                callback();
              } else {
                count++;
              }
            }
          }
        } else {
          clearInterval(checkForStream);
          var error = ((!hasAudio && options.audio) ?  'Expected audio but no ' +
            'audio stream received' : '') +  '\n' + ((!hasVideo && options.video) ?
            'Expected video but no video stream received' : '');
          self._log(self.LOG_LEVEL.ERROR, '- (' + self._selectedRoom + ') Failed ' +
            'joining room: ', error);
          self._trigger('mediaAccessError', error);
        }
      }, 2000);
    } else {
      callback();
    }
  };

  /************************* Create Methods ****************************/
  /**
   * Creates a peerconnection to communicate with the peer whose ID is 'targetMid'.
   * All the peerconnection callbacks are set up here. This is a quite central piece.
   * @method _createPeerConnection
   * @param {String} targetMid
   * @return {Object} The created peer connection object.
   * @private
   * @since 0.5.1
   */
  Skyway.prototype._createPeerConnection = function(targetMid) {
    var pc, self = this;
    try {
      pc = new window.RTCPeerConnection(
        self._room.pcHelper.pcConfig,
        self._room.pcHelper.pcConstraints);
      self._log(self.LOG_LEVEL.INFO, '[' + targetMid + '] - Created peer connection');
      self._log(self.LOG_LEVEL.DEBUG, '[' + targetMid + '] - Peer connection config: ',
        self._room.pcHelper.pcConfig);
      self._log(self.LOG_LEVEL.DEBUG, '[' + targetMid + '] - Peer connection constraints: ',
        self._room.pcHelper.pcConstraints);
    } catch (error) {
      self._log(self.LOG_LEVEL.ERROR, '[' + targetMid + '] ' +
        '- Failed creating peer connection: ', error);
      return null;
    }
    // attributes (added on by Temasys)
    pc.setOffer = '';
    pc.setAnswer = '';
    // callbacks
    // standard not implemented: onnegotiationneeded,
    pc.ondatachannel = function(event) {
      var dc = event.channel || event;
      self._log(self.LOG_LEVEL.DEBUG, '[' + targetMid + '] - <<RTCDataChannel>> (' +
        dc.label + ') Received datachannel -> ', dc);
      if (self._enableDataChannel) {
        self._createDataChannel(targetMid, dc);
      } else {
        self._log(self.LOG_LEVEL.WARN, '[' + targetMid + '] - <<RTCDataChannel>> (' +
          dc.label + ') Not adding datachannel');
      }
    };
    pc.onaddstream = function(event) {
      self._onRemoteStreamAdded(targetMid, event);
    };
    pc.onicecandidate = function(event) {
      self._log(self.LOG_LEVEL.DEBUG, '[' + targetMid + '] - <<RTCIceCandidate>> Ice candidate ' +
        'generated -> ', event.candidate);
      self._onIceCandidate(targetMid, event);
    };
    pc.oniceconnectionstatechange = function(evt) {
      checkIceConnectionState(targetMid, pc.iceConnectionState,
        function(iceConnectionState) {
        self._log(self.LOG_LEVEL.DEBUG, '[' + targetMid + '] - <<RTCIceConnectionState>> ' +
          'Ice connection state changed -> ' + iceConnectionState);
        self._trigger('iceConnectionState', iceConnectionState, targetMid);
        /**** SJS-53: Revert of commit ******
        // resend if failed
        if (iceConnectionState === self.ICE_CONNECTION_STATE.FAILED) {
          self._log(self.LOG_LEVEL.DEBUG, '[' + targetMid + '] - <<RTCIceConnectionState>> ' +
            'Ice connection state failed. Re-negotiating connection');
          self._removePeer(targetMid);
          self._sendChannelMessage({
            type: self._SIG_MESSAGE_TYPE.WELCOME,
            mid: self._user.sid,
            rid: self._room.id,
            agent: window.webrtcDetectedBrowser,
            version: window.webrtcDetectedVersion,
            userInfo: self._user.info,
            target: targetMid,
            restartNego: true,
            hsPriority: -1
          });
        } *****/
      });
    };
    // pc.onremovestream = function () {
    //   self._onRemoteStreamRemoved(targetMid);
    // };
    pc.onsignalingstatechange = function() {
      self._log(self.LOG_LEVEL.DEBUG, '[' + targetMid + '] - <<RTCSignalingState>> ' +
        'Peer connection state changed -> ' + pc.signalingState);
      self._trigger('peerConnectionState', pc.signalingState, targetMid);
    };
    pc.onicegatheringstatechange = function() {
      self._log(self.LOG_LEVEL.TRACE, '[' + targetMid + '] ' +
        '- <<RTCIceGatheringState>> Ice gathering ' +
        'state changed -> ' + pc.iceGatheringState);
      self._trigger('candidateGenerationState', pc.iceGatheringState, targetMid);
    };
    return pc;
  };

  /**
   * Create a DataChannel. Only SCTPDataChannel support
   * @method _createDataChannel
   * @param {String} peerId PeerId of the peer which the datachannel is connected to
   * @param {Object} dc The datachannel object received.
   * @trigger dataChannelState
   * @private
   * @since 0.1.0
   */
  Skyway.prototype._createDataChannel = function(peerId, dc) {
    var self = this;
    var channelName = (dc) ? dc.label : peerId;
    var pc = self._peerConnections[peerId];
    var dcOpened = function () {
      self._log(self.LOG_LEVEL.TRACE, '[' + peerId + '] - <<RTCDataChannel>> (' +
        channelName + ') Datachannel state -> open');
      self._log(self.LOG_LEVEL.TRACE, '[' + peerId + '] - <<RTCDataChannel>> (' +
        channelName + ') Binary type support -> ' + dc.binaryType);
      self._dataChannels[peerId] = dc;
      self._trigger('dataChannelState', dc.readyState, peerId);
    };
    if (window.webrtcDetectedDCSupport !== 'SCTP' &&
      window.webrtcDetectedDCSupport !== 'plugin') {
      self._log(self.LOG_LEVEL.WARN, '[' + peerId + '] - <<RTCDataChannel>> (' +
        channelName + ') SCTP not supported');
      return;
    }
    if (!dc) {
      dc = pc.createDataChannel(channelName);
      self._trigger('dataChannelState', dc.readyState, peerId);
      var checkDcOpened = setInterval(function () {
        if (dc.readyState === self.DATA_CHANNEL_STATE.OPEN) {
          clearInterval(checkDcOpened);
          dcOpened();
        }
      }, 50);
    }
    if (dc.readyState === self.DATA_CHANNEL_STATE.OPEN) {
      dcOpened();
    } else {
      dc.onopen = dcOpened;
    }
    dc.onerror = function(error) {
      self._log(self.LOG_LEVEL.ERROR, '[' + peerId + '] ' +
        '- <<RTCDataChannel>> (' + channelName + ') ' +
        'Exception occurred in datachannel: ', error);
      self._trigger('dataChannelState', self.DATA_CHANNEL_STATE.ERROR, peerId, error);
    };
    dc.onclose = function() {
      self._log(self.LOG_LEVEL.DEBUG, '[' + peerId + '] - <<RTCDataChannel>> (' +
        channelName + ') Datachannel state -> closed');
      self._closeDataChannel(peerId);
      self._trigger('dataChannelState', self.DATA_CHANNEL_STATE.CLOSED, peerId);

      // if closes because of firefox, reopen it again
      if (self._peerConnections[peerId]) {
        self._createDataChannel(peerId);
      }
    };
    dc.onmessage = function(event) {
      self._dataChannelProtocolHandler(event.data, peerId, channelName);
    };
  };

  /************************* Socket Channel Methods ****************************/
  /**
   * Sends a message to the signaling server.
   * - Not to be confused with method
   *   {{#crossLink "Skyway/sendMessage:method"}}sendMessage(){{/crossLink}}
   *   that broadcasts messages. This is for sending socket messages.
   * @method _sendChannelMessage
   * @param {JSON} message
   * @private
   * @since 0.1.0
   */
  Skyway.prototype._sendChannelMessage = function(message) {
    if (!this._channelOpen) {
      return;
    }
    var messageString = JSON.stringify(message);
    this._log(this.LOG_LEVEL.DEBUG, '[' + (message.target ? message.target : 'server') +
      '] - Sending to peer' + ((!message.target) ? 's' : '') + ' -> ' + message.type);
    this._socket.send(messageString);
  };

  /**
   * Initiate a socket signaling connection.
   * @method _openChannel
   * @trigger channelMessage, channelOpen, channelError, channelClose
   * @private
   * @since 0.1.0
   */
  Skyway.prototype._openChannel = function() {
    var self = this;
    if (self._channelOpen ||
      self._readyState !== self.READY_STATE_CHANGE.COMPLETED) {
      return;
    }
    var ip_signaling = window.location.protocol + '//' + self._room.signalingServer +
      ':' + (window.location.protocol === 'https:' ? '443' : '80');

    self._log(self.LOG_LEVEL.TRACE, '- Opening channel with signaling server url: ', ip_signaling);

    self._socket = io.connect(ip_signaling, {
      forceNew: true
    });
    self._socket.on('connect', function() {
      self._channelOpen = true;
      self._trigger('channelOpen');
      self._log(self.LOG_LEVEL.TRACE, '- (Socket) Channel opened');
    });
    self._socket.on('error', function(error) {
      self._channelOpen = false;
      self._trigger('channelError', error);
      self._log(self.LOG_LEVEL.ERROR, '- (Socket) Exception occurred: ', error);
    });
    self._socket.on('disconnect', function() {
      self._trigger('channelClose');
      self._log(self.LOG_LEVEL.TRACE, '- (Socket) Channel closed');
    });
    self._socket.on('message', function(message) {
      self._log(self.LOG_LEVEL.TRACE, '- (Socket) Received message');
      self._processSigMessage(message);
    });
  };

  /**
   * Closes the socket signaling connection.
   * @method _closeChannel
   * @private
   * @since 0.1.0
   */
  Skyway.prototype._closeChannel = function() {
    if (!this._channelOpen) {
      return;
    }
    this._socket.disconnect();
    this._socket = null;
    this._channelOpen = false;
  };

  /************************* Datachannel Methods ****************************/
  /**
   * Sends data to the datachannel.
   * @method _sendDataChannelMessage
   * @param {String} peerId PeerId of the peer's datachannel to send data.
   * @param {JSON} data The data to send.
   * @private
   * @since 0.5.2
   */
  Skyway.prototype._sendDataChannelMessage = function(peerId, data) {
    var dc = this._dataChannels[peerId];
    if (!dc) {
      this._log(this.LOG_LEVEL.ERROR, '[' + peerId + '] - <<RTCDataChannel>> (' +
        dc.label + ') Datachannel connection to peer does not exist');
      return;
    } else {
      if (dc.readyState === this.DATA_CHANNEL_STATE.OPEN) {
        var dataString = (typeof data === 'object') ? JSON.stringify(data) : data;
        this._log(this.LOG_LEVEL.DEBUG, '[' + peerId + '] - <<RTCDataChannel>> (' +
          dc.label + ') Sending to peer -> ' + (data.type || 'DATA'));
        dc.send(dataString);
      } else {
        this._log(this.LOG_LEVEL.ERROR, '[' + peerId + '] ' +
          '- <<RTCDataChannel>> (' + dc.label + ') ' +
          'Datachannel is not opened', 'State: ' + dc.readyState);
        this._trigger('dataChannelState', this.DATA_CHANNEL_STATE.ERROR,
          peerId, 'Datachannel is not ready.\nState is: ' + dc.readyState);
      }
    }
  };

  /**
   * Closes the datachannel.
   * @method _closeDataChannel
   * @param {String} peerId PeerId of the peer's datachannel to close.
   * @private
   * @since 0.1.0
   */
  Skyway.prototype._closeDataChannel = function(peerId) {
    var dc = this._dataChannels[peerId];
    if (dc) {
      if (dc.readyState !== this.DATA_CHANNEL_STATE.CLOSED) {
        dc.close();
      }
      delete this._dataChannels[peerId];
      this._log(this.LOG_LEVEL.TRACE, '[' + peerId + '] - <<RTCDataChannel>> (' + dc.label + ') ' +
        'Sucessfully removed datachannel.');
    }
  };

  /**
   * Sets the datachannel timeout.
   * - If timeout is met, it will send the 'ERROR' message
   * @method _setDataChannelTimeout
   * @param {String} peerId PeerId of the datachannel to set timeout.
   * @param {Integer} timeout The timeout to set in seconds.
   * @param {Boolean} isSender Is peer the sender or the receiver?
   * @private
   * @since 0.5.0
   */
  Skyway.prototype._setDataChannelTimeout = function(peerId, timeout, isSender) {
    var self = this;
    if (!self._dataTransfersTimeout[peerId]) {
      self._dataTransfersTimeout[peerId] = [];
    }
    var type = (isSender) ? self.DATA_TRANSFER_TYPE.UPLOAD :
      self.DATA_TRANSFER_TYPE.DOWNLOAD;
    self._dataTransfersTimeout[peerId][type] = setTimeout(function() {
      var name;
      if (self._dataTransfersTimeout[peerId][type]) {
        if (isSender) {
          name = self._uploadDataSessions[peerId].name;
          delete self._uploadDataTransfers[peerId];
          delete self._uploadDataSessions[peerId];
        } else {
          name = self._downloadDataSessions[peerId].name;
          delete self._downloadDataTransfers[peerId];
          delete self._downloadDataSessions[peerId];
        }
        self._sendDataChannelMessage(peerId, {
          type: self._DC_PROTOCOL_TYPE.ERROR,
          sender: self._user.sid,
          name: name,
          content: 'Connection Timeout. Longer than ' + timeout +
            ' seconds. Connection is abolished.',
          isUploadError: isSender
        });
        // TODO: Find a way to add channel name so it's more specific
        self._log(self.LOG_LEVEL.ERROR, '[' + peerId + '] ' +
          '- <<RTCDataChannel>> () Failed transfering ' +
          'data: ', 'Transfer ' + ((isSender) ? 'for': 'from') + ' ' + peerId +
          ' failed. Connection timeout');
        self._clearDataChannelTimeout(peerId, isSender);
      }
    }, 1000 * timeout);
  };

  /**
   * Clears the datachannel timeout.
   * @method _clearDataChannelTimeout
   * @param {String} peerId PeerId of the datachannel to clear timeout.
   * @param {Boolean} isSender Is peer the sender or the receiver?
   * @param {Skyway} self Skyway object.
   * @private
   * @since 0.5.0
   */
  Skyway.prototype._clearDataChannelTimeout = function(peerId, isSender) {
    if (this._dataTransfersTimeout[peerId]) {
      var type = (isSender) ? this.DATA_TRANSFER_TYPE.UPLOAD :
        this.DATA_TRANSFER_TYPE.DOWNLOAD;
      clearTimeout(this._dataTransfersTimeout[peerId][type]);
      delete this._dataTransfersTimeout[peerId][type];
    }
  };

  /**
   * Sends blob data to individual peer.
   * - This sends the {{#crossLink "Skyway/WRQ:event"}}WRQ{{/crossLink}}
   *   and to initiate the TFTP protocol.
   * @method _sendBlobDataToPeer
   * @param {Blob} data The blob data to be sent over.
   * @param {JSON} dataInfo The data information.
   * @param {String} dataInfo.transferId TransferId of the data.
   * @param {String} dataInfo.name Data name.
   * @param {Integer} dataInfo.timeout Data timeout to wait for packets.
   *   [Default is 60].
   * @param {Integer} dataInfo.size Data size
   * @param {String} targetPeerId PeerId targeted to receive data.
   *   Leave blank to send to all peers.
   * @private
   * @since 0.1.0
   */
  Skyway.prototype._sendBlobDataToPeer = function(data, dataInfo, targetPeerId) {
    var binarySize = parseInt((dataInfo.size * (4 / 3)).toFixed(), 10);
    var chunkSize = parseInt((this._CHUNK_FILE_SIZE * (4 / 3)).toFixed(), 10);
    if (window.webrtcDetectedBrowser === 'firefox' &&
      window.webrtcDetectedVersion < 30) {
      chunkSize = this._MOZ_CHUNK_FILE_SIZE;
    }
    this._log(this.LOG_LEVEL.TRACE, '[' + targetPeerId + '] - Chunk size of data: ', chunkSize);
    this._uploadDataTransfers[targetPeerId] = this._chunkBlobData(data, dataInfo.size);
    this._uploadDataSessions[targetPeerId] = {
      name: dataInfo.name,
      size: binarySize,
      transferId: dataInfo.transferId,
      timeout: dataInfo.timeout
    };
    this._sendDataChannelMessage(targetPeerId, {
      type: this._DC_PROTOCOL_TYPE.WRQ,
      sender: this._user.sid,
      agent: window.webrtcDetectedBrowser,
      name: dataInfo.name,
      size: binarySize,
      chunkSize: chunkSize,
      timeout: dataInfo.timeout
    });
    this._setDataChannelTimeout(targetPeerId, dataInfo.timeout, true);
  };

  /************************* Datachannel Protocol Methods ****************************/
  /**
   * Handles all datachannel protocol events.
   * @method _dataChannelProtocolHandler
   * @param {String|Object} data The data received from datachannel.
   * @private
   * @since 0.5.2
   */
  Skyway.prototype._dataChannelProtocolHandler = function(dataString, peerId, channelName) {
    // PROTOCOL ESTABLISHMENT
    if (typeof dataString === 'string') {
      var data = {};
      try {
        data = JSON.parse(dataString);
      } catch (error) {
        this._log(this.LOG_LEVEL.TRACE, '[' + peerId + '] - <<RTCDataChannel>> (' +
          channelName + ') Received from peer -> DATA');
        this._DATAProtocolHandler(peerId, dataString,
          this.DATA_TRANSFER_DATA_TYPE.BINARY_STRING, channelName);
        return;
      }
      this._log(this.LOG_LEVEL.DEBUG, '[' + peerId + '] - <<RTCDataChannel>> (' +
        channelName + ') Received from peer -> ' + data.type);
      switch (data.type) {
      case this._DC_PROTOCOL_TYPE.WRQ:
        this._WRQProtocolHandler(peerId, data, channelName);
        break;
      case this._DC_PROTOCOL_TYPE.ACK:
        this._ACKProtocolHandler(peerId, data, channelName);
        break;
      case this._DC_PROTOCOL_TYPE.ERROR:
        this._ERRORProtocolHandler(peerId, data, channelName);
        break;
      case this._DC_PROTOCOL_TYPE.CANCEL:
        this._CANCELProtocolHandler(peerId, data, channelName);
        break;
      case this._DC_PROTOCOL_TYPE.MESSAGE: // Not considered a protocol actually?
        this._MESSAGEProtocolHandler(peerId, data, channelName);
        break;
      default:
        this._log(this.LOG_LEVEL.ERROR, '[' + peerId + '] - <<RTCDataChannel>> (' +
          channelName + ') Unsupported message -> ' + data.type);
      }
    }
  };

  /**
   * The user receives a blob request.
   * From here, it's up to the user to accept or reject it
   * @method _WRQProtocolHandler
   * @param {String} peerId PeerId of the peer that is sending the request.
   * @param {JSON} data The data object received from datachannel.
   * @param {String} data.agent The peer's browser agent.
   * @param {Integer} data.version The peer's browser version.
   * @param {String} data.name The data name.
   * @param {Integer} data.size The data size.
   * @param {Integer} data.chunkSize The data chunk size expected to receive.
   * @param {Integer} data.timeout The timeout to wait for packet response.
   * @param {Boolean} data.isPrivate Is the data sent private.
   * @param {String} data.sender The sender's peerId.
   * @param {String} data.type The type of datachannel message.
   * @trigger dataTransferState
   * @private
   * @since 0.5.2
   */
  Skyway.prototype._WRQProtocolHandler = function(peerId, data, channelName) {
    var transferId = this._user.sid + this.DATA_TRANSFER_TYPE.DOWNLOAD +
      (((new Date()).toISOString().replace(/-/g, '').replace(/:/g, ''))).replace('.', '');
    this._log(this.LOG_LEVEL.TRACE, '[' + peerId + '] - <<RTCDataChannel>> (' + channelName + ')' +
      '(WRQ) Received file request from peer: ', data);
    var name = data.name;
    var binarySize = data.size;
    var expectedSize = data.chunkSize;
    var timeout = data.timeout;
    this._downloadDataSessions[peerId] = {
      transferId: transferId,
      name: name,
      size: binarySize,
      ackN: 0,
      receivedSize: 0,
      chunkSize: expectedSize,
      timeout: timeout
    };
    this._trigger('dataTransferState', this.DATA_TRANSFER_STATE.UPLOAD_REQUEST,
      transferId, peerId, {
      name: name,
      size: binarySize,
      senderPeerId: peerId
    });
  };

  /**
   * The user receives an acknowledge of the blob request.
   * @method _ACKProtocolHandler
   * @param {String} peerId PeerId of the peer that is sending the acknowledgement.
   * @param {JSON} data The data object received from datachannel.
   * @param {String} data.ackN The acknowledge request number.
   * - 0: Request accepted. First packet sent.
   * - 0 and above: Transfer is going on.
   * - -1: Request rejected.
   * @param {String} data.sender The sender's peerId.
   * @param {String} data.type The type of datachannel message.
   * @trigger dataTransferState
   * @private
   * @since 0.5.2
   */
  Skyway.prototype._ACKProtocolHandler = function(peerId, data, channelName) {
    var self = this;
    var ackN = data.ackN;
    var chunksLength = self._uploadDataTransfers[peerId].length;
    var uploadedDetails = self._uploadDataSessions[peerId];
    var transferId = uploadedDetails.transferId;
    var timeout = uploadedDetails.timeout;

    self._clearDataChannelTimeout(peerId, true);
    self._log(self.LOG_LEVEL.TRACE, '[' + peerId + '] - <<RTCDataChannel>> (' + channelName +
      ')(ACK) ACK stage -> ' + ackN + ' / ' + chunksLength);

    if (ackN > -1) {
      // Still uploading
      if (ackN < chunksLength) {
        var fileReader = new FileReader();
        fileReader.onload = function() {
          // Load Blob as dataurl base64 string
          var base64BinaryString = fileReader.result.split(',')[1];
          self._sendDataChannelMessage(peerId, base64BinaryString);
          self._setDataChannelTimeout(peerId, timeout, true);
          self._trigger('dataTransferState', self.DATA_TRANSFER_STATE.UPLOADING,
            transferId, peerId, {
            percentage: (((ackN + 1) / chunksLength) * 100).toFixed()
          });
        };
        fileReader.readAsDataURL(self._uploadDataTransfers[peerId][ackN]);
      } else if (ackN === chunksLength) {
        self._trigger('dataTransferState',
          self.DATA_TRANSFER_STATE.UPLOAD_COMPLETED, transferId, peerId, {
          name: uploadedDetails.name
        });
        delete self._uploadDataTransfers[peerId];
        delete self._uploadDataSessions[peerId];
      }
    } else {
      self._trigger('dataTransferState', self.DATA_TRANSFER_STATE.REJECTED,
        transferId, peerId);
      delete self._uploadDataTransfers[peerId];
      delete self._uploadDataSessions[peerId];
    }
  };

  /**
   * The user receives a datachannel broadcast message.
   * @method _MESSAGEProtocolHandler
   * @param {String} peerId PeerId of the peer that is sending a broadcast message.
   * @param {JSON} data The data object received from datachannel.
   * @param {String} data.target The target peerId to receive the data.
   * @param {String|JSON} data.data The data to be received.
   * @param {String} data.sender The sender's peerId.
   * @param {String} data.type The type of datachannel message.
   * @trigger incomingMessage
   * @private
   * @since 0.5.2
   */
  Skyway.prototype._MESSAGEProtocolHandler = function(peerId, data, channelName) {
    var targetMid = data.sender;
    this._log(this.LOG_LEVEL.TRACE, '[' + peerId + '] - <<RTCDataChannel>> (' + channelName + ')' +
      '(MESSAGE) Received P2P message from peer: ', data);
    this._trigger('incomingMessage', {
      content: data.data,
      isPrivate: data.isPrivate,
      isDataChannel: true,
      targetPeerId: this._user.sid,
      senderPeerId: targetMid
    }, targetMid, this._peerInformations[targetMid], false);
  };

  /**
   * The user receives a timeout error.
   * @method _ERRORProtocolHandler
   * @param {String} peerId PeerId of the peer that is sending the error.
   * @param {Array} data The data object received from datachannel.
   * @param {String} data.name The data name.
   * @param {String} data.content The error message.
   * @param {Boolean} data.isUploadError Is the error occurring at upload state.
   * @param {String} data.sender The sender's peerId.
   * @param {String} data.type The type of datachannel message.
   * @trigger dataTransferState
   * @private
   * @since 0.5.2
   */
  Skyway.prototype._ERRORProtocolHandler = function(peerId, data, channelName) {
    var isUploader = data.isUploadError;
    var transferId = (isUploader) ? this._uploadDataSessions[peerId].transferId :
      this._downloadDataSessions[peerId].transferId;
    this._log(this.LOG_LEVEL.ERROR, '[' + peerId + '] - <<RTCDataChannel>> (' + channelName + ')' +
      '(ERROR) Received an error from peer: ', data);
    this._clearDataChannelTimeout(peerId, isUploader);
    this._trigger('dataTransferState', this.DATA_TRANSFER_STATE.ERROR,
      transferId, peerId, null, {
      name: data.name,
      message: data.content,
      transferType: ((isUploader) ? this.DATA_TRANSFER_TYPE.UPLOAD :
        this.DATA_TRANSFER_TYPE.DOWNLOAD)
    });
  };

  /**
   * The user receives a timeout error.
   * @method _CANCELProtocolHandler
   * @param {String} peerId PeerId of the peer that is sending the error.
   * @param {Array} data The data object received from datachannel.
   * @param {String} data.name The data name.
   * @param {String} data.content The error message.
   * @param {String} data.sender The sender's peerId.
   * @param {String} data.type The type of datachannel message.
   * @trigger dataTransferState
   * @private
   * @since 0.5.2
   */
  Skyway.prototype._CANCELProtocolHandler = function(peerId, data, channelName) {
    var isUploader = data.isUploadError;
    var transferId = (isUploader) ? this._uploadDataSessions[peerId].transferId :
      this._downloadDataSessions[peerId].transferId;
    this._log(this.LOG_LEVEL.TRACE, '[' + peerId + '] - <<RTCDataChannel>> (' + channelName + ')' +
      '(CANCEL) Received file transfer cancel request: ', data);
    this._clearDataChannelTimeout(peerId, isUploader);
    this._trigger('dataTransferState', this.DATA_TRANSFER_STATE.CANCEL,
      transferId, peerId, null, {
      name: data.name,
      content: data.content,
      senderPeerId: data.sender,
      transferType: ((isUploader) ? this.DATA_TRANSFER_TYPE.UPLOAD :
        this.DATA_TRANSFER_TYPE.DOWNLOAD)
    });
  };

  /**
   * This is when the data is sent from the sender to the receiving user.
   * @method _DATAProtocolHandler
   * @param {String} peerId PeerId of the peer that is sending the data.
   * @param {ArrayBuffer|Blob|String} dataString The data received.
   * @param {String} dataType The data type received from datachannel.
   *   [Rel: Skyway.DATA_TRANSFER_DATA_TYPE]
   * @trigger dataTransferState
   * @private
   * @since 0.5.2
   */
  Skyway.prototype._DATAProtocolHandler = function(peerId, dataString, dataType, channelName) {
    var chunk, error = '';
    var transferStatus = this._downloadDataSessions[peerId];
    var transferId = transferStatus.transferId;
    this._log(this.LOG_LEVEL.TRACE, '[' + peerId + '] - ' +
      '<<RTCDataChannel>> (' + channelName + ')(DATA) ' +
      'Received data chunk from peer. Data type: ', dataType);

    this._clearDataChannelTimeout(peerId, false);

    if (dataType === this.DATA_TRANSFER_DATA_TYPE.BINARY_STRING) {
      chunk = this._base64ToBlob(dataString);
    } else if (dataType === this.DATA_TRANSFER_DATA_TYPE.ARRAY_BUFFER) {
      chunk = new Blob(dataString);
    } else if (dataType === this.DATA_TRANSFER_DATA_TYPE.BLOB) {
      chunk = dataString;
    } else {
      error = 'Unhandled data exception: ' + dataType;
      this._log(this.LOG_LEVEL.ERROR, '[' + peerId + '] - <<RTCDataChannel>> (' +
        channelName + ')(DATA) ' + 'Failed downloading data packets: ', error);
      this._trigger('dataTransferState',
        this.DATA_TRANSFER_STATE.ERROR, transferId, peerId, null, {
        message: error,
        transferType: this.DATA_TRANSFER_TYPE.DOWNLOAD
      });
      return;
    }
    var receivedSize = (chunk.size * (4 / 3));
    this._log(this.LOG_LEVEL.TRACE, '[' + peerId + '] ' +
      '- <<RTCDataChannel>> (' + channelName + ')(DATA) ' +
      'Received data chunk size: ' + receivedSize);
    this._log(this.LOG_LEVEL.TRACE, '[' + peerId + '] ' +
      '- <<RTCDataChannel>> (' + channelName + ')(DATA) ' +
      'Expected data chunk size: ' + transferStatus.chunkSize);

    if (transferStatus.chunkSize >= receivedSize) {
      this._downloadDataTransfers[peerId].push(chunk);
      transferStatus.ackN += 1;
      transferStatus.receivedSize += receivedSize;
      var totalReceivedSize = transferStatus.receivedSize;
      var percentage = ((totalReceivedSize / transferStatus.size) * 100).toFixed();

      this._sendDataChannelMessage(peerId, {
        type: this._DC_PROTOCOL_TYPE.ACK,
        sender: this._user.sid,
        ackN: transferStatus.ackN
      });
      if (transferStatus.chunkSize === receivedSize) {
        this._log(this.LOG_LEVEL.TRACE, '[' + peerId + '] ' +
          '- <<RTCDataChannel>> (' + channelName + ')(DATA) ' +
          'Transfer in progress');
        this._trigger('dataTransferState', this.DATA_TRANSFER_STATE.DOWNLOADING,
          transferId, peerId, {
          percentage: percentage
        });
        this._setDataChannelTimeout(peerId, transferStatus.timeout, false);
        this._downloadDataTransfers[peerId].info = transferStatus;
      } else {
        this._log(this.LOG_LEVEL.TRACE, '[' + peerId + '] ' +
          '- <<RTCDataChannel>> (' + channelName + ')(DATA) ' +
          'Download complete');
        var blob = new Blob(this._downloadDataTransfers[peerId]);
        this._trigger('dataTransferState', this.DATA_TRANSFER_STATE.DOWNLOAD_COMPLETED,
          transferId, peerId, {
          data: blob
        });
        delete this._downloadDataTransfers[peerId];
        delete this._downloadDataSessions[peerId];
      }
    } else {
      error = 'Packet not match - [Received]' + receivedSize +
        ' / [Expected]' + transferStatus.chunkSize;
      this._trigger('dataTransferState',
        this.DATA_TRANSFER_STATE.ERROR, transferId, peerId, null, {
        message: error,
        transferType: this.DATA_TRANSFER_TYPE.DOWNLOAD
      });
      this._log(this.LOG_LEVEL.ERROR, '[' + peerId + '] - <<RTCDataChannel>> (' +
        channelName + ')(DATA) ' + 'Failed downloading data packets: ', error);
    }
  };

  /************************* Data processing Methods ****************************/
  /**
   * Converts base64 string to raw binary data.
   * - Doesn't handle URLEncoded DataURIs
   * - See StackOverflow answer #6850276 for code that does this
   * This is to convert the base64 binary string to a blob
   * @author Code from devnull69 @ stackoverflow.com
   * @method _base64ToBlob
   * @param {String} dataURL Blob base64 dataurl.
   * @private
   * @since 0.1.0
   */
  Skyway.prototype._base64ToBlob = function(dataURL) {
    var byteString = atob(dataURL.replace(/\s\r\n/g, ''));
    // write the bytes of the string to an ArrayBuffer
    var ab = new ArrayBuffer(byteString.length);
    var ia = new Uint8Array(ab);
    for (var j = 0; j < byteString.length; j++) {
      ia[j] = byteString.charCodeAt(j);
    }
    // write the ArrayBuffer to a blob, and you're done
    return new Blob([ab]);
  };

  /**
   * Chunks blob data into chunks.
   * @method _chunkBlobData
   * @param {Blob} blob The blob data to chunk.
   * @param {Integer} blobByteSize The blob data size.
   * @private
   * @since 0.5.2
   */
  Skyway.prototype._chunkBlobData = function(blob, blobByteSize) {
    var chunksArray = [],
      startCount = 0,
      endCount = 0;
    if (blobByteSize > this._CHUNK_FILE_SIZE) {
      // File Size greater than Chunk size
      while ((blobByteSize - 1) > endCount) {
        endCount = startCount + this._CHUNK_FILE_SIZE;
        chunksArray.push(blob.slice(startCount, endCount));
        startCount += this._CHUNK_FILE_SIZE;
      }
      if ((blobByteSize - (startCount + 1)) > 0) {
        chunksArray.push(blob.slice(startCount, blobByteSize - 1));
      }
    } else {
      // File Size below Chunk size
      chunksArray.push(blob);
    }
    return chunksArray;
  };

  /************************* Developer Methods ****************************/
  /**
   * Sets the debugging log level.
   * - The default log level is Skyway.LOG_LEVEL.WARN
   * @method setLogLevel
   * @param {String} logLevel The log level. [Rel: Skyway.LOG_LEVEL]
   * @example
   *   SkywayDemo.setLogLevel(SkywayDemo.LOG_LEVEL.TRACE);
   * @since 0.5.2
   */
  Skyway.prototype.setLogLevel = function(logLevel) {
    for (var level in this.LOG_LEVEL) {
      if (this.LOG_LEVEL[level] === logLevel) {
        this._logLevel = logLevel;
        this._log(this.LOG_LEVEL.TRACE, '- (' + level + ') Log level exists. Level is set');
        return;
      }
    }
    this._log(this.LOG_LEVEL.ERROR, '- (' + level + ') Log level does not exist. ' +
      'Level is not set');
  };

  /**
   * To register a callback function to an event.
   * @method on
   * @param {String} eventName The Skyway event.
   * @param {Function} callback The callback fired after the event is triggered.
   * @example
   *   SkywayDemo.on('peerJoined', function (peerId, peerInfo) {
   *      alert(peerId + ' has joined the room');
   *   });
   * @since 0.1.0
   */
  Skyway.prototype.on = function(eventName, callback) {
    if ('function' === typeof callback) {
      this._EVENTS[eventName] = this._EVENTS[eventName] || [];
      this._EVENTS[eventName].push(callback);
      this._log(this.LOG_LEVEL.TRACE, '- (' + eventName + ') Event is subscribed');
    }
  };

  /**
   * To unregister a callback function from an event.
   * @method off
   * @param {String} eventName The Skyway event.
   * @param {Function} callback The callback fired after the event is triggered.
   * @example
   *   SkywayDemo.off('peerJoined', callback);
   * @since 0.1.0
   */
  Skyway.prototype.off = function(eventName, callback) {
    if (callback === undefined) {
      this._EVENTS[eventName] = [];
      this._log(self.LOG_LEVEL.ERROR, '- (' + eventName + ') Unable to unsubscribe ' +
        'event with invalid callback');
      return;
    }
    var arr = this._EVENTS[eventName],
      l = arr.length;
    for (var i = 0; i < l; i++) {
      if (arr[i] === callback) {
        arr.splice(i, 1);
        break;
      }
    }
    this._log(this.LOG_LEVEL.TRACE, '- (' + eventName + ') Event is unsubscribed');
  };

  /**
   * Intiailize Skyway to retrieve connection information.
   * - <b><i>IMPORTANT</i></b>: Please call this method to load all server
   *   information before joining the room or doing anything else.
   * - If you would like to set the start time and duration of the room,
   *   you have to generate the credentials. In example 3, we use the
   *    [CryptoJS](https://code.google.com/p/crypto-js/) library.
   *   - Step 1: Generate the hash. It is created by using the roomname,
   *     duration and the timestamp (in ISO String format).
   *   - Step 2: Generate the Credentials. It is is generated by converting
   *     the hash to a Base64 string and then encoding it to a URI string.
   *   - Step 3: Initialize Skyway
   * @method init
   * @param {String|JSON} options Connection options or API Key ID
   * @param {String} options.apiKey API Key ID to identify with the Temasys
   *   backend server
   * @param {String} options.defaultRoom Optional. The default room to connect
   *   to if there is no room provided in
   *   {{#crossLink "Skyway/joinRoom:method"}}joinRoom(){{/crossLink}}.
   * @param {String} options.roomServer Optional. Path to the Temasys
   *   backend server. If there's no room provided, default room would be used.
   * @param {String} options.region Optional. The regional server that user
   *   chooses to use. [Rel: Skyway.REGIONAL_SERVER]
   * @param {Boolean} options.iceTrickle Optional. The option to enable
   *   ICE trickle or not.
   * - Default is true.
   * @param {Boolean} options.dataChannel Optional. The option to enable
   *   datachannel or not.
   * - Default is true.
   * @param {JSON} options.credentials Optional. Credentials options for
   *   setting a static meeting.
   * @param {String} options.credentials.startDateTime The start timing of the
   *   meeting in Date ISO String
   * @param {Integer} options.credentials.duration The duration of the meeting
   * @param {String} options.credentials.credentials The credentials required
   *   to set the timing and duration of a meeting.
   * @example
   *   // Note: Default room is apiKey when no room
   *   // Example 1: To initalize without setting any default room.
   *   SkywayDemo.init('apiKey');
   *
   *   // Example 2: To initialize with apikey, roomServer and defaultRoom
   *   SkywayDemo.init({
   *     'apiKey' : 'apiKey',
   *     'roomServer' : 'http://xxxx.com',
   *     'defaultRoom' : 'mainHangout'
   *   });
   *
   *   // Example 3: To initialize with credentials to set startDateTime and
   *   // duration of the room
   *   var hash = CryptoJS.HmacSHA1(roomname + '_' + duration + '_' +
   *     (new Date()).toISOString(), token);
   *   var credentials = encodeURIComponent(hash.toString(CryptoJS.enc.Base64));
   *   SkywayDemo.init({
   *     'apiKey' : 'apiKey',
   *     'roomServer' : 'http://xxxx.com',
   *     'defaultRoom' : 'mainHangout'
   *     'credentials' : {
   *        'startDateTime' : (new Date()).toISOString(),
   *        'duration' : 500,
   *        'credentials' : credentials
   *     }
   *   });
   * @trigger readyStateChange
   * @for Skyway
   * @required
   * @since 0.5.2
   */
  Skyway.prototype.init = function(options) {
    if (!options) {
      this._log(this.LOG_LEVEL.ERROR, '- No API key provided');
      return;
    }
    var apiKey, room, defaultRoom, region;
    var startDateTime, duration, credentials;
    var roomServer = this._roomServer;
    var iceTrickle = true;
    var dataChannel = true;

    this._log(this.LOG_LEVEL.TRACE, '- Provided init options: ', options);

    if (typeof options === 'string') {
      apiKey = options;
      defaultRoom = apiKey;
      room = apiKey;
    } else {
      apiKey = options.apiKey;
      roomServer = options.roomServer || roomServer;
      roomServer = (roomServer.lastIndexOf('/') ===
        (roomServer.length - 1)) ? roomServer.substring(0,
        roomServer.length - 1) : roomServer;
      region = options.region || region;
      defaultRoom = options.defaultRoom || apiKey;
      room = defaultRoom;
      iceTrickle = (typeof options.iceTrickle === 'boolean') ?
        options.iceTrickle : iceTrickle;
      dataChannel = (typeof options.dataChannel === 'boolean') ?
        options.dataChannel : dataChannel;
      // Custom default meeting timing and duration
      // Fallback to default if no duration or startDateTime provided
      if (options.credentials) {
        startDateTime = options.credentials.startDateTime ||
          (new Date()).toISOString();
        duration = options.credentials.duration || 200;
        credentials = options.credentials.credentials;
      }
    }
    this._readyState = 0;
    this._trigger('readyStateChange', this.READY_STATE_CHANGE.INIT);
    this._apiKey = apiKey;
    this._roomServer = roomServer;
    this._defaultRoom = defaultRoom;
    this._selectedRoom = room;
    this._serverRegion = region;
    this._enableIceTrickle = iceTrickle;
    this._enableDataChannel = dataChannel;
    this._path = roomServer + '/api/' + apiKey + '/' + room;
    if (credentials) {
      this._roomStart = startDateTime;
      this._roomDuration = duration;
      this._roomCredentials = credentials;
      this._path += (credentials) ? ('/' + startDateTime + '/' +
        duration + '?&cred=' + credentials) : '';
    }
    if (region) {
      this._path += ((this._path.indexOf('?&') > -1) ?
        '&' : '?&') + 'rg=' + region;
    }
    this._log(this.LOG_LEVEL.TRACE, '- Init configuration: ', {
      serverUrl: this._path,
      readyState: this._readyState,
      apiKey: this._apiKey,
      roomServer: this._roomServer,
      defaultRoom: this._defaultRoom,
      selectedRoom: this._selectedRoom,
      serverRegion: this._serverRegion,
      enableDataChannel: this._enableDataChannel,
      enableIceTrickle: this._enableIceTrickle
    });
    this._loadInfo();
  };

  /**
   * Gets the default webcam and microphone.
   * - Please do not be confused with the [MediaStreamConstraints](http://dev.w3.
   *   org/2011/webrtc/editor/archives/20140817/getusermedia.html#dictionary
   *   -mediastreamconstraints-members) specified in the original w3c specs.
   * - This is an implemented function for Skyway.
   * @method getUserMedia
   * @param {JSON} options Optional. MediaStream constraints.
   * @param {JSON|Boolean} options.audio Option to allow audio stream.
   * @param {Boolean} options.audio.stereo Option to enable stereo
   *    during call.
   * @param {JSON|Boolean} options.video Option to allow video stream.
   * @param {JSON} options.video.resolution The resolution of video stream.
   * - Check out <a href="#attr_VIDEO_RESOLUTION">VIDEO_RESOLUTION</a>.
   * @param {Integer} options.video.resolution.width
   *   The video stream resolution width.
   * @param {Integer} options.video.resolution.height
   *   The video stream resolution height.
   * @param {Integer} options.video.frameRate
   *   The video stream mininum frameRate.
   * @example
   *   // Default is to get both audio and video
   *   // Example 1: Get both audio and video by default.
   *   SkywayDemo.getUserMedia();
   *
   *   // Example 2: Get the audio stream only
   *   SkywayDemo.getUserMedia({
   *     'video' : false,
   *     'audio' : true
   *   });
   *
   *   // Example 3: Set the stream settings for the audio and video
   *   SkywayDemo.getUserMedia({
   *     'video' : {
   *        'resolution': SkywayDemo.VIDEO_RESOLUTION.HD,
   *        'frameRate': 50
   *      },
   *     'audio' : {
   *       'stereo': true
   *     }
   *   });
   * @trigger mediaAccessSuccess, mediaAccessError
   * @since 0.4.1
   */
  Skyway.prototype.getUserMedia = function(options) {
    var self = this;
    var getStream = false;
    options = options || {
      audio: true,
      video: true
    };
    // prevent undefined error
    self._user = self._user || {};
    self._user.info = self._user.info || {};
    self._user.info.settings = self._user.info.settings || {};
    self._user.streams = self._user.streams || [];
    // called during joinRoom
    if (self._user.info.settings) {
      // So it would invoke to getMediaStream defaults
      if (!options.video && !options.audio) {
        self._log(self.LOG_LEVEL.INFO, '- No audio or video stream is requested');
      } else if (self._user.info.settings.audio !== options.audio ||
        self._user.info.settings.video !== options.video) {
        if (Object.keys(self._user.streams).length > 0) {
          // NOTE: User's stream may hang.. so find a better way?
          // NOTE: Also make a use case for multiple streams?
          getStream = self._setLocalMediaStreams(options);
          if (getStream) {
            // NOTE: When multiple streams, streams should not be cleared.
            self._user.streams = [];
          }
        } else {
          getStream = true;
        }
      }
    } else { // called before joinRoom
      getStream = true;
    }
    self._parseStreamSettings(options);
    if (getStream) {
      try {
        window.getUserMedia({
          audio: self._streamSettings.audio,
          video: self._streamSettings.video
        }, function(stream) {
          self._onUserMediaSuccess(stream);
        }, function(error) {
          self._onUserMediaError(error);
        });
      } catch (error) {
        self._onUserMediaError(error);
      }
    } else if (Object.keys(self._user.streams).length > 0) {
      self._log(self.LOG_LEVEL.TRACE, '- <<MediaStream>> User has already this mediastream. ' +
        'Reactiving media');
    } else {
      self._log(self.LOG_LEVEL.WARN, '- <<MediaStream>> Not retrieving stream.');
    }
  };

  /**
   * User to join the room.
   * - You may call {{#crossLink "Skyway/getUserMedia:method"}}
   *   getUserMedia(){{/crossLink}} first if you want to get
   *   MediaStream and joining Room seperately.
   * - If <b>joinRoom()</b> parameters is empty, it simply uses
   *   any previous media or user data settings.
   * - If no room is specified, user would be joining the default room.
   * @method joinRoom
   * @param {String} room Optional. Room to join user in.
   * @param {JSON} options Optional. Media Constraints.
   * @param {JSON|String} options.userData Optional. User custom data.
   * @param {Boolean|JSON} options.audio This call requires audio stream.
   * @param {Boolean} options.audio.stereo Option to enable stereo
   *    during call.
   * @param {Boolean|JSON} options.video This call requires video stream.
   * @param {JSON} options.video.resolution The resolution of video stream.
   *   [Rel: Skyway.VIDEO_RESOLUTION]
   * @param {Integer} options.video.resolution.width
   *   The video stream resolution width.
   * @param {Integer} options.video.resolution.height
   *   The video stream resolution height.
   * @param {Integer} options.video.frameRate
   *   The video stream mininum frameRate.
   * @param {JSON} options.bandwidth Stream bandwidth settings.
   * @param {Integer} options.bandwidth.audio Audio stream bandwidth in kbps.
   * - Recommended: 50 kbps.
   * @param {Integer} options.bandwidth.video Video stream bandwidth in kbps.
   * - Recommended: 256 kbps.
   * @param {Integer} options.bandwidth.data Data stream bandwidth in kbps.
   * - Recommended: 1638400 kbps.
   * @example
   *   // To just join the default room without any video or audio
   *   // Note that calling joinRoom without any parameters
   *   // Still sends any available existing MediaStreams allowed.
   *   // See Examples 2, 3, 4 and 5 etc to prevent video or audio stream
   *   SkywayDemo.joinRoom();
   *
   *   // To just join the default room with bandwidth settings
   *   SkywayDemo.joinRoom({
   *     'bandwidth': {
   *       'data': 14440
   *     }
   *   });
   *
   *   // Example 1: To call getUserMedia and joinRoom seperately
   *   SkywayDemo.getUserMedia();
   *   SkywayDemo.on('mediaAccessSuccess', function (stream)) {
   *     attachMediaStream($('.localVideo')[0], stream);
   *     SkywayDemo.joinRoom();
   *   });
   *
   *   // Example 2: Join a room without any video or audio
   *   SkywayDemo.joinRoom('room');
   *
   *   // Example 3: Join a room with audio only
   *   SkywayDemo.joinRoom('room', {
   *     'audio' : true,
   *     'video' : false
   *   });
   *
   *   // Example 4: Join a room with prefixed video width and height settings
   *   SkywayDemo.joinRoom('room', {
   *     'audio' : true,
   *     'video' : {
   *       'resolution' : {
   *         'width' : 640,
   *         'height' : 320
   *       }
   *     }
   *   });
   *
   *   // Example 5: Join a room with userData and settings with audio, video
   *   // and bandwidth
   *   SkwayDemo.joinRoom({
   *     'userData': {
   *       'item1': 'My custom data',
   *       'item2': 'Put whatever, string or JSON or array'
   *     },
   *     'audio' : {
   *        'stereo' : true
   *      },
   *     'video' : {
   *        'res' : SkywayDemo.VIDEO_RESOLUTION.VGA,
   *        'frameRate' : 50
   *     },
   *     'bandwidth' : {
   *        'audio' : 48,
   *        'video' : 256,
   *        'data' : 14480
   *      }
   *   });
   * @trigger peerJoined
   * @since 0.5.0
   */
  Skyway.prototype.joinRoom = function(room, mediaOptions) {
    var self = this;
    if (self._inRoom) {
      self._log(self.LOG_LEVEL.ERROR, '- (' + ((typeof room === 'string') ? room :
        self._selectedRoom) + ') Unable to join room as user is currently in ' +
        'a room already');
      return;
    }
    self._log(self.LOG_LEVEL.TRACE, '- (' + self._selectedRoom + ') Joining room. Media ' +
      'options: ', mediaOptions || ((typeof room === 'object') ? room : {}));
    var sendJoinRoomMessage = function() {
      self._sendChannelMessage({
        type: self._SIG_MESSAGE_TYPE.JOIN_ROOM,
        uid: self._user.id,
        cid: self._key,
        rid: self._room.id,
        userCred: self._user.token,
        timeStamp: self._user.timeStamp,
        apiOwner: self._user.apiOwner,
        roomCred: self._room.token,
        start: self._room.start,
        len: self._room.len
      });
    };
    var doJoinRoom = function() {
      var checkChannelOpen = setInterval(function () {
        if (!self._channelOpen) {
          if (self._readyState === self.READY_STATE_CHANGE.COMPLETED) {
            self._openChannel();
          }
        } else {
          clearInterval(checkChannelOpen);
          self._waitForLocalMediaStream(function() {
            sendJoinRoomMessage();
          }, mediaOptions);
        }
      }, 500);
    };
    if (typeof room === 'string') {
      self._reInitAndLoadInfo({
        room: room
      }, doJoinRoom);
    } else {
      mediaOptions = room;
      doJoinRoom();
    }
  };

  /**
   * User to leave the room.
   * @method leaveRoom
   * @example
   *   SkywayDemo.leaveRoom();
   * @trigger peerLeft, channelClose
   * @since 0.1.0
   */
  Skyway.prototype.leaveRoom = function() {
    if (!this._inRoom) {
      this._log(this.LOG_LEVEL.ERROR, '- Unable to leave room as user is not in any room');
      return;
    }
    for (var pc_index in this._peerConnections) {
      if (this._peerConnections.hasOwnProperty(pc_index)) {
        this._removePeer(pc_index);
      }
    }
    this._inRoom = false;
    this._closeChannel();
    this._log(this.LOG_LEVEL.TRACE, '- (' + this._selectedRoom + ') User left the room');
    this._trigger('peerLeft', this._user.sid, this._user.info, true);
  };

  /**
   * Broadcast a message to all peers.
   * - <b><i>WARNING</i></b>: Map arrays data would be lost when stringified
   *   in JSON, so refrain from using map arrays.
   * @method sendMessage
   * @param {String|JSON} message The message data to send.
   * @param {String} targetPeerId PeerId of the peer to send a private
   *   message data to.
   * @example
   *   // Example 1: Send to all peers
   *   SkywayDemo.sendMessage('Hi there!');
   *
   *   // Example 2: Send to a targeted peer
   *   SkywayDemo.sendMessage('Hi there peer!', targetPeerId);
   * @trigger incomingMessage
   * @since 0.4.0
   */
  Skyway.prototype.sendMessage = function(message, targetPeerId) {
    var params = {
      cid: this._key,
      data: message,
      mid: this._user.sid,
      rid: this._room.id,
      type: this._SIG_MESSAGE_TYPE.PUBLIC_MESSAGE
    };
    if (targetPeerId) {
      params.target = targetPeerId;
      params.type = this._SIG_MESSAGE_TYPE.PRIVATE_MESSAGE;
    }
    this._log(this.LOG_LEVEL.TRACE, ((targetPeerId) ? ' [' + targetPeerId + ']' : '') +
      ' - Sending message to peer' + ((targetPeerId) ? 's' : ''));
    this._sendChannelMessage(params);
    this._trigger('incomingMessage', {
      content: message,
      isPrivate: (targetPeerId) ? true: false,
      targetPeerId: targetPeerId || null,
      isDataChannel: false,
      senderPeerId: this._user.sid
    }, this._user.sid, this._user.info, true);
  };

  /**
   * Start a data transfer with peer(s).
   * - Note that peers have the option to download or reject receiving the blob data.
   * - This method is ideal for sending files.
   * - To send a private file to a peer, input the peerId after the
   *   data information.
   * @method sendBlobData
   * @param {Object} data The data to be sent over. Data has to be a blob.
   * @param {JSON} dataInfo The data information.
   * @param {String} dataInfo.transferId transferId of the data.
   * @param {String} dataInfo.name Data name.
   * @param {Integer} dataInfo.timeout The timeout to wait for packets.
   *   [Default is 60].
   * @param {Integer} dataInfo.size The data size
   * @param {String} targetPeerId PeerId targeted to receive data.
   *   Leave blank to send to all peers.
   * @example
   *   // Send file to all peers connected
   *   SkywayDemo.sendBlobData(file, 67);
   *
   *   // Send file to individual peer
   *   SkywayDemo.sendBlobData(blob, 87, targetPeerId);
   * @trigger dataTransferState
   * @since 0.5.0
   */
  Skyway.prototype.sendBlobData = function(data, dataInfo, targetPeerId) {
    if (!data && !dataInfo) {
      return false;
    }
    var noOfPeersSent = 0;
    dataInfo.timeout = dataInfo.timeout || 60;
    dataInfo.transferId = this._user.sid + this.DATA_TRANSFER_TYPE.UPLOAD +
      (((new Date()).toISOString().replace(/-/g, '').replace(/:/g, ''))).replace('.', '');

    if (targetPeerId) {
      if (this._dataChannels.hasOwnProperty(targetPeerId)) {
        this._log(this.LOG_LEVEL.TRACE, '[' + targetPeerId + '] Sending blob data -> ', dataInfo);
        this._sendBlobDataToPeer(data, dataInfo, targetPeerId);
        noOfPeersSent = 1;
      } else {
        this._log(this.LOG_LEVEL.ERROR, '[' + targetPeerId + '] Datachannel does not exist');
      }
    } else {
      targetpeerId = this._user.sid;
      for (var peerId in this._dataChannels) {
        if (this._dataChannels.hasOwnProperty(peerId)) {
          // Binary String filesize [Formula n = 4/3]
          this._sendBlobDataToPeer(data, dataInfo, peerId);
          noOfPeersSent++;
        } else {
          this._log(this.LOG_LEVEL.ERROR, '[' + peerId + '] Datachannel does not exist');
        }
      }
    }
    if (noOfPeersSent > 0) {
      this._trigger('dataTransferState', this.DATA_TRANSFER_STATE.UPLOAD_STARTED,
        dataInfo.transferId, targetPeerId, {
        transferId: dataInfo.transferId,
        senderPeerId: this._user.sid,
        name: dataInfo.name,
        size: dataInfo.size,
        timeout: dataInfo.timeout || 60,
        data: data
      });
    } else {
      var error = 'No available datachannels to send data.';
      this._trigger('dataTransferState', this.DATA_TRANSFER_STATE.ERROR,
        transferId, targetPeerId, null, {
        message: error,
        transferType: this.DATA_TRANSFER_TYPE.UPLOAD
      });
      this._log(this.LOG_LEVEL.ERROR, '- Failed sending data: ', error);
      this._uploadDataTransfers = [];
      this._uploadDataSessions = [];
    }
  };

  /**
   * User's response to accept or reject data transfer request.
   * @method respondBlobRequest
   * @param {String} peerId PeerId of the peer that is expected to receive
   *   the request response.
   * @param {Boolean} accept The response of the user to accept the data
   *   transfer or not.
   * @trigger dataTransferState
   * @since 0.5.0
   */
  Skyway.prototype.respondBlobRequest = function (peerId, accept) {
    if (accept) {
      this._log(this.LOG_LEVEL.INFO, '[' + peerId + '] - User accepted peer\'s request');
      this._downloadDataTransfers[peerId] = [];
      var data = this._downloadDataSessions[peerId];
      this._sendDataChannelMessage(peerId, {
        type: this._DC_PROTOCOL_TYPE.ACK,
        sender: this._user.sid,
        ackN: 0,
        agent: window.webrtcDetectedBrowser
      });
      this._trigger('dataTransferState', this.DATA_TRANSFER_STATE.DOWNLOAD_STARTED,
        data.transferId, peerId, {
        name: data.name,
        size: data.size,
        senderPeerId: peerId
      });
    } else {
      this._log(this.LOG_LEVEL.INFO, '[' + peerId + '] - User rejected peer\'s request');
      this._sendDataChannelMessage(peerId, {
        type: this._DC_PROTOCOL_TYPE.ACK,
        sender: this._user.sid,
        ackN: -1
      });
      delete this._downloadDataSessions[peerId];
    }
  };

  /**
   * Reject file transfer for cancel.
   * @method cancelBlobTransfer
   * @param {String} peerId PeerId of the peer that is expected to receive
   *   the request response.
   * @param {String} transferType Transfer type [Rel: DATA_TRANSFER_TYPE]
   * @trigger dataTransferState
   * @since 0.5.0
   */
  Skyway.prototype.cancelBlobTransfer = function (peerId, transferType) {
    if (accept) {
      this._downloadDataTransfers[peerId] = [];
      var data = this._downloadDataSessions[peerId];
      this._sendDataChannelMessage(peerId, {
        type: this._DC_PROTOCOL_TYPE.ACK,
        sender: this._user.sid,
        ackN: 0,
        agent: window.webrtcDetectedBrowser
      });
      this._trigger('dataTransferState', this.DATA_TRANSFER_STATE.CANCEL,
        data.transferId, peerId, {
        name: data.name,
        size: data.size,
        senderPeerId: peerId
      });
    } else {
      this._sendDataChannelMessage(peerId, {
        type: this._DC_PROTOCOL_TYPE.ACK,
        sender: this._user.sid,
        ackN: -1
      });
      delete this._downloadDataSessions[peerId];
    }
  };

  /**
   * Broadcasts to all P2P datachannel messages and sends to a
   * peer only when targetPeerId is provided.
   * - This is ideal for sending strings or json objects lesser than 16KB
   *   [as noted in here](http://www.webrtc.org/chrome).
   * - For huge data, please check out function
   *   {{#crossLink "Skyway/sendBlobData:method"}}sendBlobData(){{/crossLink}}.
   * - <b><i>WARNING</i></b>: Map arrays data would be lost when stringified
   *   in JSON, so refrain from using map arrays.
   * @method sendP2PMessage
   * @param {String|JSON} message The message data to send.
   * @param {String} targetPeerId Optional. Provide if you want to send to
   *   only one peer
   * @example
   *   // Example 1: Send to all peers
   *   SkywayDemo.sendP2PMessage('Hi there! This is from a DataChannel!');
   *
   *   // Example 2: Send to specific peer
   *   SkywayDemo.sendP2PMessage('Hi there peer! This is from a DataChannel!', targetPeerId);
   * @trigger incomingMessage
   * @since 0.4.0
   */
  Skyway.prototype.sendP2PMessage = function(message, targetPeerId) {
    // Handle typeof object sent over
    for (var peerId in this._dataChannels) {
      if (this._dataChannels.hasOwnProperty(peerId)) {
        if ((targetPeerId && targetPeerId === peerId) || !targetPeerId) {
          this._log(this.LOG_LEVEL.TRACE, '[' + peerId + '] - Sending P2P message to peer');
          this._sendDataChannelMessage(peerId, {
            type: this._DC_PROTOCOL_TYPE.MESSAGE,
            isPrivate: !!targetPeerId,
            sender: this._user.sid,
            target: targetPeerId,
            data: message
          });
        }
      }
    }
    this._trigger('incomingMessage', {
      content: message,
      isPrivate: (targetPeerId) ? true : false,
      targetPeerId: targetPeerId || null, // is not null if there's user
      isDataChannel: true,
      senderPeerId: this._user.sid
    }, this._user.sid, this._user.info, true);
  };

  /**
   * Updates the user custom data.
   * - Please note that the custom data would be overrided so please call
   *   {{#crossLink "Skyway/getUserData:method"}}getUserData(){{/crossLink}}
   *   and then modify the information you want individually.
   * - {{#crossLink "Skyway/peerUpdated:event"}}peerUpdated{{/crossLink}}
   *   only fires after <b>setUserData()</b> is fired.
   *   after the user joins the room.
   * @method setUserData
   * @param {JSON|String} userData User custom data.
   * @example
   *   // Example 1: Intial way of setting data before user joins the room
   *   SkywayDemo.setUserData({
   *     displayName: 'Bobby Rays',
   *     fbUserId: 'blah'
   *   });
   *
   *  // Example 2: Way of setting data after user joins the room
   *   var userData = SkywayDemo.getUserData();
   *   userData.displayName = 'New Name';
   *   userData.fbUserId = 'another Id';
   *   SkywayDemo.setUserData(userData);
   * @trigger peerUpdated
   * @since 0.4.1
   */
  Skyway.prototype.setUserData = function(userData) {
    var self = this;
    // NOTE ALEX: be smarter and copy fields and only if different
    if (self._readyState === self.READY_STATE_CHANGE.COMPLETED) {
      self._user.info = self._user.info || {};
      self._user.info.userData = userData ||
        self._user.info.userData || {};

      if (self._inRoom) {
        self._log(self.LOG_LEVEL.TRACE, '- Updated userData -> ', userData);
        self._sendChannelMessage({
          type: self._SIG_MESSAGE_TYPE.UPDATE_USER,
          mid: self._user.sid,
          rid: self._room.id,
          userData: self._user.info.userData
        });
        self._trigger('peerUpdated', self._user.sid, self._user.info, true);
      } else {
        self._log(self.LOG_LEVEL.WARN, '- User is not in the room. Broadcast of' +
          ' updated information will be dropped');
      }
    } else {
      var checkInRoom = setInterval(function () {
        if (self._readyState === self.READY_STATE_CHANGE.COMPLETED) {
          clearInterval(checkInRoom);
          self.setUserData(userData);
        }
      }, 50);
    }
  };

  /**
   * Gets the user custom data.
   * @method getUserData
   * @return {JSON|String} User custom data.
   * @example
   *   var userInfo = SkywayDemo.getUserData();
   * @since 0.4.0
   */
  Skyway.prototype.getUserData = function() {
    return (this._user) ?
      ((this._user.info) ? (this._user.info.userData || '')
      : '') : '';
  };

  /**
   * Gets the peer information.
   * - If input peerId is user's id or empty, <b>getPeerInfo()</b>
   *   would return user's peer information.
   * @method getPeerInfo
   * @param {String} peerId PeerId of the peer information to retrieve.
   * @return {JSON} Peer information.
   * @example
   *   // Example 1: To get other peer's information
   *   var peerInfo = SkywayDemo.getPeerInfo(peerId);
   *
   *   // Example 2: To get own information
   *   var userInfo = SkywayDemo.getPeerInfo();
   * @since 0.4.0
   */
  Skyway.prototype.getPeerInfo = function(peerId) {
    return (peerId && peerId !== this._user.sid) ?
      this._peerInformations[peerId] :
      ((this._user) ? this._user.info : null);
  };

  /**
   * Lock the room to prevent peers from joining the room.
   * @method lockRoom
   * @example
   *   SkywayDemo.lockRoom();
   * @trigger lockRoom
   * @since 0.5.0
   */
  Skyway.prototype.lockRoom = function() {
    this._log(this.LOG_LEVEL.TRACE, '- Update to isRoomLocked status -> ', true);
    this._sendChannelMessage({
      type: this._SIG_MESSAGE_TYPE.ROOM_LOCK,
      mid: this._user.sid,
      rid: this._room.id,
      lock: true
    });
    this._trigger('roomLock', true, this._user.sid,
      this._user.info, true);
  };

  /**
   * Unlock the room to allow peers to join the room.
   * @method unlockRoom
   * @example
   *   SkywayDemo.unlockRoom();
   * @trigger lockRoom
   * @since 0.5.0
   */
  Skyway.prototype.unlockRoom = function() {
    this._log(this.LOG_LEVEL.TRACE, '- Update to isRoomLocked status -> ', false);
    this._sendChannelMessage({
      type: this._SIG_MESSAGE_TYPE.ROOM_LOCK,
      mid: this._user.sid,
      rid: this._room.id,
      lock: false
    });
    this._trigger('roomLock', false, this._user.sid,
      this._user.info, true);
  };

  /**
   * Enable microphone.
   * - If microphone is not enabled from the beginning, user would have to reinitate the
   *   {{#crossLink "Skyway/joinRoom:method"}}joinRoom(){{/crossLink}}
   *   process and ask for microphone again.
   * @method enableAudio
   * @trigger peerUpdated
   * @example
   *   SkywayDemo.enableAudio();
   * @since 0.4.0
   */
  Skyway.prototype.enableAudio = function() {
    this._handleLocalMediaStreams('audio', true);
  };

  /**
   * Disable microphone.
   * - If microphone is not enabled from the beginning, there is no effect.
   * @method disableAudio
   * @example
   *   SkywayDemo.disableAudio();
   * @trigger peerUpdated
   * @since 0.4.0
   */
  Skyway.prototype.disableAudio = function() {
    this._handleLocalMediaStreams('audio', false);
  };

  /**
   * Enable webcam video.
   * - If webcam is not enabled from the beginning, user would have to reinitate the
   *   {{#crossLink "Skyway/joinRoom:method"}}joinRoom(){{/crossLink}}
   *   process and ask for webcam again.
   * @method enableVideo
   * @example
   *   SkywayDemo.enableVideo();
   * @trigger peerUpdated
   * @since 0.4.0
   */
  Skyway.prototype.enableVideo = function() {
    this._handleLocalMediaStreams('video', true);
  };

  /**
   * Disable webcam video.
   * - If webcam is not enabled from the beginning, there is no effect.
   * - Note that in a Chrome-to-chrome session, each party's peer audio
   *   may appear muted in when the audio is muted.
   * - You may follow up the bug on [here](https://github.com/Temasys/SkywayJS/issues/14).
   * @method disableVideo
   * @example
   *   SkywayDemo.disableVideo();
   * @trigger peerUpdated
   * @since 0.4.0
   */
  Skyway.prototype.disableVideo = function() {
    this._handleLocalMediaStreams('video', false);
  };
}).call(this);<|MERGE_RESOLUTION|>--- conflicted
+++ resolved
@@ -1,8 +1,4 @@
-<<<<<<< HEAD
-/*! skywayjs - v0.5.1 - 2014-10-03 */
-=======
-/*! skywayjs - v0.5.1 - 2014-10-02 */
->>>>>>> dc18fa67
+/*! skywayjs - v0.5.2 - 2014-10-03 */
 
 (function() {
   /**
@@ -60,7 +56,7 @@
      * @readOnly
      * @since 0.1.0
      */
-    this.VERSION = '0.5.1';
+    this.VERSION = '0.5.2';
 
     /**
      * The log levels.

<<<<<<< HEAD
/*! skylinkjs - v0.5.10 - Thu May 28 2015 11:15:27 GMT+0800 (SGT) */
=======
/*! skylinkjs - v0.5.10 - Thu May 28 2015 11:29:27 GMT+0800 (SGT) */
>>>>>>> fb6120b7

(function() {

'use strict';

/**
 * Please refer to the {{#crossLink "Skylink/init:method"}}init(){{/crossLink}}
 * method for a guide to initializing Skylink.<br>
 * Please Note:
 * - You must subscribe Skylink events before calling
 *   {{#crossLink "Skylink/init:method"}}init(){{/crossLink}}.
 * - You will need an API key to use Skylink, if you do not have one you can
 *   [register for a developer account](http://
 *   developer.temasys.com.sg) in the Skylink Developer Console.
 * @class Skylink
 * @constructor
 * @example
 *   // Getting started on how to use Skylink
 *   var SkylinkDemo = new Skylink();
 *   SkylinkDemo.init('apiKey', function () {
 *     SkylinkDemo.joinRoom('my_room', {
 *       userData: 'My Username',
 *       audio: true,
 *       video: true
 *     });
 *   });
 *
 *   SkylinkDemo.on('incomingStream', function (peerId, stream, peerInfo, isSelf) {
 *     if (isSelf) {
 *       attachMediaStream(document.getElementById('selfVideo'), stream);
 *     } else {
 *       var peerVideo = document.createElement('video');
 *       peerVideo.id = peerId;
 *       peerVideo.autoplay = 'autoplay';
 *       document.getElementById('peersVideo').appendChild(peerVideo);
 *       attachMediaStream(peerVideo, stream);
 *     }
 *   });
 *
 *   SkylinkDemo.on('peerLeft', function (peerId, peerInfo, isSelf) {
 *     if (isSelf) {
 *       document.getElementById('selfVideo').src = '';
 *     } else {
 *       var peerVideo = document.getElementById(peerId);
 *       document.getElementById('peersVideo').removeChild(peerVideo);
 *     }
 *   });
 * @for Skylink
 * @since 0.5.0
 */
function Skylink() {
  if (!(this instanceof Skylink)) {
    return new Skylink();
  }

  /**
   * Version of Skylink
   * @attribute VERSION
   * @type String
   * @readOnly
   * @for Skylink
   * @since 0.1.0
   */
  this.VERSION = '0.5.10';

  /**
   * Helper function to generate unique IDs for your application.
   * @method generateUUID
   * @return {String} The unique Id.
   * @for Skylink
   * @since 0.5.9
   */
  this.generateUUID  = function () {
    var d = new Date().getTime();
    var uuid = 'xxxxxxxx-xxxx-4xxx-yxxx-xxxxxxxxxxxx'.replace(/[xy]/g, function(c) {
      var r = (d + Math.random()*16)%16 | 0; d = Math.floor(d/16); return (c=='x' ? r : (r&0x7|0x8)).toString(16); }
    );
    return uuid;
  };
}
this.Skylink = Skylink;

Skylink.prototype.DATA_CHANNEL_STATE = {
  CONNECTING: 'connecting',
  OPEN: 'open',
  CLOSING: 'closing',
  CLOSED: 'closed',
  ERROR: 'error'
};

/**
 * The flag that indicates if DataChannel should be enabled.
 * @attribute _enableDataChannel
 * @type Boolean
 * @default true
 * @private
 * @required
 * @component DataChannel
 * @for Skylink
 * @since 0.3.0
 */
Skylink.prototype._enableDataChannel = true;

/**
 * Stores the DataChannel received or created with peers.
 * @attribute _dataChannels
 * @param {Object} <peerId> The DataChannel associated with peer.
 * @type JSON
 * @private
 * @required
 * @component DataChannel
 * @for Skylink
 * @since 0.2.0
 */
Skylink.prototype._dataChannels = {};

/**
 * Creates and binds events to a SCTP DataChannel.
 * @method _createDataChannel
 * @param {String} peerId The peerId to tie the DataChannel to.
 * @param {Object} [dataChannel] The datachannel object received.
 * @trigger dataChannelState
 * @return {Object} New DataChannel with events.
 * @private
 * @component DataChannel
 * @for Skylink
 * @since 0.5.5
 */
Skylink.prototype._createDataChannel = function(peerId, dc) {
  var self = this;
  var channelName = (dc) ? dc.label : peerId;
  var pc = self._peerConnections[peerId];

  if (window.webrtcDetectedDCSupport !== 'SCTP' &&
    window.webrtcDetectedDCSupport !== 'plugin') {
    log.warn([peerId, 'RTCDataChannel', channelName, 'SCTP not supported']);
    return;
  }

  var dcHasOpened = function () {
    log.log([peerId, 'RTCDataChannel', channelName, 'Datachannel state ->'], 'open');
    log.log([peerId, 'RTCDataChannel', channelName, 'Binary type support ->'], dc.binaryType);
    self._dataChannels[peerId] = dc;
    self._trigger('dataChannelState', dc.readyState, peerId);
  };

  if (!dc) {
    try {
      dc = pc.createDataChannel(channelName);

      self._trigger('dataChannelState', dc.readyState, peerId);

      self._checkDataChannelReadyState(dc, dcHasOpened, self.DATA_CHANNEL_STATE.OPEN);

    } catch (error) {
      log.error([peerId, 'RTCDataChannel', channelName,
        'Exception occurred in datachannel:'], error);
      self._trigger('dataChannelState', self.DATA_CHANNEL_STATE.ERROR, peerId, error);
      return;
    }
  } else {
    if (dc.readyState === self.DATA_CHANNEL_STATE.OPEN) {
      dcHasOpened();
    } else {
      dc.onopen = dcHasOpened;
    }
  }

  dc.onerror = function(error) {
    log.error([peerId, 'RTCDataChannel', channelName, 'Exception occurred in datachannel:'], error);
    self._trigger('dataChannelState', self.DATA_CHANNEL_STATE.ERROR, peerId, error);
  };

  dc.onclose = function() {
    log.debug([peerId, 'RTCDataChannel', channelName, 'Datachannel state ->'], 'closed');

    dc.hasFiredClosed = true;

    // give it some time to set the variable before actually closing and checking.
    setTimeout(function () {
      // if closes because of firefox, reopen it again
      // if it is closed because of a restart, ignore
      if (pc ? !pc.dataChannelClosed : false) {
        log.debug([peerId, 'RTCDataChannel', channelName, 'Re-opening closed datachannel in ' +
          'on-going connection']);

        self._dataChannels[peerId] = self._createDataChannel(peerId);

      } else {
        self._closeDataChannel(peerId);
        self._trigger('dataChannelState', self.DATA_CHANNEL_STATE.CLOSED, peerId);
      }
    }, 100);
  };

  dc.onmessage = function(event) {
    self._dataChannelProtocolHandler(event.data, peerId, channelName);
  };
  return dc;
};

/**
 * Checks and triggers provided callback when the current DataChannel readyState
 * is the same as the readyState provided.
 * @method _checkDataChannelReadyState
 * @param {Object} dataChannel The DataChannel readyState to check on.
 * @param {Function} callback The callback to be fired when DataChannel readyState
 *   matches the readyState provided.
 * @param {String} readyState The DataChannel readystate to match. [Rel: DATA_CHANNEL_STATE]
 * @private
 * @component DataChannel
 * @for Skylink
 * @since 0.5.5
 */
Skylink.prototype._checkDataChannelReadyState = function(dc, callback, state) {
  var self = this;
  if (!self._enableDataChannel) {
    log.debug('Datachannel not enabled. Returning callback');
    callback();
    return;
  }

  // fix for safari showing datachannel as function
  if (typeof dc !== 'object' && (window.webrtcDetectedBrowser === 'safari' ?
    typeof dc !== 'object' && typeof dc !== 'function' : true)) {
    log.error('Datachannel not provided');
    return;
  }
  if (typeof callback !== 'function'){
    log.error('Callback not provided');
    return;
  }
  if (!state){
    log.error('State undefined');
    return;
  }
  self._wait(function () {
    log.log([null, 'RTCDataChannel', dc.label, 'Firing callback. ' +
      'Datachannel state has met provided state ->'], state);
    callback();
  }, function () {
    return dc.readyState === state;
  });
};

/**
 * Sends a Message via the peer's DataChannel based on the peerId provided.
 * @method _sendDataChannelMessage
 * @param {String} peerId The peerId associated with the DataChannel to send from.
 * @param {JSON} data The Message data to send.
 * @trigger dataChannelState
 * @private
 * @component DataChannel
 * @for Skylink
 * @since 0.5.2
 */
Skylink.prototype._sendDataChannelMessage = function(peerId, data) {
  var dc = this._dataChannels[peerId];
  if (!dc) {
    log.error([peerId, 'RTCDataChannel', null, 'Datachannel connection ' +
      'to peer does not exist']);
    return;
  } else {
    if (dc.readyState === this.DATA_CHANNEL_STATE.OPEN) {
      var dataString = (typeof data === 'object') ? JSON.stringify(data) : data;
      log.debug([peerId, 'RTCDataChannel', dc.label, 'Sending to peer ->'],
        (data.type || 'DATA'));
      dc.send(dataString);
    } else {
      log.error([peerId, 'RTCDataChannel', dc.label, 'Datachannel is not opened'],
        'State: ' + dc.readyState);
      this._trigger('dataChannelState', this.DATA_CHANNEL_STATE.ERROR,
        peerId, 'Datachannel is not ready.\nState is: ' + dc.readyState);
    }
  }
};

/**
 * Closes the peer's DataChannel based on the peerId provided.
 * @method _closeDataChannel
 * @param {String} peerId The peerId associated with the DataChannel to be closed.
 * @private
 * @component DataChannel
 * @for Skylink
 * @since 0.1.0
 */
Skylink.prototype._closeDataChannel = function(peerId) {
  var self = this;
  var dc = self._dataChannels[peerId];
  if (dc) {
    if (dc.readyState !== self.DATA_CHANNEL_STATE.CLOSED) {
      dc.close();
    } else {
      if (!dc.hasFiredClosed && window.webrtcDetectedBrowser === 'firefox') {
        self._trigger('dataChannelState', self.DATA_CHANNEL_STATE.CLOSED, peerId);
      }
    }
    delete self._dataChannels[peerId];

    log.log([peerId, 'RTCDataChannel', dc.label, 'Sucessfully removed datachannel']);
  }
};
Skylink.prototype._CHUNK_FILE_SIZE = 49152;

/**
 * The size of a chunk that DataTransfer should chunk a Blob into specifically for Firefox
 * based browsers.
 * - Tested: Sends <code>49152</code> kb | Receives <code>16384</code> kb.
 * @attribute _MOZ_CHUNK_FILE_SIZE
 * @type Number
 * @private
 * @final
 * @required
 * @component DataProcess
 * @for Skylink
 * @since 0.5.2
 */
Skylink.prototype._MOZ_CHUNK_FILE_SIZE = 16384;

/**
 * The list of DataTransfer native data types that would be transfered with.
 * - Not Implemented: <code>ARRAY_BUFFER</code>, <code>BLOB</code>.
 * @attribute DATA_TRANSFER_DATA_TYPE
 * @type JSON
 * @param {String} BINARY_STRING BinaryString data type.
 * @param {String} ARRAY_BUFFER ArrayBuffer data type.
 * @param {String} BLOB Blob data type.
 * @readOnly
 * @component DataProcess
 * @for Skylink
 * @since 0.1.0
 */
Skylink.prototype.DATA_TRANSFER_DATA_TYPE = {
  BINARY_STRING: 'binaryString',
  ARRAY_BUFFER: 'arrayBuffer',
  BLOB: 'blob'
};

/**
 * Converts a Base64 encoded string to a Blob.
 * - Not Implemented: Handling of URLEncoded DataURIs.
 * @author devnull69@stackoverflow.com #6850276
 * @method _base64ToBlob
 * @param {String} dataURL Blob base64 dataurl.
 * @private
 * @component DataProcess
 * @for Skylink
 * @since 0.1.0
 */
Skylink.prototype._base64ToBlob = function(dataURL) {
  var byteString = atob(dataURL.replace(/\s\r\n/g, ''));
  // write the bytes of the string to an ArrayBuffer
  var ab = new ArrayBuffer(byteString.length);
  var ia = new Uint8Array(ab);
  for (var j = 0; j < byteString.length; j++) {
    ia[j] = byteString.charCodeAt(j);
  }
  // write the ArrayBuffer to a blob, and you're done
  return new Blob([ab]);
};

/**
 * Chunks a Blob into Blob chunks based on a fixed size.
 * @method _chunkBlobData
 * @param {Blob} blob The Blob data to chunk.
 * @param {Number} blobByteSize The original Blob data size.
 * @private
 * @component DataProcess
 * @for Skylink
 * @since 0.5.2
 */
Skylink.prototype._chunkBlobData = function(blob, blobByteSize) {
  var chunksArray = [],
    startCount = 0,
    endCount = 0;
  if (blobByteSize > this._CHUNK_FILE_SIZE) {
    // File Size greater than Chunk size
    while ((blobByteSize - 1) > endCount) {
      endCount = startCount + this._CHUNK_FILE_SIZE;
      chunksArray.push(blob.slice(startCount, endCount));
      startCount += this._CHUNK_FILE_SIZE;
    }
    if ((blobByteSize - (startCount + 1)) > 0) {
      chunksArray.push(blob.slice(startCount, blobByteSize - 1));
    }
  } else {
    // File Size below Chunk size
    chunksArray.push(blob);
  }
  return chunksArray;
};
Skylink.prototype.DT_PROTOCOL_VERSION = '0.1.0';

/**
 * The DataTransfer protocol list. The <code>data</code> object is an
 * indicator of the expected parameters to be given and received.
 * @attribute _DC_PROTOCOL_TYPE
 * @type JSON
 * @param {String} WRQ Send to initiate a DataTransfer request.
 * @param {String} ACK Send to acknowledge the DataTransfer request.
 * @param {String} DATA Send as the raw Blob chunk data based on the <code>ackN</code>
 *   received.
 * - Handle the logic based on parsing the data received as JSON. If it should fail,
 *   the expected data received should be a <code>DATA</code> request.
 * @param {String} CANCEL Send to cancel or terminate a DataTransfer.
 * @param {String} ERROR Sent when a timeout waiting for a DataTransfer response
 *   has reached its limit.
 * @param {String} MESSAGE Sends a Message object.
 * @final
 * @private
 * @for Skylink
 * @component DataTransfer
 * @since 0.5.2
 */
Skylink.prototype._DC_PROTOCOL_TYPE = {
  WRQ: 'WRQ',
  ACK: 'ACK',
  ERROR: 'ERROR',
  CANCEL: 'CANCEL',
  MESSAGE: 'MESSAGE'
};

/**
 * The list of DataTransfer streamming types to indicate an upload stream
 * or download stream.
 * @attribute DATA_TRANSFER_TYPE
 * @type JSON
 * @param {String} UPLOAD An upload stream.
 * @param {String} DOWNLOAD A download stream.
 * @readOnly
 * @component DataTransfer
 * @for Skylink
 * @since 0.1.0
 */
Skylink.prototype.DATA_TRANSFER_TYPE = {
  UPLOAD: 'upload',
  DOWNLOAD: 'download'
};

/**
 * The list of DataTransfer states that would be triggered.
 * @attribute DATA_TRANSFER_STATE
 * @type JSON
 * @param {String} UPLOAD_REQUEST A DataTransfer request to start a transfer is received.
 * @param {String} UPLOAD_STARTED The request has been accepted and upload is starting.
 * @param {String} DOWNLOAD_STARTED The request has been accepted and download is starting.
 * @param {String} UPLOADING An ongoing upload DataTransfer is occuring.
 * @param {String} DOWNLOADING An ongoing download DataTransfer is occuring.
 * @param {String} UPLOAD_COMPLETED The upload is completed.
 * @param {String} DOWNLOAD_COMPLETED The download is completed.
 * @param {String} REJECTED A DataTransfer request is rejected by a peer.
 * @param {String} ERROR DataTransfer has waiting longer than timeout is specified.
 *   DataTransfer is aborted.
 * @readOnly
 * @component DataTransfer
 * @for Skylink
 * @since 0.4.0
 */
Skylink.prototype.DATA_TRANSFER_STATE = {
  UPLOAD_REQUEST: 'request',
  UPLOAD_STARTED: 'uploadStarted',
  DOWNLOAD_STARTED: 'downloadStarted',
  REJECTED: 'rejected',
  CANCEL: 'cancel',
  ERROR: 'error',
  UPLOADING: 'uploading',
  DOWNLOADING: 'downloading',
  UPLOAD_COMPLETED: 'uploadCompleted',
  DOWNLOAD_COMPLETED: 'downloadCompleted'
};

/**
 * Stores the list of DataTransfer uploading chunks.
 * @attribute _uploadDataTransfers
 * @type JSON
 * @private
 * @required
 * @component DataTransfer
 * @for Skylink
 * @since 0.4.1
 */
Skylink.prototype._uploadDataTransfers = {};

/**
 * Stores the list of DataTransfer uploading sessions.
 * @attribute _uploadDataSessions
 * @type JSON
 * @private
 * @required
 * @component DataTransfer
 * @for Skylink
 * @since 0.4.1
 */
Skylink.prototype._uploadDataSessions = {};

/**
 * Stores the list of DataTransfer downloading chunks.
 * @attribute _downloadDataTransfers
 * @type JSON
 * @private
 * @required
 * @component DataTransfer
 * @for Skylink
 * @since 0.4.1
 */
Skylink.prototype._downloadDataTransfers = {};

/**
 * Stores the list of DataTransfer downloading sessions.
 * @attribute _downloadDataSessions
 * @type JSON
 * @private
 * @required
 * @component DataTransfer
 * @for Skylink
 * @since 0.4.1
 */
Skylink.prototype._downloadDataSessions = {};

/**
 * Stores all the <code>setTimeout</code> objects for each
 * request received.
 * @attribute _dataTransfersTimeout
 * @type JSON
 * @private
 * @required
 * @component DataTransfer
 * @for Skylink
 * @since 0.4.1
 */
Skylink.prototype._dataTransfersTimeout = {};

/**
 * Sets a waiting timeout for the request received from the peer. Once
 * timeout has expired, an error would be thrown.
 * @method _setDataChannelTimeout
 * @param {String} peerId The responding peerId of the peer to await for
 *   response during the DataTransfer.
 * @param {Number} timeout The timeout to set in seconds.
 * @param {Boolean} [isSender=false] The flag to indicate if the response
 *    received is from the sender or the receiver.
 * @private
 * @component DataTransfer
 * @for Skylink
 * @since 0.5.0
 */
Skylink.prototype._setDataChannelTimeout = function(peerId, timeout, isSender) {
  var self = this;
  if (!self._dataTransfersTimeout[peerId]) {
    self._dataTransfersTimeout[peerId] = [];
  }
  var type = (isSender) ? self.DATA_TRANSFER_TYPE.UPLOAD :
    self.DATA_TRANSFER_TYPE.DOWNLOAD;
  self._dataTransfersTimeout[peerId][type] = setTimeout(function() {
    var name;
    if (self._dataTransfersTimeout[peerId][type]) {
      if (isSender) {
        name = self._uploadDataSessions[peerId].name;
        delete self._uploadDataTransfers[peerId];
        delete self._uploadDataSessions[peerId];
      } else {
        name = self._downloadDataSessions[peerId].name;
        delete self._downloadDataTransfers[peerId];
        delete self._downloadDataSessions[peerId];
      }
      self._sendDataChannelMessage(peerId, {
        type: self._DC_PROTOCOL_TYPE.ERROR,
        sender: self._user.sid,
        name: name,
        content: 'Connection Timeout. Longer than ' + timeout +
          ' seconds. Connection is abolished.',
        isUploadError: isSender
      });
      // TODO: Find a way to add channel name so it's more specific
      log.error([peerId, 'RTCDataChannel', null, 'Failed transfering data:'],
        'Transfer ' + ((isSender) ? 'for': 'from') + ' ' + peerId +
        ' failed. Connection timeout');
      self._clearDataChannelTimeout(peerId, isSender);
    }
  }, 1000 * timeout);
};

/**
 * Clears the timeout set for the DataTransfer.
 * @method _clearDataChannelTimeout
 * @param {String} peerId The responding peerId of the peer to await for
 *    response during the DataTransfer.
 * @param {Boolean} [isSender=false] The flag to indicate if the response
 *    received is from the sender or the receiver.
 * @private
 * @component DataTransfer
 * @for Skylink
 * @since 0.5.0
 */
Skylink.prototype._clearDataChannelTimeout = function(peerId, isSender) {
  if (this._dataTransfersTimeout[peerId]) {
    var type = (isSender) ? this.DATA_TRANSFER_TYPE.UPLOAD :
      this.DATA_TRANSFER_TYPE.DOWNLOAD;
    clearTimeout(this._dataTransfersTimeout[peerId][type]);
    delete this._dataTransfersTimeout[peerId][type];
  }
};

/**
 * Initiates a DataTransfer with the peer.
 * @method _sendBlobDataToPeer
 * @param {Blob} data The Blob data to send.
 * @param {JSON} dataInfo The Blob data information.
 * @param {String} dataInfo.transferId The transferId of the DataTransfer.
 * @param {String} dataInfo.name The Blob data name.
 * @param {Number} [dataInfo.timeout=60] The timeout set to await for response from peer.
 * @param {Number} dataInfo.size The Blob data size.
 * @param {Boolean} data.target The real peerId to send data to, in the case where MCU is enabled.
 * @param {String} [targetPeerId] The peerId of the peer to start the DataTransfer.
 *    To start the DataTransfer to all peers, set as <code>false</code>.
 * @param {Boolean} isPrivate The flag to indicate if the DataTransfer is broadcasted to other
 *    peers or sent to the peer privately.
 * @private
 * @component DataTransfer
 * @for Skylink
 * @since 0.5.5
 */
Skylink.prototype._sendBlobDataToPeer = function(data, dataInfo, targetPeerId, isPrivate) {
  //If there is MCU then directs all messages to MCU
  if(this._hasMCU && targetPeerId !== 'MCU'){
    //TODO It can be possible that even if we have a MCU in 
    //the room we are directly connected to the peer (hybrid/Threshold MCU)
    if(isPrivate){
      this._sendBlobDataToPeer(data, dataInfo, 'MCU', isPrivate);
    }
    return;
  }
  var ongoingTransfer = null;
  var binarySize = parseInt((dataInfo.size * (4 / 3)).toFixed(), 10);
  var chunkSize = parseInt((this._CHUNK_FILE_SIZE * (4 / 3)).toFixed(), 10);

  if (window.webrtcDetectedBrowser === 'firefox' &&
    window.webrtcDetectedVersion < 30) {
    chunkSize = this._MOZ_CHUNK_FILE_SIZE;
  }
  log.log([targetPeerId, null, null, 'Chunk size of data:'], chunkSize);

  if (this._uploadDataSessions[targetPeerId]) {
    ongoingTransfer = this.DATA_TRANSFER_TYPE.UPLOAD;
  } else if (this._downloadDataSessions[targetPeerId]) {
    ongoingTransfer = this.DATA_TRANSFER_TYPE.DOWNLOAD;
  }

  if (ongoingTransfer) {
    log.error([targetPeerId, null, null, 'User have ongoing ' + ongoingTransfer + ' ' +
      'transfer session with peer. Unable to send data'], dataInfo);
    // data transfer state
    this._trigger('dataTransferState', this.DATA_TRANSFER_STATE.ERROR,
      dataInfo.transferId, targetPeerId, {
      name: dataInfo.name,
      message: dataInfo.content,
      transferType: ongoingTransfer
    },{
      message: 'Another transfer is ongoing. Unable to send data.',
      transferType: ongoingTransfer
    });
    return;
  }

  this._uploadDataTransfers[targetPeerId] = this._chunkBlobData(data, dataInfo.size);
  this._uploadDataSessions[targetPeerId] = {
    name: dataInfo.name,
    size: binarySize,
    transferId: dataInfo.transferId,
    timeout: dataInfo.timeout
  };
  this._sendDataChannelMessage(targetPeerId, {
    type: this._DC_PROTOCOL_TYPE.WRQ,
    sender: this._user.sid,
    agent: window.webrtcDetectedBrowser,
    version: window.webrtcDetectedVersion,
    name: dataInfo.name,
    size: binarySize,
    chunkSize: chunkSize,
    timeout: dataInfo.timeout,
    target: targetPeerId,
    isPrivate: !!isPrivate
  });
  this._setDataChannelTimeout(targetPeerId, dataInfo.timeout, true);
};

/**
 * Handles the DataTransfer protocol stage and invokes the related handler function.
 * @method _dataChannelProtocolHandler
 * @param {String|Object} data The DataTransfer data received from the DataChannel.
 * @param {String} senderPeerId The peerId of the sender.
 * @param {String} channelName The DataChannel name related to the DataTransfer.
 * @private
 * @component DataTransfer
 * @for Skylink
 * @since 0.5.2
 */
Skylink.prototype._dataChannelProtocolHandler = function(dataString, peerId, channelName) {
  // PROTOCOL ESTABLISHMENT
  if (typeof dataString === 'string') {
    var data = {};
    try {
      data = JSON.parse(dataString);
    } catch (error) {
      log.debug([peerId, 'RTCDataChannel', channelName, 'Received from peer ->'], 'DATA');
      this._DATAProtocolHandler(peerId, dataString,
        this.DATA_TRANSFER_DATA_TYPE.BINARY_STRING, channelName);
      return;
    }
    log.debug([peerId, 'RTCDataChannel', channelName, 'Received from peer ->'], data.type);
    switch (data.type) {
    case this._DC_PROTOCOL_TYPE.WRQ:
      this._WRQProtocolHandler(peerId, data, channelName);
      break;
    case this._DC_PROTOCOL_TYPE.ACK:
      this._ACKProtocolHandler(peerId, data, channelName);
      break;
    case this._DC_PROTOCOL_TYPE.ERROR:
      this._ERRORProtocolHandler(peerId, data, channelName);
      break;
    case this._DC_PROTOCOL_TYPE.CANCEL:
      this._CANCELProtocolHandler(peerId, data, channelName);
      break;
    case this._DC_PROTOCOL_TYPE.MESSAGE: // Not considered a protocol actually?
      this._MESSAGEProtocolHandler(peerId, data, channelName);
      break;
    default:
      log.error([peerId, 'RTCDataChannel', channelName, 'Unsupported message ->'], data.type);
    }
  }
};

/**
 * Handles the WRQ request.
 * @method _WRQProtocolHandler
 * @param {String} senderPeerId The peerId of the sender.
 * @param {JSON} data The WRQ data object.
 * @param {String} data.agent The peer's browser agent.
 * @param {Number} data.version The peer's browser version.
 * @param {String} data.name The Blob name.
 * @param {Number} data.size The Blob size.
 * @param {Number} data.chunkSize The Blob chunk size expected to receive.
 * @param {Number} data.timeout The timeout to wait for the packet response.
 * @param {Boolean} data.isPrivate The flag to indicate if the data is
 *   sent as a private request.
 * @param {String} data.sender The sender's peerId.
 * @param {String} data.type Protocol step: <code>"WRQ"</code>.
 * @param {String} channelName The DataChannel name related to the DataTransfer.
 * @trigger dataTransferState
 * @private
 * @component DataTransfer
 * @for Skylink
 * @since 0.5.2
 */
Skylink.prototype._WRQProtocolHandler = function(peerId, data, channelName) {
  var transferId = this._user.sid + this.DATA_TRANSFER_TYPE.DOWNLOAD +
    (((new Date()).toISOString().replace(/-/g, '').replace(/:/g, ''))).replace('.', '');
  log.log([peerId, 'RTCDataChannel', [channelName, 'WRQ'],
    'Received file request from peer:'], data);
  var name = data.name;
  var binarySize = data.size;
  var expectedSize = data.chunkSize;
  var timeout = data.timeout;
  this._downloadDataSessions[peerId] = {
    transferId: transferId,
    name: name,
    size: binarySize,
    ackN: 0,
    receivedSize: 0,
    chunkSize: expectedSize,
    timeout: timeout
  };
  this._trigger('dataTransferState', this.DATA_TRANSFER_STATE.UPLOAD_REQUEST,
    transferId, peerId, {
    name: name,
    size: binarySize,
    senderPeerId: peerId
  });
};

/**
 * Handles the ACK request.
 * @method _ACKProtocolHandler
 * @param {String} senderPeerId The peerId of the sender.
 * @param {JSON} data The ACK data object.
 * @param {String} data.ackN The current index of the Blob chunk array to
 *   receive from.
 * <ul>
 * <li><code>0</code> The request is accepted and sender sends the first packet.</li>
 * <li><code>>0</code> The current packet number from Blob array being sent.</li>
 * <li><code>-1</code> The request is rejected and sender cancels the transfer.</li>
 * </ul>
 * @param {String} data.sender The sender's peerId.
 * @param {String} data.type Protocol step: <code>"ACK"</code>.
 * @param {String} channelName The DataChannel name related to the DataTransfer.
 * @trigger dataTransferState
 * @private
 * @component DataTransfer
 * @for Skylink
 * @since 0.5.2
 */
Skylink.prototype._ACKProtocolHandler = function(peerId, data, channelName) {
  var self = this;
  var ackN = data.ackN;
  //peerId = (peerId === 'MCU') ? data.sender : peerId;

  var chunksLength = self._uploadDataTransfers[peerId].length;
  var uploadedDetails = self._uploadDataSessions[peerId];
  var transferId = uploadedDetails.transferId;
  var timeout = uploadedDetails.timeout;

  self._clearDataChannelTimeout(peerId, true);
  log.log([peerId, 'RTCDataChannel', [channelName, 'ACK'], 'ACK stage ->'],
    ackN + ' / ' + chunksLength);

  if (ackN > -1) {
    // Still uploading
    if (ackN < chunksLength) {
      var fileReader = new FileReader();
      fileReader.onload = function() {
        // Load Blob as dataurl base64 string
        var base64BinaryString = fileReader.result.split(',')[1];
        self._sendDataChannelMessage(peerId, base64BinaryString);
        self._setDataChannelTimeout(peerId, timeout, true);
        self._trigger('dataTransferState', self.DATA_TRANSFER_STATE.UPLOADING,
          transferId, peerId, {
          percentage: (((ackN + 1) / chunksLength) * 100).toFixed()
        });
      };
      fileReader.readAsDataURL(self._uploadDataTransfers[peerId][ackN]);
    } else if (ackN === chunksLength) {
	  log.log([peerId, 'RTCDataChannel', [channelName, 'ACK'], 'Upload completed']);
      self._trigger('dataTransferState',
        self.DATA_TRANSFER_STATE.UPLOAD_COMPLETED, transferId, peerId, {
        name: uploadedDetails.name
      });
      delete self._uploadDataTransfers[peerId];
      delete self._uploadDataSessions[peerId];
    }
  } else {
    self._trigger('dataTransferState', self.DATA_TRANSFER_STATE.REJECTED,
      transferId, peerId, {
        name: self._uploadDataSessions[peerId].name,
        size: self._uploadDataSessions[peerId].size
      });
    delete self._uploadDataTransfers[peerId];
    delete self._uploadDataSessions[peerId];
  }
};

/**
 * Handles the MESSAGE request.
 * @method _MESSAGEProtocolHandler
 * @param {String} senderPeerId The peerId of the sender.
 * @param {JSON} data The ACK data object.
 * @param {String} data.target The peerId of the peer to send the Message to.
 * @param {String|JSON} data.data The Message object to send.
 * @param {String} data.sender The sender's peerId.
 * @param {String} data.type Protocol step: <code>"MESSAGE"</code>.
 * @param {String} channelName The DataChannel name related to the DataTransfer.
 * @trigger incomingMessage
 * @private
 * @component DataTransfer
 * @for Skylink
 * @since 0.5.2
 */
Skylink.prototype._MESSAGEProtocolHandler = function(peerId, data, channelName) {
  var targetMid = data.sender;
  log.log([channelName, 'RTCDataChannel', [targetMid, 'MESSAGE'],
    'Received P2P message from peer:'], data);
  this._trigger('incomingMessage', {
    content: data.data,
    isPrivate: data.isPrivate,
    isDataChannel: true,
    targetPeerId: this._user.sid,
    senderPeerId: targetMid
  }, targetMid, this._peerInformations[targetMid], false);
};

/**
 * Handles the ERROR request.
 * @method _ERRORProtocolHandler
 * @param {String} senderPeerId The peerId of the sender.
 * @param {JSON} data The ERROR data object.
 * @param {String} data.name The Blob data name.
 * @param {String} data.content The error message.
 * @param {Boolean} [data.isUploadError=false] The flag to indicate if the
 *   exception is thrown from the sender or receiving peer.
 * @param {String} data.sender The sender's peerId.
 * @param {String} data.type Protocol step: <code>"ERROR"</code>.
 * @param {String} channelName The DataChannel name related to the DataTransfer.
 * @trigger dataTransferState
 * @private
 * @for Skylink
 * @since 0.5.2
 */
Skylink.prototype._ERRORProtocolHandler = function(peerId, data, channelName) {
  var isUploader = data.isUploadError;
  var transferId = (isUploader) ? this._uploadDataSessions[peerId].transferId :
    this._downloadDataSessions[peerId].transferId;
  log.error([peerId, 'RTCDataChannel', [channelName, 'ERROR'],
    'Received an error from peer:'], data);
  this._clearDataChannelTimeout(peerId, isUploader);
  this._trigger('dataTransferState', this.DATA_TRANSFER_STATE.ERROR,
    transferId, peerId, {}, {
    name: data.name,
    message: data.content,
    transferType: ((isUploader) ? this.DATA_TRANSFER_TYPE.UPLOAD :
      this.DATA_TRANSFER_TYPE.DOWNLOAD)
  });
};

/**
 * Handles the CANCEL request.
 * @method _CANCELProtocolHandler
 * @param {String} senderPeerId The peerId of the sender.
 * @param {JSON} data The CANCEL data object.
 * @param {String} data.name The Blob data name.
 * @param {String} data.content The reason for termination.
 * @param {String} data.sender The sender's peerId.
 * @param {String} data.type Protocol step: <code>"CANCEL"</code>.
 * @param {String} channelName The DataChannel name related to the DataTransfer.
 * @trigger dataTransferState
 * @private
 * @component DataTransfer
 * @for Skylink
 * @since 0.5.0
 */
Skylink.prototype._CANCELProtocolHandler = function(peerId, data, channelName) {
  var isUpload = !!this._uploadDataSessions[peerId];
  var isDownload = !!this._downloadDataSessions[peerId];

  var transferId = (isUpload) ? this._uploadDataSessions[peerId].transferId :
    this._downloadDataSessions[peerId].transferId;

  log.log([peerId, 'RTCDataChannel', [channelName, 'CANCEL'],
    'Received file transfer cancel request:'], data);

  this._clearDataChannelTimeout(peerId, isUploader);

  this._trigger('dataTransferState', this.DATA_TRANSFER_STATE.CANCEL,
    transferId, peerId, {}, {
    name: data.name,
    content: data.content,
    senderPeerId: data.sender,
    transferType: ((isUpload) ? this.DATA_TRANSFER_TYPE.UPLOAD :
      this.DATA_TRANSFER_TYPE.DOWNLOAD)
  });

  try {
    if (isUpload) {
      delete this._uploadDataSessions[peerId];
      delete this._uploadDataTransfers[peerId];
    } else {
      delete this._downloadDataSessions[peerId];
      delete this._downloadDataTransfers[peerId];
    }
    this._trigger('dataTransferState', this.DATA_TRANSFER_STATE.CANCEL, transferId, peerId, {
      name: data.name,
      content: data.content,
      senderPeerId: data.sender,
      transferType: ((isUpload) ? this.DATA_TRANSFER_TYPE.UPLOAD :
        this.DATA_TRANSFER_TYPE.DOWNLOAD)
    });
  } catch (error) {
    this._trigger('dataTransferState', this.DATA_TRANSFER_STATE.ERROR, {}, {
      message: 'Failed cancelling data request from peer',
      transferType: ((isUpload) ? this.DATA_TRANSFER_TYPE.UPLOAD :
        this.DATA_TRANSFER_TYPE.DOWNLOAD)
    });
  }
};

/**
 * Handles the DATA request.
 * @method _DATAProtocolHandler
 * @param {String} senderPeerId The peerId of the sender.
 * @param {ArrayBuffer|Blob|String} dataString The data received.
 *   [Rel: Skylink._DC_PROTOCOL_TYPE.DATA.data]
 * @param {String} dataType The data type received from datachannel.
 *   [Rel: Skylink.DATA_TRANSFER_DATA_TYPE]
 * @param {String} channelName The DataChannel name related to the DataTransfer.
 * @trigger dataTransferState
 * @private
 * @component DataTransfer
 * @for Skylink
 * @since 0.5.5
 */
Skylink.prototype._DATAProtocolHandler = function(peerId, dataString, dataType, channelName) {
  var chunk, error = '';
  var transferStatus = this._downloadDataSessions[peerId];
  log.log([peerId, 'RTCDataChannel', [channelName, 'DATA'],
    'Received data chunk from peer. Data type:'], dataType);

  var transferId = transferStatus.transferId;

  this._clearDataChannelTimeout(peerId, false);

  if (dataType === this.DATA_TRANSFER_DATA_TYPE.BINARY_STRING) {
    chunk = this._base64ToBlob(dataString);
  } else if (dataType === this.DATA_TRANSFER_DATA_TYPE.ARRAY_BUFFER) {
    chunk = new Blob(dataString);
  } else if (dataType === this.DATA_TRANSFER_DATA_TYPE.BLOB) {
    chunk = dataString;
  } else {
    error = 'Unhandled data exception: ' + dataType;
    log.error([peerId, 'RTCDataChannel', [channelName, 'DATA'],
      'Failed downloading data packets:'], error);
    this._trigger('dataTransferState',
      this.DATA_TRANSFER_STATE.ERROR, transferId, peerId, {}, {
      message: error,
      transferType: this.DATA_TRANSFER_TYPE.DOWNLOAD
    });
    return;
  }
  var receivedSize = (chunk.size * (4 / 3));
  log.log([peerId, 'RTCDataChannel', [channelName, 'DATA'],
    'Received data chunk size:'], receivedSize);
  log.log([peerId, 'RTCDataChannel', [channelName, 'DATA'],
    'Expected data chunk size:'], transferStatus.chunkSize);

  if (transferStatus.chunkSize >= receivedSize) {
    this._downloadDataTransfers[peerId].push(chunk);
    transferStatus.ackN += 1;
    transferStatus.receivedSize += receivedSize;
    var totalReceivedSize = transferStatus.receivedSize;
    var percentage = ((totalReceivedSize / transferStatus.size) * 100).toFixed();

    this._sendDataChannelMessage(peerId, {
      type: this._DC_PROTOCOL_TYPE.ACK,
      sender: this._user.sid,
      ackN: transferStatus.ackN
    });
    if (transferStatus.chunkSize === receivedSize) {
      log.log([peerId, 'RTCDataChannel', [channelName, 'DATA'],
        'Transfer in progress ACK n:'],transferStatus.ackN);
      this._trigger('dataTransferState', this.DATA_TRANSFER_STATE.DOWNLOADING,
        transferId, peerId, {
        percentage: percentage
      });
      this._setDataChannelTimeout(peerId, transferStatus.timeout, false);
      this._downloadDataTransfers[peerId].info = transferStatus;
    } else {
      log.log([peerId, 'RTCDataChannel', [channelName, 'DATA'],
        'Download complete']);
      var blob = new Blob(this._downloadDataTransfers[peerId]);
      this._trigger('dataTransferState', this.DATA_TRANSFER_STATE.DOWNLOAD_COMPLETED,
        transferId, peerId, {
        data: blob
      });
      delete this._downloadDataTransfers[peerId];
      delete this._downloadDataSessions[peerId];
    }
  } else {
    error = 'Packet not match - [Received]' + receivedSize +
      ' / [Expected]' + transferStatus.chunkSize;
    this._trigger('dataTransferState',
      this.DATA_TRANSFER_STATE.ERROR, transferId, peerId, {}, {
      message: error,
      transferType: this.DATA_TRANSFER_TYPE.DOWNLOAD
    });
    log.error([peerId, 'RTCDataChannel', [channelName, 'DATA'],
      'Failed downloading data packets:'], error);
  }
};

/**
 * Starts a DataTransfer request to the peers based on the peerIds provided.
 * Peers have the option to accept or reject the receiving data.
 * DataTransfers are encrypted.
 * @method sendBlobData
 * @param {Object} data The Blob data to be sent over.
 * @param {JSON} dataInfo Information required about the data transferred
 * @param {String} dataInfo.name The request name (name of the file for example).
 * @param {Number} [dataInfo.timeout=60] The time (in seconds) before the transfer
 * request is cancelled if not answered.
 * @param {Number} dataInfo.size The Blob data size (in bytes).
 * @param {String} [targetPeerId] The peerId of the peer targeted to receive data.
 *   To send to all peers, leave this option blank.
 * @param {Function} [callback] The callback fired after data was uploaded.
 * @param {Object} [callback.error] The error received in the callback.
 * @param {Object} [callback.success] The result received in the callback.
 * @example
 *
 *   // Example 1: Send file to all peers connected
 *   SkylinkDemo.sendBlobData(file, 67);
 *
 *   // Example 2: Send file to individual peer
 *   SkylinkDemo.sendBlobData(blob, 87, targetPeerId);
 *
 *   // Example 3: Send file with callback
 *   SkylinkDemo.sendBlobData(data,{
 *      name: data.name,
 *      size: data.size
 *    },function(error, success){
 *     if (error){
 *       console.log('Error happened. Can not send file'));
 *     }
 *     else{
 *       console.log('Successfully uploaded file');
 *     }
 *   });
 *
 * @trigger dataTransferState
 * @since 0.5.5
 * @component DataTransfer
 * @for Skylink
 */
Skylink.prototype.sendBlobData = function(data, dataInfo, targetPeerId, callback) {
  var self = this;
  var error = '';
  //Shift parameters
  if (typeof targetPeerId === 'function'){
    callback = targetPeerId;
    targetPeerId = undefined;
  }

  // check if datachannel is enabled first or not
  if (!self._enableDataChannel) {
    error = 'Unable to send any blob data. Datachannel is disabled';
    log.error(error);
    if (typeof callback === 'function'){
      log.log([null, 'RTCDataChannel', null, 'Error occurred. Firing callback ' +
        'with error -> '],error);
      callback(error,null);
    }
    return;
  }

  //Both data and dataInfo are required as objects
  if (arguments.length < 2 || typeof data !== 'object' || typeof dataInfo !== 'object'){
    error = 'Either data or dataInfo was not supplied.';
    log.error(error);
    if (typeof callback === 'function'){
      log.log([null, 'RTCDataChannel', null, 'Error occurred. Firing callback with ' +
        'error -> '],error);
      callback(error,null);
    }
    return;
  }

  //Name and size and required properties of dataInfo
  if (!dataInfo.hasOwnProperty('name') || !dataInfo.hasOwnProperty('size')){
    error = 'Either name or size is missing in dataInfo';
    log.error(error);
    if (typeof callback === 'function'){
      log.log([null, 'RTCDataChannel', null, 'Error occurred. Firing callback ' +
        'with error -> '],error);
      callback(error,null);
    }
    return;
  }

  var noOfPeersSent = 0;
  dataInfo.timeout = dataInfo.timeout || 60;
  dataInfo.transferId = self._user.sid + self.DATA_TRANSFER_TYPE.UPLOAD +
    (((new Date()).toISOString().replace(/-/g, '').replace(/:/g, ''))).replace('.', '');

  //Send file to specific peer only
  if (targetPeerId) {
    if (self._dataChannels.hasOwnProperty(targetPeerId)) {
      log.log([targetPeerId, null, null, 'Sending blob data ->'], dataInfo);

      self._sendBlobDataToPeer(data, dataInfo, targetPeerId, true);
      noOfPeersSent = 1;
    } else {
      log.error([targetPeerId, null, null, 'Datachannel does not exist']);
    }
  }
  //No peer specified --> send to all peers
  else
  {
    targetPeerId = self._user.sid;
    for (var peerId in self._dataChannels)
    {
      if (self._dataChannels.hasOwnProperty(peerId))
      {
        // Binary String filesize [Formula n = 4/3]
        self._sendBlobDataToPeer(data, dataInfo, peerId);
        noOfPeersSent++;
      }
      else
      {
        log.error([peerId, null, null, 'Datachannel does not exist']);
      }
    }    
  }
  if (noOfPeersSent > 0) {
    self._trigger('dataTransferState', self.DATA_TRANSFER_STATE.UPLOAD_STARTED,
      dataInfo.transferId, targetPeerId, {
      transferId: dataInfo.transferId,
      senderPeerId: self._user.sid,
      name: dataInfo.name,
      size: dataInfo.size,
      timeout: dataInfo.timeout || 60,
      data: data
    });
  } else {
    error = 'No available datachannels to send data.';
    self._trigger('dataTransferState', self.DATA_TRANSFER_STATE.ERROR,
      dataInfo.transferId, targetPeerId, {}, {
      message: error,
      transferType: self.DATA_TRANSFER_TYPE.UPLOAD
    });
    log.error('Failed sending data: ', error);
    self._uploadDataTransfers = [];
    self._uploadDataSessions = [];
  }

  if (typeof callback === 'function'){
    self.once('dataTransferState',function(state, transferId, peerId, transferInfo, error){
      log.log([null, 'RTCDataChannel', null, 'Firing callback. ' +
      'Data transfer state has met provided state ->'], state);
      callback(null,{
        state: state,
        transferId: transferId,
        peerId: peerId,
        transferInfo: transferInfo
      });
    },function(state, transferId){
      return state === self.DATA_TRANSFER_STATE.UPLOAD_COMPLETED &&
        transferId === dataInfo.transferId;
    },false);

    self.once('dataTransferState',function(state, transferId, peerId, transferInfo, error){
      log.log([null, 'RTCDataChannel', null, 'Firing callback. ' +
      'Data transfer state has met provided state ->'], state);
      callback({
        state: state,
        error: error
      },null);
    },function(state, transferId){
      return (state === self.DATA_TRANSFER_STATE.REJECTED ||
        state === self.DATA_TRANSFER_STATE.CANCEL ||
        state === self.DATA_TRANSFER_STATE.ERROR);
    },false);

    self.once('dataChannelState', function(state, peerId, error){
      log.log([null, 'RTCDataChannel', null, 'Firing callback. ' +
      'Data channel state has met provided state ->'], state);
      callback({
        state: state,
        peerId: peerId,
        error: error
      },null);
    },function(state, peerId, error){
      return state === self.DATA_CHANNEL_STATE.ERROR &&
        (targetPeerId ? (peerId === targetPeerId) : true);
    },false);
  }
};

/**
 * Responds to a DataTransfer request initiated by a peer.
 * @method respondBlobRequest
 * @param {String} [peerId] The peerId of the peer to respond the request to.
 * @param {Boolean} [accept=false] The flag to accept or reject the request.
 * @trigger dataTransferState
 * @component DataTransfer
 * @for Skylink
 * @since 0.5.0
 */
Skylink.prototype.respondBlobRequest = function (peerId, accept) {
  if (accept) {
    log.info([peerId, null, null, 'User accepted peer\'s request']);
    this._downloadDataTransfers[peerId] = [];
    var data = this._downloadDataSessions[peerId];
    this._sendDataChannelMessage(peerId, {
      type: this._DC_PROTOCOL_TYPE.ACK,
      sender: this._user.sid,
      ackN: 0,
      agent: window.webrtcDetectedBrowser
    });
    this._trigger('dataTransferState', this.DATA_TRANSFER_STATE.DOWNLOAD_STARTED,
      data.transferId, peerId, {
      name: data.name,
      size: data.size,
      senderPeerId: peerId
    });
  } else {
    log.info([peerId, null, null, 'User rejected peer\'s request']);
    this._sendDataChannelMessage(peerId, {
      type: this._DC_PROTOCOL_TYPE.ACK,
      sender: this._user.sid,
      ackN: -1
    });
    delete this._downloadDataSessions[peerId];
  }
};

/**
 * Cancels or terminates an ongoing DataTransfer request.
 * @method cancelBlobTransfer
 * @param {String} [peerId] The peerId of the peer associated with the DataTransfer to cancel.
 * @param {String} [transferType] The transfer type of the request. Is it an ongoing uploading
 *    stream to reject or an downloading stream.
 *    If not transfer type is provided, it cancels all DataTransfer associated with the peer.
 *    [Rel: Skylink.DATA_TRANSFER_TYPE]
 * @trigger dataTransferState.
 * @since 0.5.7
 * @component DataTransfer
 * @for Skylink
 */
Skylink.prototype.cancelBlobTransfer = function (peerId, transferType) {
  var data;

  // cancel upload
  if (transferType === this.DATA_TRANSFER_TYPE.UPLOAD && !transferType) {
    data = this._uploadDataSessions[peerId];

    if (data) {
      delete this._uploadDataSessions[peerId];
      delete this._uploadDataTransfers[peerId];

      // send message
      this._sendDataChannelMessage(peerId, {
        type: this._DC_PROTOCOL_TYPE.CANCEL,
        sender: this._user.sid,
        name: data.name,
        content: 'Peer cancelled upload transfer'
      });
    } else {
      this._trigger('dataTransferState', this.DATA_TRANSFER_STATE.ERROR,
        dataInfo.transferId, targetPeerId, {}, {
        name: dataInfo.name,
        message: 'Unable to cancel upload transfer. There is ' +
          'not ongoing upload sessions with the peer',
        transferType: this.DATA_TRANSFER_TYPE.UPLOAD
      });

      if (!!transferType) {
        return;
      }
    }
  }
  if (transferType === this.DATA_TRANSFER_TYPE.DOWNLOAD) {
    data = this._downloadDataSessions[peerId];

    if (data) {
      delete this._downloadDataSessions[peerId];
      delete this._downloadDataTransfers[peerId];

      // send message
      this._sendDataChannelMessage(peerId, {
        type: this._DC_PROTOCOL_TYPE.CANCEL,
        sender: this._user.sid,
        name: data.name,
        content: 'Peer cancelled download transfer'
      });
    } else {
      this._trigger('dataTransferState', this.DATA_TRANSFER_STATE.ERROR,
        dataInfo.transferId, targetPeerId, {}, {
        name: dataInfo.name,
        message: 'Unable to cancel download transfer. There is ' +
          'not ongoing download sessions with the peer',
        transferType: this.DATA_TRANSFER_TYPE.DOWNLOAD
      });
    }
  }
};

/**
 * Send a Message object via the DataChannel established with peers.
 * - Maximum size: <code>16Kb</code>
 * @method sendP2PMessage
 * @param {String|JSON} message The Message object to send.
 * @param {String} [targetPeerId] The peerId of the targeted peer to
 *   send the Message object only. To send to all peers, leave this
 *   option blank.
 * @example
 *   // Example 1: Send to all peers
 *   SkylinkDemo.sendP2PMessage('Hi there! This is from a DataChannel!');
 *
 *   // Example 2: Send to specific peer
 *   SkylinkDemo.sendP2PMessage('Hi there peer! This is from a DataChannel!', targetPeerId);
 * @trigger incomingMessage
 * @since 0.5.5
 * @component DataTransfer
 * @for Skylink
 */
Skylink.prototype.sendP2PMessage = function(message, targetPeerId) {
  // check if datachannel is enabled first or not
  if (!this._enableDataChannel) {
    log.warn('Unable to send any P2P message. Datachannel is disabled');
    return;
  }
  //targetPeerId is defined -> private message
  if (targetPeerId) {
    //If there is MCU then directs all messages to MCU
    var useChannel = (this._hasMCU) ? 'MCU' : targetPeerId;
    //send private P2P message       
    log.log([targetPeerId, null, useChannel, 'Sending private P2P message to peer']);
    this._sendDataChannelMessage(useChannel, {
      type: this._DC_PROTOCOL_TYPE.MESSAGE,
      isPrivate: true,
      sender: this._user.sid,
      target: targetPeerId,
      data: message
    });
  }
  //targetPeerId is null or undefined -> public message
  else {
    //If has MCU, only need to send once to MCU then it will forward to all peers
    if (this._hasMCU) {
      log.log(['MCU', null, null, 'Relaying P2P message to peers']);
      this._sendDataChannelMessage('MCU', {
        type: this._DC_PROTOCOL_TYPE.MESSAGE,
        isPrivate: false,
        sender: this._user.sid,
        target: 'MCU',
        data: message
      });
    //If no MCU -> need to send to every peers
    } else {
      // send to all datachannels
      for (var peerId in this._dataChannels){
        if (this._dataChannels.hasOwnProperty(peerId)) {
          log.log([peerId, null, null, 'Sending P2P message to peer']);

          this._sendDataChannelMessage(peerId, {
            type: this._DC_PROTOCOL_TYPE.MESSAGE,
            isPrivate: false,
            sender: this._user.sid,
            target: peerId,
            data: message
          });
        }
      }
    }
  }
  this._trigger('incomingMessage', {
    content: message,
    isPrivate: !!targetPeerId,
    targetPeerId: targetPeerId,
    isDataChannel: true,
    senderPeerId: this._user.sid
  }, this._user.sid, this.getPeerInfo(), true);
};

Skylink.prototype._peerCandidatesQueue = {};

/**
 * Stores the list of ICE Candidates to disable ICE trickle
 * to ensure stability of ICE connection.
 * @attribute _peerIceTrickleDisabled
 * @type JSON
 * @private
 * @required
 * @since 0.5.8
 * @component ICE
 * @for Skylink
 */
Skylink.prototype._peerIceTrickleDisabled = {};

/**
 * The list of ICE candidate generation states that would be triggered.
 * @attribute CANDIDATE_GENERATION_STATE
 * @type JSON
 * @param {String} NEW The object was just created, and no networking
 *   has occurred yet.
 * @param {String} GATHERING The ICE engine is in the process of gathering
 *   candidates for connection.
 * @param {String} COMPLETED The ICE engine has completed gathering. Events
 *   such as adding a new interface or a new TURN server will cause the
 *   state to go back to gathering.
 * @readOnly
 * @since 0.4.1
 * @component ICE
 * @for Skylink
 */
Skylink.prototype.CANDIDATE_GENERATION_STATE = {
  NEW: 'new',
  GATHERING: 'gathering',
  COMPLETED: 'completed'
};

/**
 * An ICE candidate has just been generated (ICE gathering) and will be sent to the peer.
 * Part of connection establishment.
 * @method _onIceCandidate
 * @param {String} targetMid The peerId of the target peer.
 * @param {Event} event This is provided directly by the peerconnection API.
 * @trigger candidateGenerationState
 * @private
 * @since 0.1.0
 * @component ICE
 * @for Skylink
 */
Skylink.prototype._onIceCandidate = function(targetMid, event) {
  if (event.candidate) {
    if (this._enableIceTrickle && !this._peerIceTrickleDisabled[targetMid]) {
      var messageCan = event.candidate.candidate.split(' ');
      var candidateType = messageCan[7];
      log.debug([targetMid, 'RTCIceCandidate', null, 'Created and sending ' +
        candidateType + ' candidate:'], event);

      this._sendChannelMessage({
        type: this._SIG_MESSAGE_TYPE.CANDIDATE,
        label: event.candidate.sdpMLineIndex,
        id: event.candidate.sdpMid,
        candidate: event.candidate.candidate,
        mid: this._user.sid,
        target: targetMid,
        rid: this._room.id
      });
    }
  } else {
    log.debug([targetMid, 'RTCIceCandidate', null, 'End of gathering']);
    this._trigger('candidateGenerationState', this.CANDIDATE_GENERATION_STATE.COMPLETED,
      targetMid);
    // Disable Ice trickle option
    if (!this._enableIceTrickle || this._peerIceTrickleDisabled[targetMid]) {
      var sessionDescription = this._peerConnections[targetMid].localDescription;
      this._sendChannelMessage({
        type: sessionDescription.type,
        sdp: sessionDescription.sdp,
        mid: this._user.sid,
        agent: window.webrtcDetectedBrowser,
        target: targetMid,
        rid: this._room.id
      });
    }
  }
};

/**
 * Stores an ICE Candidate received before handshaking
 * @method _addIceCandidateToQueue
 * @param {String} targetMid The peerId of the target peer.
 * @param {Object} candidate The ICE Candidate object.
 * @private
 * @since 0.5.2
 * @component ICE
 * @for Skylink
 */
Skylink.prototype._addIceCandidateToQueue = function(targetMid, candidate) {
  log.debug([targetMid, null, null, 'Queued candidate to add after ' +
    'setRemoteDescription'], candidate);
  this._peerCandidatesQueue[targetMid] =
    this._peerCandidatesQueue[targetMid] || [];
  this._peerCandidatesQueue[targetMid].push(candidate);
};

/**
 * Handles the event when adding ICE Candidate passes.
 * @method _onAddIceCandidateSuccess
 * @private
 * @since 0.5.9
 * @component ICE
 * @for Skylink
 */
Skylink.prototype._onAddIceCandidateSuccess = function () {
  log.debug([null, 'RTCICECandidate', null,
    'Successfully added ICE candidate']);
};

/**
 * Handles the event when adding ICE Candidate fails.
 * @method _onAddIceCandidateFailure
 * @private
 * @since 0.5.9
 * @component ICE
 * @for Skylink
 */
Skylink.prototype._onAddIceCandidateFailure = function (error) {
  log.error([null, 'RTCICECandidate',
    null, 'Error'], error);
};

/**
 * Adds all stored ICE Candidates received before handshaking.
 * @method _addIceCandidateFromQueue
 * @param {String} targetMid The peerId of the target peer.
 * @private
 * @since 0.5.2
 * @component ICE
 * @for Skylink
 */
Skylink.prototype._addIceCandidateFromQueue = function(targetMid) {
  this._peerCandidatesQueue[targetMid] =
    this._peerCandidatesQueue[targetMid] || [];
  if(this._peerCandidatesQueue[targetMid].length > 0) {
    for (var i = 0; i < this._peerCandidatesQueue[targetMid].length; i++) {
      var candidate = this._peerCandidatesQueue[targetMid][i];
      log.debug([targetMid, null, null, 'Added queued candidate'], candidate);
      this._peerConnections[targetMid].addIceCandidate(candidate,
        this._onAddIceCandidateSuccess, this._onAddIceCandidateFailure);
    }
    delete this._peerCandidatesQueue[targetMid];
  } else {
    log.log([targetMid, null, null, 'No queued candidates to add']);
  }
};
Skylink.prototype.ICE_CONNECTION_STATE = {
  STARTING: 'starting',
  CHECKING: 'checking',
  CONNECTED: 'connected',
  COMPLETED: 'completed',
  CLOSED: 'closed',
  FAILED: 'failed',
  TRICKLE_FAILED: 'trickleFailed',
  DISCONNECTED: 'disconnected'
};

/**
 * The list of TURN server transports.
 * @attribute TURN_TRANSPORT
 * @type JSON
 * @param {String} TCP Use only TCP transport option.
 * @param {String} UDP Use only UDP transport option.
 * @param {String} ANY Use both TCP and UDP transport option.
 * @param {String} NONE Set no transport option in TURN servers
 * @readOnly
 * @since 0.5.4
 * @component ICE
 * @for Skylink
 */
Skylink.prototype.TURN_TRANSPORT = {
  UDP: 'udp',
  TCP: 'tcp',
  ANY: 'any',
  NONE: 'none'
};

/**
 * The flag that indicates if ICE trickle is enabled.
 * @attribute _enableIceTrickle
 * @type Boolean
 * @default true
 * @private
 * @required
 * @since 0.3.0
 * @component ICE
 * @for Skylink
 */
Skylink.prototype._enableIceTrickle = true;

/**
 * The flag that indicates if STUN server is to be used.
 * @attribute _enableSTUN
 * @type Boolean
 * @default true
 * @private
 * @required
 * @component ICE
 * @since 0.5.4
 */
Skylink.prototype._enableSTUN = true;

/**
 * The flag that indicates if TURN server is to be used.
 * @attribute _enableTURN
 * @type Boolean
 * @default true
 * @private
 * @required
 * @component ICE
 * @since 0.5.4
 */
Skylink.prototype._enableTURN = true;

/**
 * The flag that indicates if SSL is used in STUN server connection.
 * @attribute _STUNSSL
 * @type Boolean
 * @default false
 * @private
 * @required
 * @development true
 * @unsupported true
 * @since 0.5.4
 * @component ICE
 * @for Skylink
 */
//Skylink.prototype._STUNSSL = false;

/**
 * The flag that indicates if SSL is used in TURN server connection.
 * @attribute _TURNSSL
 * @type Boolean
 * @default false
 * @private
 * @required
 * @development true
 * @unsupported true
 * @since 0.5.4
 * @component ICE
 * @for Skylink
 */
//Skylink.prototype._TURNSSL = false;

/**
 * The option of transport protocol for TURN servers.
 * @attribute _TURNTransport
 * @type String
 * @default Skylink.TURN_TRANSPORT.ANY
 * @private
 * @required
 * @since 0.5.4
 * @component ICE
 * @for Skylink
 */
Skylink.prototype._TURNTransport = 'any';

/**
 * Stores the list of ICE connection failures.
 * @attribute _ICEConnectionFailures
 * @type JSON
 * @private
 * @required
 * @component Peer
 * @for Skylink
 * @since 0.5.8
 */
Skylink.prototype._ICEConnectionFailures = {};

/**
 * Sets the STUN server specifically for Firefox ICE Connection.
 * @method _setFirefoxIceServers
 * @param {JSON} config Ice configuration servers url object.
 * @return {JSON} Updated configuration
 * @private
 * @since 0.1.0
 * @component ICE
 * @for Skylink
 */
Skylink.prototype._setFirefoxIceServers = function(config) {
  if (window.webrtcDetectedType === 'moz') {
    log.log('Updating firefox Ice server configuration', config);
    // NOTE ALEX: shoul dbe given by the server
    var newIceServers = [{
      'url': 'stun:stun.services.mozilla.com'
    }];
    for (var i = 0; i < config.iceServers.length; i++) {
      var iceServer = config.iceServers[i];
      var iceServerType = iceServer.url.split(':')[0];
      if (iceServerType === 'stun') {
        if (iceServer.url.indexOf('google')) {
          continue;
        }
        iceServer.url = [iceServer.url];
        newIceServers.push(iceServer);
      } else {
        var newIceServer = {};
        newIceServer.credential = iceServer.credential;
        newIceServer.url = iceServer.url.split(':')[0];
        newIceServer.username = iceServer.url.split(':')[1].split('@')[0];
        newIceServer.url += ':' + iceServer.url.split(':')[1].split('@')[1];
        newIceServers.push(newIceServer);
      }
    }
    config.iceServers = newIceServers;
    log.debug('Updated firefox Ice server configuration: ', config);
  }
  return config;
};

/**
 * Sets the STUN server specially for Firefox for ICE Connection.
 * @method _setIceServers
 * @param {JSON} config Ice configuration servers url object.
 * @return {JSON} Updated configuration
 * @private
 * @since 0.5.4
 * @component ICE
 * @for Skylink
 */
Skylink.prototype._setIceServers = function(config) {
  // firstly, set the STUN server specially for firefox
  config = this._setFirefoxIceServers(config);

  var newConfig = {
    iceServers: []
  };

  for (var i = 0; i < config.iceServers.length; i++) {
    var iceServer = config.iceServers[i];
    var iceServerParts = iceServer.url.split(':');
    // check for stun servers
    if (iceServerParts[0] === 'stun' || iceServerParts[0] === 'stuns') {
      if (!this._enableSTUN) {
        log.log('Removing STUN Server support');
        continue;
      } else {
        // STUNS is unsupported
        iceServerParts[0] = (this._STUNSSL) ? 'stuns' : 'stun';
      }
      iceServer.url = iceServerParts.join(':');
    }
    // check for turn servers
    if (iceServerParts[0] === 'turn' || iceServerParts[0] === 'turns') {
      if (!this._enableTURN) {
        log.log('Removing TURN Server support');
        continue;
      } else {
        iceServerParts[0] = (this._TURNSSL) ? 'turns' : 'turn';
        iceServer.url = iceServerParts.join(':');
        // check if requires SSL
        log.log('Transport option:', this._TURNTransport);
        if (this._TURNTransport !== this.TURN_TRANSPORT.ANY) {
          // this has a transport attached to it
          if (iceServer.url.indexOf('?transport=') > -1) {
            // remove transport because user does not want it
            if (this._TURNTransport === this.TURN_TRANSPORT.NONE) {
              log.log('Removing transport option');
              iceServer.url = iceServer.url.split('?')[0];
            } else {
              // UDP or TCP
              log.log('Setting transport option');
              var urlProtocolParts = iceServer.url.split('=')[1];
              urlProtocolParts = this._TURNTransport;
              iceServer.url = urlProtocolParts.join('=');
            }
          } else {
            if (this._TURNTransport !== this.TURN_TRANSPORT.NONE) {
              log.log('Setting transport option');
              // no transport here. manually add
              iceServer.url += '?transport=' + this._TURNTransport;
            }
          }
        }
      }
    }
    newConfig.iceServers.push(iceServer);
  }
  log.log('Output iceServers configuration:', newConfig.iceServers);
  return newConfig;
};
Skylink.prototype.PEER_CONNECTION_STATE = {
  STABLE: 'stable',
  HAVE_LOCAL_OFFER: 'have-local-offer',
  HAVE_REMOTE_OFFER: 'have-remote-offer',
  CLOSED: 'closed'
};

/**
 * Timestamp of the moment when last restart happened.
 * @attribute _lastRestart
 * @type Object
 * @required
 * @private
 * @component Peer
 * @for Skylink
 * @since 0.5.9
 */
Skylink.prototype._lastRestart = null;

/**
 * Counter of the number of consecutive retries.
 * @attribute _retryCount
 * @type Integer
 * @required
 * @private
 * @component Peer
 * @for Skylink
 * @since 0.5.10
 */
Skylink.prototype._retryCount = 0;

/**
 * Internal array of Peer connections.
 * @attribute _peerConnections
 * @type Object
 * @required
 * @private
 * @component Peer
 * @for Skylink
 * @since 0.1.0
 */
Skylink.prototype._peerConnections = [];

/**
 * Initiates a Peer connection with either a response to an answer or starts
 * a connection with an offer.
 * @method _addPeer
 * @param {String} targetMid PeerId of the peer we should connect to.
 * @param {JSON} peerBrowser The peer browser information.
 * @param {String} peerBrowser.agent The peer browser agent.
 * @param {Number} peerBrowser.version The peer browser version.
 * @param {Number} peerBrowser.os The peer operating system.
 * @param {Boolean} [toOffer=false] Whether we should start the O/A or wait.
 * @param {Boolean} [restartConn=false] Whether connection is restarted.
 * @param {Boolean} [receiveOnly=false] Should they only receive?
 * @param {Boolean} [isSS=false] Should the incoming stream labelled as screensharing mode?
 * @private
 * @component Peer
 * @for Skylink
 * @since 0.5.4
 */
/* jshint ignore:start */
Skylink.prototype._addPeer = function(targetMid, peerBrowser, toOffer, restartConn, receiveOnly, isSS) {
/* jshint ignore:end */
  var self = this;
  if (self._peerConnections[targetMid] && !restartConn) {
    log.error([targetMid, null, null, 'Connection to peer has already been made']);
    return;
  }
  log.log([targetMid, null, null, 'Starting the connection to peer. Options provided:'], {
    peerBrowser: peerBrowser,
    toOffer: toOffer,
    receiveOnly: receiveOnly,
    enableDataChannel: self._enableDataChannel
  });

  log.info('Adding peer', isSS);

  if (!restartConn) {
    self._peerConnections[targetMid] = self._createPeerConnection(targetMid, !!isSS);
  }
  self._peerConnections[targetMid].receiveOnly = !!receiveOnly;
  self._peerConnections[targetMid].hasScreen = !!isSS;
  if (!receiveOnly) {
    self._addLocalMediaStreams(targetMid);
  }
  // I'm the callee I need to make an offer
  if (toOffer) {
    if (self._enableDataChannel) {
      self._dataChannels[targetMid] = self._createDataChannel(targetMid);
    }
    self._doOffer(targetMid, peerBrowser);
  }

  // do a peer connection health check
  this._startPeerConnectionHealthCheck(targetMid, toOffer);
/* jshint ignore:start */
};
/* jshint ignore:end */

/**
 * Restarts a Peer connection.
 * @method _restartPeerConnection
 * @param {String} peerId PeerId of the peer to restart connection with.
 * @param {Boolean} isSelfInitiatedRestart Indicates whether the restarting action
 *   was caused by self.
 * @param {Boolean} isConnectionRestart The flag that indicates whether the restarting action
 *   is caused by connectivity issues.
 * @param {Function} [callback] The callback once restart peer connection is completed.
 * @private
 * @component Peer
 * @for Skylink
 * @since 0.5.8
 */
/* jshint ignore:start */
Skylink.prototype._restartPeerConnection = function (peerId, isSelfInitiatedRestart, isConnectionRestart, callback, explicit) {
/* jshint ignore:end */
  var self = this;

  if (!self._peerConnections[peerId]) {
    log.error([peerId, null, null, 'Peer does not have an existing ' +
      'connection. Unable to restart']);
    return;
  }

  log.log([peerId, null, null, 'Restarting a peer connection']);

  // get the value of receiveOnly
  /*jshint ignore:start*/
  var receiveOnly = self._peerConnections[peerId] ?
    !!self._peerConnections[peerId].receiveOnly : false;
  /*jshint ignore:end*/
  var hasScreenSharing = self._peerConnections[peerId] ?
    !!self._peerConnections[peerId].hasScreen : false;

  // close the peer connection and remove the reference
  var iceConnectionStateClosed = false;
  var peerConnectionStateClosed = false;
  var dataChannelStateClosed = !self._enableDataChannel;

  self._peerConnections[peerId].dataChannelClosed = true;

  self.once('iceConnectionState', function () {
    iceConnectionStateClosed = true;
  }, function (state, currentPeerId) {
    return state === self.ICE_CONNECTION_STATE.CLOSED && peerId === currentPeerId;
  });

  self.once('peerConnectionState', function () {
    peerConnectionStateClosed = true;
  }, function (state, currentPeerId) {
    return state === self.PEER_CONNECTION_STATE.CLOSED && peerId === currentPeerId;
  });

  delete self._peerConnectionHealth[peerId];

  self._stopPeerConnectionHealthCheck(peerId);

  if (self._peerConnections[peerId].signalingState !== 'closed') {
    self._peerConnections[peerId].close();
  }

  if (self._peerConnections[peerId].hasStream) {
    self._trigger('streamEnded', peerId, self.getPeerInfo(peerId), false);
  }

  self._wait(function () {

    log.log([peerId, null, null, 'Ice and peer connections closed']);

    delete self._peerConnections[peerId];

    log.log([peerId, null, null, 'Re-creating peer connection']);

    self._peerConnections[peerId] = self._createPeerConnection(peerId, !!hasScreenSharing);

    // Set one second tiemout before sending the offer or the message gets received
    setTimeout(function () {
      self._peerConnections[peerId].receiveOnly = receiveOnly;
      self._peerConnections[peerId].hasScreen = hasScreenSharing;

      if (!receiveOnly) {
        self._addLocalMediaStreams(peerId);
      }

      if (isSelfInitiatedRestart){
        log.log([peerId, null, null, 'Sending restart message to signaling server']);

        var lastRestart = Date.now() || function() { return +new Date(); };

        self._sendChannelMessage({
          type: self._SIG_MESSAGE_TYPE.RESTART,
          mid: self._user.sid,
          rid: self._room.id,
          agent: window.webrtcDetectedBrowser,
          version: window.webrtcDetectedVersion,
          os: window.navigator.platform,
          userInfo: self.getPeerInfo(),
          target: peerId,
          isConnectionRestart: !!isConnectionRestart,
          lastRestart: lastRestart,
          receiveOnly: receiveOnly,
          enableIceTrickle: self._enableIceTrickle,
          enableDataChannel: self._enableDataChannel,
          sessionType: !!self._mediaScreen ? 'screensharing' : 'stream',
          explicit: !!explicit
        });
      }

      self._trigger('peerRestart', peerId, self._peerInformations[peerId] || {}, true);

      if (typeof callback === 'function'){
        log.log('Firing callback');
        callback();
      }
    }, 1000);
  }, function () {
    return iceConnectionStateClosed && peerConnectionStateClosed;
  });
/* jshint ignore:start */
};
/* jshint ignore:end */

/**
 * Removes and closes a Peer connection.
 * @method _removePeer
 * @param {String} peerId PeerId of the peer to close connection.
 * @trigger peerLeft
 * @private
 * @component Peer
 * @for Skylink
 * @since 0.5.5
 */
Skylink.prototype._removePeer = function(peerId) {
  if (peerId !== 'MCU') {
    this._trigger('peerLeft', peerId, this._peerInformations[peerId], false);
  } else {
    this._hasMCU = false;
    log.log([peerId, null, null, 'MCU has stopped listening and left']);
  }
  // stop any existing peer health timer
  this._stopPeerConnectionHealthCheck(peerId);

  // check if health timer exists
  if (typeof this._peerConnections[peerId] !== 'undefined') {
    // new flag to check if datachannels are all closed
    this._peerConnections[peerId].dataChannelClosed = true;

    if (this._peerConnections[peerId].signalingState !== 'closed') {
      this._peerConnections[peerId].close();
    }

    if (this._peerConnections[peerId].hasStream) {
      this._trigger('streamEnded', peerId, this.getPeerInfo(peerId), false);
    }

    delete this._peerConnections[peerId];
  }

  // check the handshake priorities and remove them accordingly
  if (typeof this._peerHSPriorities[peerId] !== 'undefined') {
    delete this._peerHSPriorities[peerId];
  }
  if (typeof this._peerInformations[peerId] !== 'undefined') {
    delete this._peerInformations[peerId];
  }
  if (typeof this._peerConnectionHealth[peerId] !== 'undefined') {
    delete this._peerConnectionHealth[peerId];
  }
  // close datachannel connection
  if (this._enableDataChannel) {
    this._closeDataChannel(peerId);
  }

  log.log([peerId, null, null, 'Successfully removed peer']);
};

/**
 * Creates a Peer connection to communicate with the peer whose ID is 'targetMid'.
 * All the peerconnection callbacks are set up here. This is a quite central piece.
 * @method _createPeerConnection
 * @param {String} targetMid The target peer Id.
 * @param {Boolean} [isScreenSharing=false] The flag that indicates if incoming
 *   stream is screensharing mode.
 * @return {Object} The created peer connection object.
 * @private
 * @component Peer
 * @for Skylink
 * @since 0.5.1
 */
Skylink.prototype._createPeerConnection = function(targetMid, isScreenSharing) {
  var pc, self = this;
  try {
    pc = new window.RTCPeerConnection(
      self._room.connection.peerConfig,
      self._room.connection.peerConstraints);
    log.info([targetMid, null, null, 'Created peer connection']);
    log.debug([targetMid, null, null, 'Peer connection config:'],
      self._room.connection.peerConfig);
    log.debug([targetMid, null, null, 'Peer connection constraints:'],
      self._room.connection.peerConstraints);
  } catch (error) {
    log.error([targetMid, null, null, 'Failed creating peer connection:'], error);
    return null;
  }
  // attributes (added on by Temasys)
  pc.setOffer = '';
  pc.setAnswer = '';
  pc.hasStream = false;
  pc.hasScreen = !!isScreenSharing;
  // callbacks
  // standard not implemented: onnegotiationneeded,
  pc.ondatachannel = function(event) {
    var dc = event.channel || event;
    log.debug([targetMid, 'RTCDataChannel', dc.label, 'Received datachannel ->'], dc);
    if (self._enableDataChannel) {
      self._dataChannels[targetMid] = self._createDataChannel(targetMid, dc);
    } else {
      log.warn([targetMid, 'RTCDataChannel', dc.label, 'Not adding datachannel']);
    }
  };
  pc.onaddstream = function(event) {
    pc.hasStream = true;

    log.info('Remote stream', event, !!pc.hasScreen);

    self._onRemoteStreamAdded(targetMid, event, !!pc.hasScreen);
  };
  pc.onicecandidate = function(event) {
    log.debug([targetMid, 'RTCIceCandidate', null, 'Ice candidate generated ->'],
      event.candidate);
    self._onIceCandidate(targetMid, event);
  };
  pc.oniceconnectionstatechange = function(evt) {
    checkIceConnectionState(targetMid, pc.iceConnectionState,
      function(iceConnectionState) {
      log.debug([targetMid, 'RTCIceConnectionState', null,
        'Ice connection state changed ->'], iceConnectionState);
      self._trigger('iceConnectionState', iceConnectionState, targetMid);

      // clear all peer connection health check
      // peer connection is stable. now if there is a waiting check on it
      if (iceConnectionState === self.ICE_CONNECTION_STATE.COMPLETED &&
        pc.signalingState === self.PEER_CONNECTION_STATE.STABLE) {
        log.debug([targetMid, 'PeerConnectionHealth', null,
          'Peer connection with user is stable']);
        self._peerConnectionHealth[targetMid] = true;
        self._stopPeerConnectionHealthCheck(targetMid);
        self._retryCount = 0;
      }

      if (typeof self._ICEConnectionFailures[targetMid] === 'undefined') {
        self._ICEConnectionFailures[targetMid] = 0;
      }

      if (self._ICEConnectionFailures[targetMid] > 2) {
        self._peerIceTrickleDisabled[targetMid] = true;
      }

      if (iceConnectionState === self.ICE_CONNECTION_STATE.FAILED) {
        self._ICEConnectionFailures[targetMid] += 1;

        if (self._enableIceTrickle && !self._peerIceTrickleDisabled[targetMid]) {
          self._trigger('iceConnectionState',
            self.ICE_CONNECTION_STATE.TRICKLE_FAILED, targetMid);
        }
        // refresh when failed
        self._restartPeerConnection(targetMid, true, true, null, false);
      }

      /**** SJS-53: Revert of commit ******
      // resend if failed
      if (iceConnectionState === self.ICE_CONNECTION_STATE.FAILED) {
        log.debug([targetMid, 'RTCIceConnectionState', null,
          'Ice connection state failed. Re-negotiating connection']);
        self._removePeer(targetMid);
        self._sendChannelMessage({
          type: self._SIG_MESSAGE_TYPE.WELCOME,
          mid: self._user.sid,
          rid: self._room.id,
          agent: window.webrtcDetectedBrowser,
          version: window.webrtcDetectedVersion,
          userInfo: self.getPeerInfo(),
          target: targetMid,
          restartNego: true,
          hsPriority: -1
        });
      } *****/
    });
  };
  // pc.onremovestream = function () {
  //   self._onRemoteStreamRemoved(targetMid);
  // };
  pc.onsignalingstatechange = function() {
    log.debug([targetMid, 'RTCSignalingState', null,
      'Peer connection state changed ->'], pc.signalingState);
    self._trigger('peerConnectionState', pc.signalingState, targetMid);

    // clear all peer connection health check
    // peer connection is stable. now if there is a waiting check on it
    if ((pc.iceConnectionState === self.ICE_CONNECTION_STATE.COMPLETED ||
      pc.iceConnectionState === self.ICE_CONNECTION_STATE.CONNECTED) &&
      pc.signalingState === self.PEER_CONNECTION_STATE.STABLE) {
      log.debug([targetMid, 'PeerConnectionHealth', null,
        'Peer connection with user is stable']);
      self._peerConnectionHealth[targetMid] = true;
      self._stopPeerConnectionHealthCheck(targetMid);
      self._retryCount = 0;
    }
  };
  pc.onicegatheringstatechange = function() {
    log.log([targetMid, 'RTCIceGatheringState', null,
      'Ice gathering state changed ->'], pc.iceGatheringState);
    self._trigger('candidateGenerationState', pc.iceGatheringState, targetMid);
  };
  return pc;
};

/**
 * Refreshes a Peer connection with a connected peer.
 * If there are more than 1 refresh during 5 seconds
 *   or refresh is less than 3 seconds since the last refresh
 *   initiated by the other peer, it will be aborted.
 * @method refreshConnection
 * @param {String} [peerId] The peerId of the peer to refresh the connection.
 * @example
 *   SkylinkDemo.on('iceConnectionState', function (state, peerId)) {
 *     if (iceConnectionState === SkylinkDemo.ICE_CONNECTION_STATE.FAILED) {
 *       // Do a refresh
 *       SkylinkDemo.refreshConnection(peerId);
 *     }
 *   });
 * @component Peer
 * @for Skylink
 * @since 0.5.5
 */
Skylink.prototype.refreshConnection = function(peerId) {
  var self = this;

  if (self._hasMCU) {
    log.warn([peerId, 'PeerConnection', null, 'Restart functionality for peer\'s connection ' +
      'for MCU is not yet supported']);
    return;
  }

  var refreshSinglePeer = function(peer){
    var fn = function () {
      if (!self._peerConnections[peer]) {
        log.error([peer, null, null, 'There is currently no existing peer connection made ' +
          'with the peer. Unable to restart connection']);
        return;
      }

      var now = Date.now() || function() { return +new Date(); };

      if (now - self.lastRestart < 3000) {
        log.error([peer, null, null, 'Last restart was so tight. Aborting.']);
        return;
      }
      // do a hard reset on variable object
      self._restartPeerConnection(peer, true, false, null, true);
    };
    fn();
  };

  var toRefresh = function(){
    if (typeof peerId !== 'string') {
      for (var key in self._peerConnections) {
        if (self._peerConnections.hasOwnProperty(key)) {
          refreshSinglePeer(key);
        }
      }
    } else {
      refreshSinglePeer(peerId);
    }
  };

  self._throttle(toRefresh,5000)();

};

Skylink.prototype._peerInformations = [];

/**
 * Stores the User information, credential and the local stream(s).
 * @attribute _user
 * @type JSON
 * @param {String} uid The user's session id.
 * @param {String} sid The user's secret id. This is the id used as the peerId.
 * @param {String} timestamp The user's timestamp.
 * @param {String} token The user's access token.
 * @required
 * @private
 * @component User
 * @for Skylink
 * @since 0.5.6
 */
Skylink.prototype._user = null;

/**
 * User's custom data set.
 * @attribute _userData
 * @type JSON|String
 * @required
 * @private
 * @component User
 * @for Skylink
 * @since 0.5.6
 */
Skylink.prototype._userData = '';

/**
 * Update/Set the User custom data. This Data can be a simple string or a JSON data.
 * It is let to user choice to decide how this information must be handled.
 * The Skylink demos provided use this parameter as a string for displaying user name.
 * - Please note that the custom data would be totally overwritten.
 * - If you want to modify only some data, please call
 *   {{#crossLink "Skylink/getUserData:method"}}getUserData(){{/crossLink}}
 *   and then modify the information you want individually.
 * - {{#crossLink "Skylink/peerUpdated:event"}}peerUpdated{{/crossLink}}
 *   event fires only if <b>setUserData()</b> is called after
 *   joining a room.
 * @method setUserData
 * @param {JSON|String} userData User custom data.
 * @example
 *   // Example 1: Intial way of setting data before user joins the room
 *   SkylinkDemo.setUserData({
 *     displayName: 'Bobby Rays',
 *     fbUserId: '1234'
 *   });
 *
 *  // Example 2: Way of setting data after user joins the room
 *   var userData = SkylinkDemo.getUserData();
 *   userData.displayName = 'New Name';
 *   userData.fbUserId = '1234';
 *   SkylinkDemo.setUserData(userData);
 * @trigger peerUpdated
 * @component User
 * @for Skylink
 * @since 0.5.5
 */
Skylink.prototype.setUserData = function(userData) {
  var self = this;
  // NOTE ALEX: be smarter and copy fields and only if different
  self._parseUserData(userData);

  if (self._inRoom) {
    log.log('Updated userData -> ', userData);
    self._sendChannelMessage({
      type: self._SIG_MESSAGE_TYPE.UPDATE_USER,
      mid: self._user.sid,
      rid: self._room.id,
      userData: self._userData
    });
    self._trigger('peerUpdated', self._user.sid, self.getPeerInfo(), true);
  } else {
    log.warn('User is not in the room. Broadcast of updated information will be dropped');
  }
};

/**
 * Gets the User custom data.
 * See {{#crossLink "Skylink/setUserData:method"}}setUserData(){{/crossLink}}
 *   for more information
 * @method getUserData
 * @return {JSON|String} User custom data.
 * @example
 *   // Example 1: To get other peer's userData
 *   var peerData = SkylinkDemo.getUserData(peerId);
 *
 *   // Example 2: To get own userData
 *   var userData = SkylinkDemo.getUserData();
 * @component User
 * @for Skylink
 * @since 0.5.10
 */
Skylink.prototype.getUserData = function(peerId) {
  if (peerId && peerId !== this._user.sid) {
    // peer info
    var peerInfo = this._peerInformations[peerId];

    if (typeof peerInfo === 'object') {
      return peerInfo.userData;
    }

    return null;
  }
  return this._userData;
};

/**
 * Gets the Peer information (media settings,media status and personnal data set by the peer).
 * @method _parseUserData
 * @param {JSON} [userData] User custom data.
 * @private
 * @component User
 * @for Skylink
 * @since 0.5.6
 */
Skylink.prototype._parseUserData = function(userData) {
  log.debug('Parsing user data:', userData);

  this._userData = userData || '';
};

/**
 * Gets the Peer information.
 * - If there is no information related to the peer, <code>null</code> would be returned.
 * @method getPeerInfo
 * @param {String} [peerId] The peerId of the peer retrieve we want to retrieve the information.
 *    Leave this blank to return the User information.
 * @return {JSON} Peer information. Please reference
 *   {{#crossLink "Skylink/peerJoined:event"}}peerJoined{{/crossLink}}
 *   <code>peerInfo</code> parameter.
 * @example
 *   // Example 1: To get other peer's information
 *   var peerInfo = SkylinkDemo.getPeerInfo(peerId);
 *
 *   // Example 2: To get own information
 *   var userInfo = SkylinkDemo.getPeerInfo();
 * @component Peer
 * @for Skylink
 * @since 0.4.0
 */
Skylink.prototype.getPeerInfo = function(peerId) {
  if (peerId && peerId !== this._user.sid) {
    // peer info
    var peerInfo = this._peerInformations[peerId];

    if (typeof peerInfo === 'object') {
      return peerInfo;
    }

    return null;
  } else {
    // user info
    // prevent undefined error
    this._user = this._user || {};
    this._userData = this._userData || '';

    this._mediaStreamsStatus = this._mediaStreamsStatus || {};
    this._streamSettings = this._streamSettings || {};

    return {
      userData: this._userData,
      settings: this._streamSettings,
      mediaStatus: this._mediaStreamsStatus,
      agent: {
        name: window.webrtcDetectedBrowser,
        version: window.webrtcDetectedVersion
      }
    };
  }
};

Skylink.prototype.HANDSHAKE_PROGRESS = {
  ENTER: 'enter',
  WELCOME: 'welcome',
  OFFER: 'offer',
  ANSWER: 'answer',
  ERROR: 'error'
};

/**
 * Stores the list of <code>setTimeout</code> awaiting for successful connection.
 * @attribute _peerConnectionHealthTimers
 * @type JSON
 * @private
 * @required
 * @component Peer
 * @for Skylink
 * @since 0.5.5
 */
Skylink.prototype._peerConnectionHealthTimers = {};

/**
 * Stores the list of stable Peer connection.
 * @attribute _peerConnectionHealth
 * @type JSON
 * @private
 * @required
 * @component Peer
 * @since 0.5.5
 */
Skylink.prototype._peerConnectionHealth = {};

/**
 * Stores the list of handshaking weights received that would be compared against
 * to indicate if User should send an "offer" or Peer should.
 * @attribute _peerHSPriorities
 * @type JSON
 * @private
 * @required
 * @for Skylink
 * @since 0.5.0
 */
Skylink.prototype._peerHSPriorities = {};

/**
 * Creates an offer to Peer to initate Peer connection.
 * @method _doOffer
 * @param {String} targetMid PeerId of the peer to send offer to.
 * @param {JSON} peerBrowser The peer browser information.
 * @param {String} peerBrowser.agent The peer browser agent.
 * @param {Number} peerBrowser.version The peer browser version.
 * @param {Number} peerBrowser.os The peer browser operating system.
 * @private
 * @for Skylink
 * @component Peer
 * @since 0.5.2
 */
Skylink.prototype._doOffer = function(targetMid, peerBrowser) {
  var self = this;
  var pc = self._peerConnections[targetMid] || self._addPeer(targetMid, peerBrowser);
  log.log([targetMid, null, null, 'Checking caller status'], peerBrowser);
  // NOTE ALEX: handle the pc = 0 case, just to be sure
  var inputConstraints = self._room.connection.offerConstraints;
  var sc = self._room.connection.sdpConstraints;
  for (var name in sc.mandatory) {
    if (sc.mandatory.hasOwnProperty(name)) {
      inputConstraints.mandatory[name] = sc.mandatory[name];
    }
  }
  inputConstraints.optional.concat(sc.optional);
  checkMediaDataChannelSettings(peerBrowser.agent, peerBrowser.version,
    function(beOfferer, unifiedOfferConstraints) {
    // attempt to force make firefox not to offer datachannel.
    // we will not be using datachannel in MCU
    if (window.webrtcDetectedType === 'moz' && peerBrowser.agent === 'MCU') {
      unifiedOfferConstraints.mandatory = unifiedOfferConstraints.mandatory || {};
      unifiedOfferConstraints.mandatory.MozDontOfferDataChannel = true;
      beOfferer = true;
    }

    // for windows firefox to mac chrome interopability
    if (window.webrtcDetectedBrowser === 'firefox' &&
      window.navigator.platform.indexOf('Win') === 0 &&
      peerBrowser.agent !== 'firefox' &&
      peerBrowser.os.indexOf('Mac') === 0) {
      beOfferer = false;
    }

    if (beOfferer) {
      if (window.webrtcDetectedBrowser === 'firefox' && window.webrtcDetectedVersion >= 32) {
        unifiedOfferConstraints = {
          offerToReceiveAudio: true,
          offerToReceiveVideo: true
        };

        if (window.webrtcDetectedVersion > 37) {
          unifiedOfferConstraints = {};
        }
      }

      log.debug([targetMid, null, null, 'Creating offer with config:'], unifiedOfferConstraints);

      pc.createOffer(function(offer) {
        log.debug([targetMid, null, null, 'Created offer'], offer);
        self._setLocalAndSendMessage(targetMid, offer);
      }, function(error) {
        self._trigger('handshakeProgress', self.HANDSHAKE_PROGRESS.ERROR,
          targetMid, error);
        log.error([targetMid, null, null, 'Failed creating an offer:'], error);
      }, unifiedOfferConstraints);
    } else {
      log.debug([targetMid, null, null, 'User\'s browser is not eligible to create ' +
        'the offer to the other peer. Requesting other peer to create the offer instead'
        ], peerBrowser);
      self._sendChannelMessage({
        type: self._SIG_MESSAGE_TYPE.WELCOME,
        mid: self._user.sid,
        rid: self._room.id,
        agent: window.webrtcDetectedBrowser,
        version: window.webrtcDetectedVersion,
        os: window.navigator.platform,
        userInfo: self.getPeerInfo(),
        target: targetMid,
        weight: -1,
        sessionType: !!self._mediaScreen ? 'screensharing' : 'stream'
      });
    }
  }, inputConstraints);
};

/**
 * Creates an answer to Peer as a response to Peer's offer.
 * @method _doAnswer
 * @param {String} targetMid PeerId of the peer to send answer to.
 * @private
 * @for Skylink
 * @component Peer
 * @since 0.1.0
 */
Skylink.prototype._doAnswer = function(targetMid) {
  var self = this;
  log.log([targetMid, null, null, 'Creating answer with config:'],
    self._room.connection.sdpConstraints);
  var pc = self._peerConnections[targetMid];
  if (pc) {
    pc.createAnswer(function(answer) {
      log.debug([targetMid, null, null, 'Created answer'], answer);
      self._setLocalAndSendMessage(targetMid, answer);
    }, function(error) {
      log.error([targetMid, null, null, 'Failed creating an answer:'], error);
      self._trigger('handshakeProgress', self.HANDSHAKE_PROGRESS.ERROR, targetMid, error);
    });//, self._room.connection.sdpConstraints);
  } else {
    /* Houston ..*/
    log.error([targetMid, null, null, 'Requested to create an answer but user ' +
      'does not have any existing connection to peer']);
    return;
  }
};

/**
 * Starts a Peer connection health check.
 * The health timers waits for connection, and within 1m if there is not connection,
 * it attempts a reconnection.
 * @method _startPeerConnectionHealthCheck
 * @param {String} peerId The peerId of the peer to set a connection timeout if connection failed.
 * @param {Boolean} toOffer The flag to check if peer is offerer. If the peer is offerer,
 *   the restart check should be increased.
 * @private
 * @component Peer
 * @for Skylink
 * @since 0.5.5
 */
Skylink.prototype._startPeerConnectionHealthCheck = function (peerId, toOffer) {
  var self = this;

  if (self._hasMCU) {
    log.warn([peerId, 'PeerConnectionHealth', null, 'Check for peer\'s connection health ' +
      'for MCU is not yet supported']);
    return;
  }

  var timer = (self._enableIceTrickle && !self._peerIceTrickleDisabled[peerId]) ?
    (toOffer ? 12500 : 10000) : 50000;
  //timer = (self._hasMCU) ? 85000 : timer;

  timer += self._retryCount*10000;

  log.log([peerId, 'PeerConnectionHealth', null,
    'Initializing check for peer\'s connection health']);

  if (self._peerConnectionHealthTimers[peerId]) {
    // might be a re-handshake again
    self._stopPeerConnectionHealthCheck(peerId);
  }

  self._peerConnectionHealthTimers[peerId] = setTimeout(function () {
    // re-handshaking should start here.
    if (!self._peerConnectionHealth[peerId]) {
      log.warn([peerId, 'PeerConnectionHealth', null, 'Peer\'s health timer ' +
      'has expired'], 10000);

      // clear the loop first
      self._stopPeerConnectionHealthCheck(peerId);

      log.debug([peerId, 'PeerConnectionHealth', null,
        'Ice connection state time out. Re-negotiating connection']);

      //Maximum increament is 5 minutes
      if (self._retryCount<30){
        //Increase after each consecutive connection failure
        self._retryCount++;
      }

      // do a complete clean
      self._restartPeerConnection(peerId, true, true, null, false);
    }
  }, timer);
};

/**
 * Stops a Peer connection health check.
 * @method _stopPeerConnectionHealthCheck
 * @param {String} peerId The peerId of the peer to clear the checking.
 * @private
 * @component Peer
 * @for Skylink
 * @since 0.5.5
 */
Skylink.prototype._stopPeerConnectionHealthCheck = function (peerId) {
  var self = this;

  if (self._peerConnectionHealthTimers[peerId]) {
    log.debug([peerId, 'PeerConnectionHealth', null,
      'Stopping peer connection health timer check']);

    clearTimeout(self._peerConnectionHealthTimers[peerId]);
    delete self._peerConnectionHealthTimers[peerId];

  } else {
    log.debug([peerId, 'PeerConnectionHealth', null,
      'Peer connection health does not have a timer check']);
  }
};

/**
 * Sets a generated session description and sends to Peer.
 * @method _setLocalAndSendMessage
 * @param {String} targetMid PeerId of the peer to send offer/answer to.
 * @param {JSON} sessionDescription This should be provided by the peerconnection API.
 *   User might 'tamper' with it, but then , the setLocal may fail.
 * @trigger handshakeProgress
 * @private
 * @component Peer
 * @for Skylink
 * @since 0.5.2
 */
Skylink.prototype._setLocalAndSendMessage = function(targetMid, sessionDescription) {
  var self = this;
  var pc = self._peerConnections[targetMid];

  if (sessionDescription.type === self.HANDSHAKE_PROGRESS.ANSWER && pc.setAnswer) {
    log.log([targetMid, 'RTCSessionDescription', sessionDescription.type,
      'Ignoring session description. User has already set local answer'], sessionDescription);
    return;
  }
  if (sessionDescription.type === self.HANDSHAKE_PROGRESS.OFFER && pc.setOffer) {
    log.log([targetMid, 'RTCSessionDescription', sessionDescription.type,
      'Ignoring session description. User has already set local offer'], sessionDescription);
    return;
  }

  // NOTE ALEX: handle the pc = 0 case, just to be sure
  var sdpLines = sessionDescription.sdp.split('\r\n');

  // remove h264 invalid pref
  sdpLines = self._removeSDPFirefoxH264Pref(sdpLines);
  // Check if stereo was enabled
  if (self._streamSettings.hasOwnProperty('audio')) {
    if (self._streamSettings.audio.stereo) {
      self._addSDPStereo(sdpLines);
    }
  }

  log.info([targetMid, null, null, 'Requested stereo:'], (self._streamSettings.audio ?
    (self._streamSettings.audio.stereo ? self._streamSettings.audio.stereo : false) :
    false));

  // set sdp bitrate
  if (self._streamSettings.hasOwnProperty('bandwidth')) {
    var peerSettings = (self._peerInformations[targetMid] || {}).settings || {};

    sdpLines = self._setSDPBitrate(sdpLines, peerSettings);
  }

  // set sdp resolution
  /*if (self._streamSettings.hasOwnProperty('video')) {
    sdpLines = self._setSDPVideoResolution(sdpLines, self._streamSettings.video);
  }*/

  self._streamSettings.bandwidth = self._streamSettings.bandwidth || {};

  self._streamSettings.video = self._streamSettings.video || false;

  log.info([targetMid, null, null, 'Custom bandwidth settings:'], {
    audio: (self._streamSettings.bandwidth.audio || 'Not set') + ' kB/s',
    video: (self._streamSettings.bandwidth.video || 'Not set') + ' kB/s',
    data: (self._streamSettings.bandwidth.data || 'Not set') + ' kB/s'
  });

  if (self._streamSettings.video.hasOwnProperty('frameRate') &&
    self._streamSettings.video.hasOwnProperty('resolution')){
    log.info([targetMid, null, null, 'Custom resolution settings:'], {
      frameRate: (self._streamSettings.video.frameRate || 'Not set') + ' fps',
      width: (self._streamSettings.video.resolution.width || 'Not set') + ' px',
      height: (self._streamSettings.video.resolution.height || 'Not set') + ' px'
    });
  }

  // set video codec
  sdpLines = self._setSDPVideoCodec(sdpLines);

  // set audio codec
  sdpLines = self._setSDPAudioCodec(sdpLines);

  sessionDescription.sdp = sdpLines.join('\r\n');

  // NOTE ALEX: opus should not be used for mobile
  // Set Opus as the preferred codec in SDP if Opus is present.
  //sessionDescription.sdp = preferOpus(sessionDescription.sdp);
  // limit bandwidth
  //sessionDescription.sdp = this._limitBandwidth(sessionDescription.sdp);
  log.log([targetMid, 'RTCSessionDescription', sessionDescription.type,
    'Updated session description:'], sessionDescription);

  pc.setLocalDescription(sessionDescription, function() {
    log.debug([targetMid, sessionDescription.type, 'Local description set']);
    self._trigger('handshakeProgress', sessionDescription.type, targetMid);
    if (sessionDescription.type === self.HANDSHAKE_PROGRESS.ANSWER) {
      pc.setAnswer = 'local';
    } else {
      pc.setOffer = 'local';
    }
    if (self._enableIceTrickle && !self._peerIceTrickleDisabled[targetMid]) {
      self._sendChannelMessage({
        type: sessionDescription.type,
        sdp: sessionDescription.sdp,
        mid: self._user.sid,
        target: targetMid,
        rid: self._room.id
      });
    } else {
      log.log([targetMid, 'RTCSessionDescription', sessionDescription.type,
        'Waiting for Ice gathering to complete to prevent Ice trickle']);
    }
  }, function(error) {
    self._trigger('handshakeProgress', self.HANDSHAKE_PROGRESS.ERROR, targetMid, error);
    log.error([targetMid, 'RTCSessionDescription', sessionDescription.type,
      'Failed setting local description: '], error);
  });
};
Skylink.prototype.SYSTEM_ACTION = {
  WARNING: 'warning',
  REJECT: 'reject'
};

/**
 * The list of signaling actions to be taken upon received.
 * @attribute SYSTEM_ACTION_REASON
 * @type JSON
 * @param {String} FAST_MESSAGE User is not alowed to
 *   send too quick messages as it is used to prevent jam.
 * @param {String} ROOM_LOCKED Room is locked and User is rejected from joining the Room.
 * @param {String} ROOM_FULL The target Peers in a persistent room is full.
 * @param {String} DUPLICATED_LOGIN The User is re-attempting to connect again with
 *   an userId that has been used.
 * @param {String} SERVER_ERROR Server has an error.
 * @param {String} VERIFICATION Verification is incomplete for roomId provided.
 * @param {String} EXPIRED Persistent meeting. Room has
 *   expired and user is unable to join the room.
 * @param {String} ROOM_CLOSED The persistent room is closed as it has been expired.
 * @param {String} ROOM_CLOSING The persistent room is closing.
 * @param {String} OVER_SEAT_LIMIT The seat limit has been reached.
 * @readOnly
 * @component Room
 * @for Skylink
 * @since 0.5.2
 */
Skylink.prototype.SYSTEM_ACTION_REASON = {
  FAST_MESSAGE: 'fastmsg',
  ROOM_LOCKED: 'locked',
  ROOM_FULL: 'roomfull',
  DUPLICATED_LOGIN: 'duplicatedLogin',
  SERVER_ERROR: 'serverError',
  VERIFICATION: 'verification',
  EXPIRED: 'expired',
  ROOM_CLOSED: 'roomclose',
  ROOM_CLOSING: 'toclose',
  OVER_SEAT_LIMIT: 'seatquota'
};

/**
 * The room that the user is currently connected to.
 * @attribute _selectedRoom
 * @type String
 * @default Skylink._defaultRoom
 * @private
 * @component Room
 * @for Skylink
 * @since 0.3.0
 */
Skylink.prototype._selectedRoom = null;

/**
 * The flag that indicates whether room is currently locked.
 * @attribute _roomLocked
 * @type Boolean
 * @private
 * @component Room
 * @for Skylink
 * @since 0.5.2
 */
Skylink.prototype._roomLocked = false;

/**
 * Connects the User to a Room.
 * @method joinRoom
 * @param {String} [room=init.options.defaultRoom] Room name to join.
 *   If Room name is not provided, User would join the default room.
 * @param {JSON} [options] Media Constraints
 * @param {JSON|String} [options.userData] User custom data. See
 * {{#crossLink "Skylink/setUserData:method"}}setUserData(){{/crossLink}}
 *   for more information
 * @param {Boolean|JSON} [options.audio=false] Enable audio stream.
 * @param {Boolean} [options.audio.stereo] Option to enable stereo
 *    during call.
 * @param {Boolean} [options.audio.mute=false] If audio stream should be muted.
 * @param {Boolean|JSON} [options.video=false] Enable video stream.
 * @param {JSON} [options.video.resolution] The resolution of video stream.
 *   [Rel: Skylink.VIDEO_RESOLUTION]
 * @param {Number} [options.video.resolution.width]
 *   The video stream resolution width (in px).
 * @param {Number} [options.video.resolution.height]
 *   The video stream resolution height (in px).
 * @param {Number} [options.video.frameRate]
 *   The video stream frameRate.
 * @param {Boolean} [options.video.mute=false] If audio stream should be muted.
 * @param {JSON} [options.bandwidth] Stream bandwidth settings.
 * @param {Number} [options.bandwidth.audio=50] Audio stream bandwidth in kbps.
 * @param {Number} [options.bandwidth.video=256] Video stream bandwidth in kbps.
 * @param {Number} [options.bandwidth.data=1638400] Data stream bandwidth in kbps.
 * @param {Boolean} [options.manualGetUserMedia] Get the user media manually.
 * @param {Function} [callback] The callback fired after peer leaves the room.
 *   Default signature: function(error object, success object)
 * @example
 *   // To just join the default room without any video or audio
 *   // Note that calling joinRoom without any parameters
 *   // still sends any available existing MediaStreams allowed.
 *   // See Examples 2, 3, 4 and 5 etc to prevent video or audio stream
 *   SkylinkDemo.joinRoom();
 *
 *   // To just join the default room with bandwidth settings
 *   SkylinkDemo.joinRoom({
 *     'bandwidth': {
 *       'data': 14440
 *     }
 *   });
 *
 *   // Example 1: To call getUserMedia and joinRoom seperately
 *   SkylinkDemo.getUserMedia();
 *   SkylinkDemo.on('mediaAccessSuccess', function (stream)) {
 *     attachMediaStream($('.localVideo')[0], stream);
 *     SkylinkDemo.joinRoom();
 *   });
 *
 *   // Example 2: Join a room without any video or audio
 *   SkylinkDemo.joinRoom('room');
 *
 *   // Example 3: Join a room with audio only
 *   SkylinkDemo.joinRoom('room', {
 *     'audio' : true,
 *     'video' : false
 *   });
 *
 *   // Example 4: Join a room with prefixed video width and height settings
 *   SkylinkDemo.joinRoom('room', {
 *     'audio' : true,
 *     'video' : {
 *       'resolution' : {
 *         'width' : 640,
 *         'height' : 320
 *       }
 *     }
 *   });
 *
 *   // Example 5: Join a room with userData and settings with audio, video
 *   // and bandwidth
 *   SkylinkDemo.joinRoom({
 *     'userData': {
 *       'item1': 'My custom data',
 *       'item2': 'Put whatever, string or JSON or array'
 *     },
 *     'audio' : {
 *        'stereo' : true
 *      },
 *     'video' : {
 *        'res' : SkylinkDemo.VIDEO_RESOLUTION.VGA,
 *        'frameRate' : 50
 *     },
 *     'bandwidth' : {
 *        'audio' : 48,
 *        'video' : 256,
 *        'data' : 14480
 *      }
 *   });
 *
 *   //Example 6: joinRoom with callback
 *   SkylinkDemo.joinRoom(function(error, success){
 *     if (error){
 *       console.log('Error happened. Can not join room'));
 *     }
 *     else{
 *       console.log('Successfully joined room');
 *     }
 *   });
 * @trigger peerJoined, mediaAccessRequired
 * @component Room
 * @for Skylink
 * @since 0.5.5
 */

Skylink.prototype.joinRoom = function(room, mediaOptions, callback) {
  var self = this;

  if (typeof room === 'string'){
    //joinRoom(room, callback)
    if (typeof mediaOptions === 'function'){
      callback = mediaOptions;
      mediaOptions = undefined;
    }
  }
  else if (typeof room === 'object'){
    //joinRoom(mediaOptions, callback);
    if (typeof mediaOptions === 'function'){
      callback = mediaOptions;
      mediaOptions = room;
      room = undefined;
    }
    //joinRoom(mediaOptions);
    else{
      mediaOptions = room;
    }
  }
  else if (typeof room === 'function'){
    //joinRoom(callback);
    callback = room;
    room = undefined;
    mediaOptions = undefined;
  }
  //if none of the above is true --> joinRoom()

  if (self._channelOpen) {
    self.leaveRoom(function(){
      log.log([null, 'Socket', self._selectedRoom, 'Joining room. Media options:'], mediaOptions);
      if (typeof room === 'string' ? room !== self._selectedRoom : false) {
        self._initSelectedRoom(room, function () {
          self._waitForOpenChannel(mediaOptions);
        });
      } else {
        self._waitForOpenChannel(mediaOptions);
      }
    });

    if (typeof callback === 'function'){
      self.once('peerJoined',function(peerId, peerInfo, isSelf){
        log.log([null, 'Socket', self._selectedRoom, 'Peer joined. Firing callback. ' +
        'PeerId ->'], peerId);
        callback(null,{
          room: self._selectedRoom,
          peerId: peerId,
          peerInfo: peerInfo
        });
      },function(peerId, peerInfo, isSelf){
        return isSelf;
      }, false);
    }

    return;
  }
  log.log([null, 'Socket', self._selectedRoom, 'Joining room. Media options:'],
    mediaOptions);

  if (typeof room === 'string' ? room !== self._selectedRoom : false) {

    self._initSelectedRoom(room, function () {
      self._waitForOpenChannel(mediaOptions);
    });
  } else {
    self._waitForOpenChannel(mediaOptions);
  }

  if (typeof callback === 'function'){
    self.once('peerJoined',function(peerId, peerInfo, isSelf){
      log.log([null, 'Socket', self._selectedRoom, 'Peer joined. Firing callback. ' +
      'PeerId ->'], peerId);
      callback(null,{
        room: self._selectedRoom,
        peerId: peerId,
        peerInfo: peerInfo
      });
    },function(peerId, peerInfo, isSelf){
      return isSelf;
    }, false);
  }
};
/**
 * Waits for room to ready, before starting the Room connection.
 * @method _waitForOpenChannel
 * @private
 * @param {JSON} [options] Media Constraints.
 * @param {JSON|String} [options.userData] User custom data.
 * @param {Boolean|JSON} [options.audio=false] This call requires audio stream.
 * @param {Boolean} [options.audio.stereo] Option to enable stereo
 *    during call.
 * @param {Boolean} [options.audio.mute=false] If audio stream should be muted.
 * @param {Boolean|JSON} [options.video=false] This call requires video stream.
 * @param {JSON} [options.video.resolution] The resolution of video stream.
 * @param {Number} [options.video.resolution.width]
 *   The video stream resolution width.
 * @param {Number} [options.video.resolution.height]
 *   The video stream resolution height.
 * @param {Number} [options.video.frameRate]
 *   The video stream maximum frameRate.
 * @param {Boolean} [options.video.mute=false] If video stream should be muted.
 * @param {JSON} [options.bandwidth] Stream bandwidth settings.
 * @param {Number} [options.bandwidth.audio] Audio stream bandwidth in kbps.
 *   Recommended: 50 kbps.
 * @param {Number} [options.bandwidth.video] Video stream bandwidth in kbps.
 *   Recommended: 256 kbps.
 * @param {Number} [options.bandwidth.data] Data stream bandwidth in kbps.
 *   Recommended: 1638400 kbps.
 * @trigger peerJoined, incomingStream, mediaAccessRequired
 * @component Room
 * @for Skylink
 * @since 0.5.5
 */
Skylink.prototype._waitForOpenChannel = function(mediaOptions) {
  var self = this;
  // when reopening room, it should stay as 0
  self._socketCurrentReconnectionAttempt = 0;

  // wait for ready state before opening
  self._wait(function () {
    self._condition('channelOpen', function () {
      mediaOptions = mediaOptions || {};

      // parse user data settings
      self._parseUserData(mediaOptions.userData || self._userData);
      self._parseBandwidthSettings(mediaOptions.bandwidth);

      // wait for local mediastream
      self._waitForLocalMediaStream(function() {
        // once mediastream is loaded, send channel message
        self._sendChannelMessage({
          type: self._SIG_MESSAGE_TYPE.JOIN_ROOM,
          uid: self._user.uid,
          cid: self._key,
          rid: self._room.id,
          userCred: self._user.token,
          timeStamp: self._user.timeStamp,
          apiOwner: self._apiKeyOwner,
          roomCred: self._room.token,
          start: self._room.startDateTime,
          len: self._room.duration
        });
      }, mediaOptions);
    }, function () {
      // open channel first if it's not opened
      if (!self._channelOpen) {
        self._openChannel();
      }
      return self._channelOpen;
    }, function (state) {
      return true;
    });
  }, function () {
    return self._readyState === self.READY_STATE_CHANGE.COMPLETED;
  });

};

/**
 * Disconnects a User from the room.
 * @method leaveRoom
 * @param {Function} [callback] The callback fired after peer leaves the room.
 *   Default signature: function(error object, success object)
 * @example
 *   //Example 1: Just leaveRoom
 *   SkylinkDemo.leaveRoom();
 *
 *   //Example 2: leaveRoom with callback
 *   SkylinkDemo.leaveRoom(function(error, success){
 *     if (error){
 *       console.log('Error happened'));
 *     }
 *     else{
 *       console.log('Successfully left room');
 *     }
 *   });
 * @trigger peerLeft, channelClose, streamEnded
 * @component Room
 * @for Skylink
 * @since 0.5.5
 */
Skylink.prototype.leaveRoom = function(callback) {
  var self = this;
  if (!self._inRoom) {
    var error = 'Unable to leave room as user is not in any room';
    log.error(error);
    if (typeof callback === 'function'){
      log.log([null, 'Socket', self._selectedRoom, 'Error occurred. '+
        'Firing callback with error -> '],error);
      callback(error,null);
    }
    return;
  }
  for (var pc_index in self._peerConnections) {
    if (self._peerConnections.hasOwnProperty(pc_index)) {
      self._removePeer(pc_index);
    }
  }
  self._inRoom = false;
  self._closeChannel();
  self.stopStream();

  self._wait(function(){
    if (typeof callback === 'function'){
      callback(null, {
        peerId: self._user.sid,
        previousRoom: self._selectedRoom,
        inRoom: self._inRoom
      });
    }
    log.log([null, 'Socket', self._selectedRoom, 'User left the room. Callback fired.']);
    self._trigger('peerLeft', self._user.sid, self.getPeerInfo(), true);

  }, function(){
    return (Object.keys(self._peerConnections).length === 0 &&
      self._channelOpen === false &&
      self._readyState === self.READY_STATE_CHANGE.COMPLETED);
  }, false);
};

/**
 * Locks the room to prevent other Peers from joining the room.
 * @method lockRoom
 * @example
 *   SkylinkDemo.lockRoom();
 * @trigger lockRoom
 * @component Room
 * @for Skylink
 * @since 0.5.0
 */
Skylink.prototype.lockRoom = function() {
  log.log('Update to isRoomLocked status ->', true);
  this._sendChannelMessage({
    type: this._SIG_MESSAGE_TYPE.ROOM_LOCK,
    mid: this._user.sid,
    rid: this._room.id,
    lock: true
  });
  this._trigger('roomLock', true, this._user.sid,
    this.getPeerInfo(), true);
};

/**
 * Unlocks the room to allow other Peers to join the room.
 * @method unlockRoom
 * @example
 *   SkylinkDemo.unlockRoom();
 * @trigger lockRoom
 * @component Room
 * @for Skylink
 * @since 0.5.0
 */
Skylink.prototype.unlockRoom = function() {
  log.log('Update to isRoomLocked status ->', false);
  this._sendChannelMessage({
    type: this._SIG_MESSAGE_TYPE.ROOM_LOCK,
    mid: this._user.sid,
    rid: this._room.id,
    lock: false
  });
  this._trigger('roomLock', false, this._user.sid,
    this.getPeerInfo(), true);
};
Skylink.prototype.READY_STATE_CHANGE = {
  INIT: 0,
  LOADING: 1,
  COMPLETED: 2,
  ERROR: -1
};

/**
 * The list of ready state change errors.
 * - These are the error states from the error object error code.
 * - <b>ROOM_LOCKED</b> is deprecated in 0.5.2. Please use
 *   {{#crossLink "Skylink/:attr"}}leaveRoom(){{/crossLink}}
 * - The states that would occur are:
 * @attribute READY_STATE_CHANGE_ERROR
 * @type JSON
 * @param {Number} API_INVALID  Api Key provided does not exist.
 * @param {Number} API_DOMAIN_NOT_MATCH Api Key used in domain does
 *   not match.
 * @param {Number} API_CORS_DOMAIN_NOT_MATCH Api Key used in CORS
 *   domain does not match.
 * @param {Number} API_CREDENTIALS_INVALID Api Key credentials does
 *   not exist.
 * @param {Number} API_CREDENTIALS_NOT_MATCH Api Key credentials does not
 *   match what is expected.
 * @param {Number} API_INVALID_PARENT_KEY Api Key does not have a parent
 *   key nor is a root key.
 * @param {Number} API_NOT_ENOUGH_CREDIT Api Key does not have enough
 *   credits to use.
 * @param {Number} API_NOT_ENOUGH_PREPAID_CREDIT Api Key does not have
 *   enough prepaid credits to use.
 * @param {Number} API_FAILED_FINDING_PREPAID_CREDIT Api Key preapid
 *   payments does not exist.
 * @param {Number} API_NO_MEETING_RECORD_FOUND Api Key does not have a
 *   meeting record at this timing. This occurs when Api Key is a
 *   static one.
 * @param {Number} ROOM_LOCKED Room is locked.
 * @param {Number} NO_SOCKET_IO No socket.io dependency is loaded to use.
 * @param {Number} NO_XMLHTTPREQUEST_SUPPORT Browser does not support
 *   XMLHttpRequest to use.
 * @param {Number} NO_WEBRTC_SUPPORT Browser does not have WebRTC support.
 * @param {Number} NO_PATH No path is loaded yet.
 * @param {Number} INVALID_XMLHTTPREQUEST_STATUS Invalid XMLHttpRequest
 *   when retrieving information.
 * @readOnly
 * @component Room
 * @for Skylink
 * @since 0.4.0
 */
Skylink.prototype.READY_STATE_CHANGE_ERROR = {
  API_INVALID: 4001,
  API_DOMAIN_NOT_MATCH: 4002,
  API_CORS_DOMAIN_NOT_MATCH: 4003,
  API_CREDENTIALS_INVALID: 4004,
  API_CREDENTIALS_NOT_MATCH: 4005,
  API_INVALID_PARENT_KEY: 4006,
  API_NOT_ENOUGH_CREDIT: 4007,
  API_NOT_ENOUGH_PREPAID_CREDIT: 4008,
  API_FAILED_FINDING_PREPAID_CREDIT: 4009,
  API_NO_MEETING_RECORD_FOUND: 4010,
  ROOM_LOCKED: 5001,
  NO_SOCKET_IO: 1,
  NO_XMLHTTPREQUEST_SUPPORT: 2,
  NO_WEBRTC_SUPPORT: 3,
  NO_PATH: 4,
  INVALID_XMLHTTPREQUEST_STATUS: 5,
  SCRIPT_ERROR: 6
};

/**
 * The list of available regional servers.
 * - This is for developers to set the nearest region server
 *   for Skylink to connect to for faster connectivity.
 * - The available regional servers are:
 * @attribute REGIONAL_SERVER
 * @type JSON
 * @param {String} APAC1 Asia pacific server 1.
 * @param {String} US1 server 1.
 * @readOnly
 * @component Room
 * @for Skylink
 * @since 0.5.0
 */
Skylink.prototype.REGIONAL_SERVER = {
  APAC1: 'sg',
  US1: 'us2'
};

/**
 * Force an SSL connection to signalling and API server.
 * @attribute _forceSSL
 * @type Boolean
 * @default false
 * @required
 * @private
 * @component Room
 * @for Skylink
 * @since 0.5.4
 */
Skylink.prototype._forceSSL = false;

/**
 * The path that user is currently connect to.
 * - NOTE ALEX: check if last char is '/'
 * @attribute _path
 * @type String
 * @default Skylink._serverPath
 * @final
 * @required
 * @private
 * @component Room
 * @for Skylink
 * @since 0.1.0
 */
Skylink.prototype._path = null;

/**
 * The regional server that Skylink connects to.
 * @attribute _serverRegion
 * @type String
 * @private
 * @component Room
 * @for Skylink
 * @since 0.5.0
 */
Skylink.prototype._serverRegion = null;

/**
 * The server that user connects to to make
 * api calls to.
 * - The reason why users can input this value is to give
 *   users the chance to connect to any of our beta servers
 *   if available instead of the stable version.
 * @attribute _roomServer
 * @type String
 * @default '//api.temasys.com.sg'
 * @private
 * @component Room
 * @for Skylink
 * @since 0.5.2
 */
Skylink.prototype._roomServer = '//api.temasys.com.sg';

/**
 * The API Key ID.
 * @attribute _apiKey
 * @type String
 * @private
 * @component Room
 * @for Skylink
 * @since 0.3.0
 */
Skylink.prototype._apiKey = null;

/**
 * The default room that the user connects to if no room is provided in
 * {{#crossLink "Skylink/joinRoom:method"}}joinRoom(){{/crossLink}}.
 * @attribute _defaultRoom
 * @type String
 * @private
 * @component Room
 * @for Skylink
 * @since 0.3.0
 */
Skylink.prototype._defaultRoom = null;

/**
 * The static room's meeting starting date and time.
 * - The value is in ISO formatted string.
 * @attribute _roomStart
 * @type String
 * @private
 * @optional
 * @component Room
 * @for Skylink
 * @since 0.3.0
 */
Skylink.prototype._roomStart = null;

/**
 * The static room's meeting duration in hours.
 * @attribute _roomDuration
 * @type Number
 * @private
 * @optional
 * @component Room
 * @for Skylink
 * @since 0.3.0
 */
Skylink.prototype._roomDuration = null;

/**
 * The credentials required to set the start date and time
 * and the duration.
 * @attribute _roomCredentials
 * @type String
 * @private
 * @optional
 * @component Room
 * @for Skylink
 * @since 0.3.0
 */
Skylink.prototype._roomCredentials = null;

/**
 * The current Skylink ready state change.
 * [Rel: Skylink.READY_STATE_CHANGE]
 * @attribute _readyState
 * @type Number
 * @private
 * @required
 * @component Room
 * @for Skylink
 * @since 0.1.0
 */
Skylink.prototype._readyState = 0;

/**
 * The received server key.
 * @attribute _key
 * @type String
 * @private
 * @component Room
 * @for Skylink
 * @since 0.1.0
 */
Skylink.prototype._key = null;

/**
 * The owner's username of the apiKey.
 * @attribute _apiKeyOwner
 * @type String
 * @private
 * @component Room
 * @for Skylink
 * @since 0.5.2
 */
Skylink.prototype._apiKeyOwner = null;

/**
 * The room connection information.
 * @attribute _room
 * @type JSON
 * @param {String} id The roomId of the room user is connected to.
 * @param {String} token The token of the room user is connected to.
 * @param {String} startDateTime The startDateTime in ISO string format of the room.
 * @param {String} duration The duration of the room.
 * @param {JSON} connection Connection constraints and configuration.
 * @param {JSON} connection.peerConstraints The peerconnection constraints.
 * @param {JSON} connection.peerConfig The peerconnection configuration.
 * @param {JSON} connection.offerConstraints The offer constraints.
 * @param {JSON} connection.sdpConstraints The sdp constraints.
 * @required
 * @private
 * @component Room
 * @for Skylink
 * @since 0.5.2
 */
Skylink.prototype._room = null;

/**
 * Gets information from api server.
 * @method _requestServerInfo
 * @param {String} method The http method.
 * @param {String} url The url to do a rest call.
 * @param {Function} callback The callback fired after Skylink
 *   receives a response from the api server.
 * @param {JSON} params HTTP Params
 * @private
 * @component Room
 * @for Skylink
 * @since 0.5.2
 */
Skylink.prototype._requestServerInfo = function(method, url, callback, params) {
  var self = this;
  // XDomainRequest is supported in IE8 - 9
  var useXDomainRequest = typeof window.XDomainRequest === 'function' ||
    typeof window.XDomainRequest === 'object';

  self._socketUseXDR = useXDomainRequest;
  var xhr;

  // set force SSL option
  url = (self._forceSSL) ? 'https:' + url : url;

  if (useXDomainRequest) {
    log.debug([null, 'XMLHttpRequest', method, 'Using XDomainRequest. ' +
      'XMLHttpRequest is now XDomainRequest'], {
      agent: window.webrtcDetectedBrowser,
      version: window.webrtcDetectedVersion
    });
    xhr = new XDomainRequest();
    xhr.setContentType = function (contentType) {
      xhr.contentType = contentType;
    };
  } else {
    log.debug([null, 'XMLHttpRequest', method, 'Using XMLHttpRequest'], {
      agent: window.webrtcDetectedBrowser,
      version: window.webrtcDetectedVersion
    });
    xhr = new window.XMLHttpRequest();
    xhr.setContentType = function (contentType) {
      xhr.setRequestHeader('Content-type', contentType);
    };
  }

  xhr.onload = function () {
    var response = xhr.responseText || xhr.response;
    var status = xhr.status || 200;
    log.debug([null, 'XMLHttpRequest', method, 'Received sessions parameters'],
      JSON.parse(response || '{}'));
    callback(status, JSON.parse(response || '{}'));
  };

  xhr.onerror = function () {
    log.error([null, 'XMLHttpRequest', method, 'Failed retrieving information:'],
      { status: xhr.status });
  };

  xhr.onprogress = function () {
    log.debug([null, 'XMLHttpRequest', method,
      'Retrieving information and config from webserver. Url:'], url);
    log.debug([null, 'XMLHttpRequest', method, 'Provided parameters:'], params);
  };

  xhr.open(method, url, true);
  if (params) {
    xhr.setContentType('application/json;charset=UTF-8');
    xhr.send(JSON.stringify(params));
  } else {
    xhr.send();
  }
};

/**
 * Parse the information received from the api server.
 * @method _parseInfo
 * @param {JSON} info The parsed information from the server.
 * @trigger readyStateChange
 * @private
 * @required
 * @component Room
 * @for Skylink
 * @since 0.5.2
 */
Skylink.prototype._parseInfo = function(info) {
  log.log('Parsing parameter from server', info);
  if (!info.pc_constraints && !info.offer_constraints) {
    this._trigger('readyStateChange', this.READY_STATE_CHANGE.ERROR, {
      status: 200,
      content: info.info,
      errorCode: info.error
    });
    return;
  }

  log.debug('Peer connection constraints:', info.pc_constraints);
  log.debug('Offer constraints:', info.offer_constraints);

  this._key = info.cid;
  this._apiKeyOwner = info.apiOwner;

  this._signalingServer = info.ipSigserver;

  this._user = {
    uid: info.username,
    token: info.userCred,
    timeStamp: info.timeStamp,
    streams: [],
    info: {}
  };
  this._room = {
    id: info.room_key,
    token: info.roomCred,
    startDateTime: info.start,
    duration: info.len,
    connection: {
      peerConstraints: JSON.parse(info.pc_constraints),
      peerConfig: null,
      offerConstraints: JSON.parse(info.offer_constraints),
      sdpConstraints: {
        mandatory: {
          OfferToReceiveAudio: true,
          OfferToReceiveVideo: true
        }
      },
      mediaConstraints: JSON.parse(info.media_constraints)
    }
  };
  this._parseDefaultMediaStreamSettings(this._room.connection.mediaConstraints);

  // set the socket ports
  this._socketPorts = {
    'http:': info.httpPortList,
    'https:': info.httpsPortList
  };

  // use default bandwidth and media resolution provided by server
  //this._streamSettings.bandwidth = info.bandwidth;
  //this._streamSettings.video = info.video;
  this._readyState = 2;
  this._trigger('readyStateChange', this.READY_STATE_CHANGE.COMPLETED);
  log.info('Parsed parameters from webserver. ' +
    'Ready for web-realtime communication');

};

/**
 * Start the loading of information from the api server.
 * @method _loadInfo
 * @trigger readyStateChange
 * @private
 * @required
 * @component Room
 * @for Skylink
 * @since 0.5.2
 */
Skylink.prototype._loadInfo = function() {
  var self = this;
  if (!window.io) {
    log.error('Socket.io not loaded. Please load socket.io');
    self._trigger('readyStateChange', self.READY_STATE_CHANGE.ERROR, {
      status: null,
      content: 'Socket.io not found',
      errorCode: self.READY_STATE_CHANGE_ERROR.NO_SOCKET_IO
    });
    return;
  }
  if (!window.XMLHttpRequest) {
    log.error('XMLHttpRequest not supported. Please upgrade your browser');
    self._trigger('readyStateChange', self.READY_STATE_CHANGE.ERROR, {
      status: null,
      content: 'XMLHttpRequest not available',
      errorCode: self.READY_STATE_CHANGE_ERROR.NO_XMLHTTPREQUEST_SUPPORT
    });
    return;
  }
  if (!window.RTCPeerConnection) {
    log.error('WebRTC not supported. Please upgrade your browser');
    self._trigger('readyStateChange', self.READY_STATE_CHANGE.ERROR, {
      status: null,
      content: 'WebRTC not available',
      errorCode: self.READY_STATE_CHANGE_ERROR.NO_WEBRTC_SUPPORT
    });
    return;
  }
  if (!self._path) {
    log.error('Skylink is not initialised. Please call init() first');
    self._trigger('readyStateChange', self.READY_STATE_CHANGE.ERROR, {
      status: null,
      content: 'No API Path is found',
      errorCode: self.READY_STATE_CHANGE_ERROR.NO_PATH
    });
    return;
  }
  self._readyState = 1;
  self._trigger('readyStateChange', self.READY_STATE_CHANGE.LOADING);
  self._requestServerInfo('GET', self._path, function(status, response) {
    if (status !== 200) {
      // 403 - Room is locked
      // 401 - API Not authorized
      // 402 - run out of credits
      var errorMessage = 'XMLHttpRequest status not OK\nStatus was: ' + status;
      self._readyState = 0;
      self._trigger('readyStateChange', self.READY_STATE_CHANGE.ERROR, {
        status: status,
        content: (response) ? (response.info || errorMessage) : errorMessage,
        errorCode: response.error ||
          self.READY_STATE_CHANGE_ERROR.INVALID_XMLHTTPREQUEST_STATUS
      });
      return;
    }
    self._parseInfo(response);
  });
};

/**
 * Initialize Skylink to retrieve new connection information based on options.
 * @method _initSelectedRoom
 * @param {String} [room=Skylink._defaultRoom] The room to connect to.
 * @param {Function} callback The callback fired once Skylink is re-initialized.
 * @trigger readyStateChange
 * @private
 * @component Room
 * @for Skylink
 * @since 0.5.5
 */
Skylink.prototype._initSelectedRoom = function(room, callback) {
  var self = this;
  if (typeof room === 'function' || typeof room === 'undefined') {
    log.error('Invalid room provided. Room:', room);
    return;
  }
  var defaultRoom = self._defaultRoom;
  var initOptions = {
    roomServer: self._roomServer,
    defaultRoom: room || defaultRoom,
    apiKey: self._apiKey,
    region: self._serverRegion,
    enableDataChannel: self._enableDataChannel,
    enableIceTrickle: self._enableIceTrickle
  };
  if (self._roomCredentials) {
    initOptions.credentials = {
      credentials: self._roomCredentials,
      duration: self._roomDuration,
      startDateTime: self._roomStart
    };
  }
  self.init(initOptions);
  self._defaultRoom = defaultRoom;

  // wait for ready state to be completed
  self._condition('readyStateChange', function () {
    callback();
  }, function () {
    return self._readyState === self.READY_STATE_CHANGE.COMPLETED;
  }, function (state) {
    return state === self.READY_STATE_CHANGE.COMPLETED;
  });
};

/**
 * Initialize Skylink to retrieve connection information.
 * This is the first method to invoke before using any of Skylink functionalities.
 * - Credentials parsing is not usabel.
 * @method init
 * @param {String|JSON} options Connection options or API Key ID
 * @param {String} options.apiKey API Key ID to identify with the Temasys
 *   backend server
 * @param {String} [options.defaultRoom] The default room to connect
 *   to if there is no room provided in
 *   {{#crossLink "Skylink/joinRoom:method"}}joinRoom(){{/crossLink}}.
 * @param {String} [options.roomServer] Path to the Temasys
 *   backend server. If there's no room provided, default room would be used.
 * @param {String} [options.region] The regional server that user
 *   chooses to use. [Rel: Skylink.REGIONAL_SERVER]
 * @param {Boolean} [options.enableIceTrickle=true] The option to enable
 *   ICE trickle or not.
 * @param {Boolean} [options.enableDataChannel=true] The option to enable
 *   enableDataChannel or not.
 * @param {Boolean} [options.enableTURNServer=true] To enable TURN servers in ice connection.
 *   Please do so at your own risk as it might disrupt the connection.
 * @param {Boolean} [options.enableSTUNServer=true] To enable STUN servers in ice connection.
 *   Please do so at your own risk as it might disrupt the connection.
 * @param {Boolean} [options.TURNServerTransport=Skylink.TURN_TRANSPORT.ANY] Transport
 *  to set the transport packet type. [Rel: Skylink.TURN_TRANSPORT]
 * @param {JSON} [options.credentials] Credentials options for
 *   setting a static meeting.
 * @param {String} options.credentials.startDateTime The start timing of the
 *   meeting in Date ISO String
 * @param {Number} options.credentials.duration The duration of the meeting in hours.<br>
 *   E.g. <code>0.5</code> for half an hour, <code>1.4</code> for 1 hour and 24 minutes
 * @param {String} options.credentials.credentials The credentials required
 *   to set the timing and duration of a meeting.
 * @param {Boolean} [options.audioFallback=false] To allow the option to fallback to
 *   audio if failed retrieving video stream.
 * @param {Boolean} [options.forceSSL=false] To force SSL connections to the API server
 *   and signaling server.
 * @param {String} [options.audioCodec=Skylink.AUDIO_CODEC.OPUS] The preferred audio codec to use.
 *   It is only used when available.
 * @param {String} [options.audioCodec=Skylink.VIDEO_CODEC.OPUS] The preferred video codec to use.
 *   It is only used when available.
 * @param {Number} [options.socketTimeout=20000] To set the timeout for socket to fail
 *   and attempt a reconnection. The mininum value is 5000.
 * @param {Function} [callback] The callback fired after the room was initialized.
 *   Default signature: function(error object, success object)
 * @example
 *   // Note: Default room is apiKey when no room
 *   // Example 1: To initalize without setting any default room.
 *   SkylinkDemo.init('apiKey');
 *
 *   // Example 2: To initialize with apikey, roomServer and defaultRoom
 *   SkylinkDemo.init({
 *     'apiKey' : 'apiKey',
 *     'roomServer' : 'http://xxxx.com',
 *     'defaultRoom' : 'mainHangout'
 *   });
 *
 *   // Example 3: To initialize with credentials to set startDateTime and
 *   // duration of the room
 *   var hash = CryptoJS.HmacSHA1(roomname + '_' + duration + '_' +
 *     (new Date()).toISOString(), token);
 *   var credentials = encodeURIComponent(hash.toString(CryptoJS.enc.Base64));
 *   SkylinkDemo.init({
 *     'apiKey' : 'apiKey',
 *     'roomServer' : 'http://xxxx.com',
 *     'defaultRoom' : 'mainHangout'
 *     'credentials' : {
 *        'startDateTime' : (new Date()).toISOString(),
 *        'duration' : 500,
 *        'credentials' : credentials
 *     }
 *   });
 *
 *   // Example 4: To initialize with callback
 *   SkylinkDemo.init('apiKey',function(error,success){
 *     if (error){
 *       console.log('Init failed: '+JSON.stringify(error));
 *     }
 *     else{
 *       console.log('Init succeed: '+JSON.stringify(success));
 *     }
 *   });
 *
 * @trigger readyStateChange
 * @required
 * @component Room
 * @for Skylink
 * @since 0.5.5
 */
Skylink.prototype.init = function(options, callback) {
  var self = this;

  if (typeof options === 'function'){
    callback = options;
    options = undefined;
  }

  if (!options) {
    var error = 'No API key provided';
    log.error(error);
    if (typeof callback === 'function'){
      callback(error,null);
    }
    return;
  }
  var apiKey, room, defaultRoom, region;
  var startDateTime, duration, credentials;
  var roomServer = self._roomServer;
  // NOTE: Should we get all the default values from the variables
  // rather than setting it?
  var enableIceTrickle = true;
  var enableDataChannel = true;
  var enableSTUNServer = true;
  var enableTURNServer = true;
  var TURNTransport = self.TURN_TRANSPORT.ANY;
  var audioFallback = false;
  var forceSSL = false;
  var socketTimeout = 0;
  var audioCodec = self.AUDIO_CODEC.OPUS;
  var videoCodec = self.VIDEO_CODEC.VP8;

  log.log('Provided init options:', options);

  if (typeof options === 'string') {
    // set all the default api key, default room and room
    apiKey = options;
    defaultRoom = apiKey;
    room = apiKey;
  } else {
    // set the api key
    apiKey = options.apiKey;
    // set the room server
    roomServer = options.roomServer || roomServer;
    // check room server if it ends with /. Remove the extra /
    roomServer = (roomServer.lastIndexOf('/') ===
      (roomServer.length - 1)) ? roomServer.substring(0,
      roomServer.length - 1) : roomServer;
    // set the region
    region = options.region || region;
    // set the default room
    defaultRoom = options.defaultRoom || apiKey;
    // set the selected room
    room = defaultRoom;
    // set ice trickle option
    enableIceTrickle = (typeof options.enableIceTrickle === 'boolean') ?
      options.enableIceTrickle : enableIceTrickle;
    // set data channel option
    enableDataChannel = (typeof options.enableDataChannel === 'boolean') ?
      options.enableDataChannel : enableDataChannel;
    // set stun server option
    enableSTUNServer = (typeof options.enableSTUNServer === 'boolean') ?
      options.enableSTUNServer : enableSTUNServer;
    // set turn server option
    enableTURNServer = (typeof options.enableTURNServer === 'boolean') ?
      options.enableTURNServer : enableTURNServer;
    // set the force ssl always option
    forceSSL = (typeof options.forceSSL === 'boolean') ?
      options.forceSSL : forceSSL;
    // set the socket timeout option
    socketTimeout = (typeof options.socketTimeout === 'number') ?
      options.socketTimeout : socketTimeout;
    // set the socket timeout option to be above 5000
    socketTimeout = (socketTimeout < 5000) ? 5000 : socketTimeout;
    // set the preferred audio codec
    audioCodec = typeof options.audioCodec === 'string' ?
      options.audioCodec : audioCodec;
    // set the preferred video codec
    videoCodec = typeof options.videoCodec === 'string' ?
      options.videoCodec : videoCodec;

    // set turn transport option
    if (typeof options.TURNServerTransport === 'string') {
      // loop out for every transport option
      for (var type in self.TURN_TRANSPORT) {
        if (self.TURN_TRANSPORT.hasOwnProperty(type)) {
          // do a check if the transport option is valid
          if (self.TURN_TRANSPORT[type] === options.TURNServerTransport) {
            TURNTransport = options.TURNServerTransport;
            break;
          }
        }
      }
    }
    // set audio fallback option
    audioFallback = options.audioFallback || audioFallback;
    // Custom default meeting timing and duration
    // Fallback to default if no duration or startDateTime provided
    if (options.credentials) {
      // set start data time
      startDateTime = options.credentials.startDateTime ||
        (new Date()).toISOString();
      // set the duration
      duration = options.credentials.duration || 200;
      // set the credentials
      credentials = options.credentials.credentials;
    }
  }
  // api key path options
  self._apiKey = apiKey;
  self._roomServer = roomServer;
  self._defaultRoom = defaultRoom;
  self._selectedRoom = room;
  self._serverRegion = region;
  self._path = roomServer + '/api/' + apiKey + '/' + room;
  // set credentials if there is
  if (credentials) {
    self._roomStart = startDateTime;
    self._roomDuration = duration;
    self._roomCredentials = credentials;
    self._path += (credentials) ? ('/' + startDateTime + '/' +
      duration + '?&cred=' + credentials) : '';
  }

  self._path += ((credentials) ? '&' : '?') + 'rand=' + (new Date()).toISOString();

  // check if there is a other query parameters or not
  if (region) {
    self._path += '&rg=' + region;
  }
  // skylink functionality options
  self._enableIceTrickle = enableIceTrickle;
  self._enableDataChannel = enableDataChannel;
  self._enableSTUN = enableSTUNServer;
  self._enableTURN = enableTURNServer;
  self._TURNTransport = TURNTransport;
  self._audioFallback = audioFallback;
  self._forceSSL = forceSSL;
  self._socketTimeout = socketTimeout;
  self._selectedAudioCodec = audioCodec;
  self._selectedVideoCodec = videoCodec;

  log.log('Init configuration:', {
    serverUrl: self._path,
    readyState: self._readyState,
    apiKey: self._apiKey,
    roomServer: self._roomServer,
    defaultRoom: self._defaultRoom,
    selectedRoom: self._selectedRoom,
    serverRegion: self._serverRegion,
    enableDataChannel: self._enableDataChannel,
    enableIceTrickle: self._enableIceTrickle,
    enableTURNServer: self._enableTURN,
    enableSTUNServer: self._enableSTUN,
    TURNTransport: self._TURNTransport,
    audioFallback: self._audioFallback,
    forceSSL: self._forceSSL,
    socketTimeout: self._socketTimeout,
    audioCodec: self._selectedAudioCodec,
    videoCodec: self._selectedVideoCodec
  });
  // trigger the readystate
  self._readyState = 0;
  self._trigger('readyStateChange', self.READY_STATE_CHANGE.INIT);
  self._loadInfo();

  if (typeof callback === 'function'){
    //Success callback fired if readyStateChange is completed
    self.once('readyStateChange',function(readyState, error){
        log.log([null, 'Socket', null, 'Firing callback. ' +
        'Ready state change has met provided state ->'], readyState);
        callback(null,{
          serverUrl: self._path,
          readyState: self._readyState,
          apiKey: self._apiKey,
          roomServer: self._roomServer,
          defaultRoom: self._defaultRoom,
          selectedRoom: self._selectedRoom,
          serverRegion: self._serverRegion,
          enableDataChannel: self._enableDataChannel,
          enableIceTrickle: self._enableIceTrickle,
          enableTURNServer: self._enableTURN,
          enableSTUNServer: self._enableSTUN,
          TURNTransport: self._TURNTransport,
          audioFallback: self._audioFallback,
          forceSSL: self._forceSSL,
          socketTimeout: self._socketTimeout,
          audioCodec: self._selectedAudioCodec,
          videoCodec: self._selectedVideoCodec
        });
      },
      function(state){
        return state === self.READY_STATE_CHANGE.COMPLETED;
      },
      false
    );

    //Error callback fired if readyStateChange is error
    self.once('readyStateChange',function(readyState, error){
        log.log([null, 'Socket', null, 'Firing callback. ' +
        'Ready state change has met provided state ->'], readyState);
        callback(error,null);
      },
      function(state){
        return state === self.READY_STATE_CHANGE.ERROR;
      },
      false
    );
  }
};






Skylink.prototype.LOG_LEVEL = {
  DEBUG: 4,
  LOG: 3,
  INFO: 2,
  WARN: 1,
  ERROR: 0
};

/**
 * The log key
 * @attribute _LOG_KEY
 * @type String
 * @scoped true
 * @readOnly
 * @private
 * @component Log
 * @for Skylink
 * @since 0.5.4
 */
var _LOG_KEY = 'SkylinkJS';


/**
 * The list of level levels based on index.
 * @attribute _LOG_LEVELS
 * @type Array
 * @required
 * @scoped true
 * @private
 * @component Log
 * @for Skylink
 * @since 0.5.5
 */
var _LOG_LEVELS = ['error', 'warn', 'info', 'log', 'debug'];

/**
 * The log level of Skylink
 * @attribute _logLevel
 * @type String
 * @default Skylink.LOG_LEVEL.ERROR
 * @required
 * @scoped true
 * @private
 * @component Log
 * @for Skylink
 * @since 0.5.4
 */
var _logLevel = 0;

/**
 * The current state if debugging mode is enabled.
 * @attribute _enableDebugMode
 * @type Boolean
 * @default false
 * @private
 * @required
 * @scoped true
 * @component Log
 * @for Skylink
 * @since 0.5.4
 */
var _enableDebugMode = false;

/**
 * The current state if debugging mode should store
 * the logs in SkylinkLogs.
 * @attribute _enableDebugStack
 * @type Boolean
 * @default false
 * @private
 * @required
 * @scoped true
 * @component Log
 * @for Skylink
 * @since 0.5.5
 */
var _enableDebugStack = false;

/**
 * The current state if debugging mode should
 * print the trace in every log information.
 * @attribute _enableDebugTrace
 * @type Boolean
 * @default false
 * @private
 * @required
 * @scoped true
 * @component Log
 * @for Skylink
 * @since 0.5.5
 */
var _enableDebugTrace = false;

/**
 * An internal array of logs.
 * @attribute _storedLogs
 * @type Array
 * @private
 * @required
 * @scoped true
 * @component Log
 * @for Skylink
 * @since 0.5.5
 */
var _storedLogs = [];

/**
 * Gets the list of logs
 * @method _getStoredLogsFn
 * @param {Number} [logLevel] The log level that get() should return.
 *  If not provided, it get() will return all logs from all levels.
 *  [Rel: Skylink.LOG_LEVEL]
 * @return {Array} The array of logs
 * @private
 * @required
 * @scoped true
 * @component Log
 * @for Skylink
 * @since 0.5.5
 */
var _getStoredLogsFn = function (logLevel) {
  if (typeof logLevel === 'undefined') {
    return _storedLogs;
  }
  var returnLogs = [];
  for (var i = 0; i < _storedLogs.length; i++) {
    if (_storedLogs[i][1] === _LOG_LEVELS[logLevel]) {
      returnLogs.push(_storedLogs[i]);
    }
  }
  return returnLogs;
};

/**
 * Gets the list of logs
 * @method _clearAllStoredLogsFn
 * @param {Number} [logLevel] The log level that get() should return.
 *  If not provided, it get() will return all logs from all levels.
 *  [Rel: Skylink.LOG_LEVEL]
 * @return {Array} The array of logs
 * @private
 * @required
 * @scoped true
 * @component Log
 * @for Skylink
 * @since 0.5.5
 */
var _clearAllStoredLogsFn = function () {
  _storedLogs = [];
};

/**
 * Print out all the store logs in console.
 * @method _printAllStoredLogsFn
 * @private
 * @required
 * @scoped true
 * @component Log
 * @for Skylink
 * @since 0.5.5
 */
var _printAllStoredLogsFn = function () {
  for (var i = 0; i < _storedLogs.length; i++) {
    var timestamp = _storedLogs[i][0];
    var log = (console[_storedLogs[i][1]] !== 'undefined') ?
      _storedLogs[i][1] : 'log';
    var message = _storedLogs[i][2];
    var debugObject = _storedLogs[i][3];

    if (typeof debugObject !== 'undefined') {
      console[log](message, debugObject, timestamp);
    } else {
      console[log](message, timestamp);
    }
  }
};

/**
 * Handles the list of Skylink logs.
 * @property SkylinkLogs
 * @type JSON
 * @required
 * @global true
 * @component Log
 * @for Skylink
 * @since 0.5.5
 */
window.SkylinkLogs = {
  /**
   * Gets the list of logs
   * @property SkylinkLogs.getLogs
   * @param {Number} [logLevel] The log level that getLogs() should return.
   *  If not provided, it getLogs() will return all logs from all levels.
   *  [Rel: Skylink.LOG_LEVEL]
   * @return {Array} The array of logs
   * @type Function
   * @required
   * @global true
   * @component Log
   * @for Skylink
   * @since 0.5.5
   */
  getLogs: _getStoredLogsFn,

  /**
   * Clear all the stored logs.
   * @property SkylinkLogs.clearAllLogs
   * @type Function
   * @required
   * @global true
   * @component Log
   * @for Skylink
   * @since 0.5.5
   */
  clearAllLogs: _clearAllStoredLogsFn,

  /**
   * Print out all the store logs in console.
   * @property SkylinkLogs.printAllLogs
   * @type Function
   * @required
   * @global true
   * @component Log
   * @for Skylink
   * @since 0.5.5
   */
  printAllLogs: _printAllStoredLogsFn
};

/**
 * Logs all the console information.
 * @method _logFn
 * @param {String} logLevel The log level.
 * @param {Array|String} message The console message.
 * @param {String} message.0 The targetPeerId the message is targeted to.
 * @param {String} message.1 The interface the message is targeted to.
 * @param {String|Array} message.2 The events the message is targeted to.
 * @param {String} message.3: The log message.
 * @param {Object|String} [debugObject] The console parameter string or object.
 * @private
 * @required
 * @scoped true
 * @component Log
 * @for Skylink
 * @since 0.5.5
 */
var _logFn = function(logLevel, message, debugObject) {
  var outputLog = _LOG_KEY;

  if (typeof message === 'object') {
    outputLog += (message[0]) ? ' [' + message[0] + '] -' : ' -';
    outputLog += (message[1]) ? ' <<' + message[1] + '>>' : '';
    if (message[2]) {
      outputLog += ' ';
      if (typeof message[2] === 'object') {
        for (var i = 0; i < message[2].length; i++) {
          outputLog += '(' + message[2][i] + ')';
        }
      } else {
        outputLog += '(' + message[2] + ')';
      }
    }
    outputLog += ' ' + message[3];
  } else {
    outputLog += ' - ' + message;
  }

  if (_enableDebugMode && _enableDebugStack) {
    // store the logs
    var logItem = [(new Date()), _LOG_LEVELS[logLevel], outputLog];

    if (typeof debugObject !== 'undefined') {
      logItem.push(debugObject);
    }
    _storedLogs.push(logItem);
  }

  if (_logLevel >= logLevel) {
    // Fallback to log if failure
    logLevel = (typeof console[_LOG_LEVELS[logLevel]] === 'undefined') ? 3 : logLevel;

    if (_enableDebugMode && _enableDebugTrace) {
      var logConsole = (typeof console.trace === 'undefined') ? logLevel[3] : 'trace';
      if (typeof debugObject !== 'undefined') {
        console[_LOG_LEVELS[logLevel]](outputLog, debugObject);
        // output if supported
        if (typeof console.trace !== 'undefined') {
          console.trace('');
        }
      } else {
        console[_LOG_LEVELS[logLevel]](outputLog);
        // output if supported
        if (typeof console.trace !== 'undefined') {
          console.trace('');
        }
      }
    } else {
      if (typeof debugObject !== 'undefined') {
        console[_LOG_LEVELS[logLevel]](outputLog, debugObject);
      } else {
        console[_LOG_LEVELS[logLevel]](outputLog);
      }
    }
  }
};

/**
 * Logs all the console information.
 * @attribute log
 * @type JSON
 * @param {Function} debug For debug mode.
 * @param {Function} log For log mode.
 * @param {Function} info For info mode.
 * @param {Function} warn For warn mode.
 * @param {Function} serror For error mode.
 * @private
 * @required
 * @scoped true
 * @component Log
 * @for Skylink
 * @since 0.5.4
 */
var log = {
  /**
   * Outputs a debug log in the console.
   * @property log.debug
   * @type Function
   * @param {Array|String} message or the message
   * @param {String} message.0 The targetPeerId the log is targetted to
   * @param {String} message.1 he interface the log is targetted to
   * @param {String|Array} message.2 The related names, keys or events to the log
   * @param {String} message.3 The log message.
   * @param {String|Object} [object] The log object.
   * @example
   *   // Logging for message
   *   log.debug('This is my message', object);
   * @private
   * @required
   * @scoped true
   * @component Log
   * @for Skylink
   * @since 0.5.4
   */
  debug: function (message, object) {
    _logFn(4, message, object);
  },

  /**
   * Outputs a normal log in the console.
   * @property log.log
   * @type Function
   * @param {Array|String} message or the message
   * @param {String} message.0 The targetPeerId the log is targetted to
   * @param {String} message.1 he interface the log is targetted to
   * @param {String|Array} message.2 The related names, keys or events to the log
   * @param {String} message.3 The log message.
   * @param {String|Object} [object] The log object.
   * @example
   *   // Logging for message
   *   log.log('This is my message', object);
   * @private
   * @required
   * @scoped true
   * @component Log
   * @for Skylink
   * @since 0.5.4
   */
  log: function (message, object) {
    _logFn(3, message, object);
  },

  /**
   * Outputs an info log in the console.
   * @property log.info
   * @type Function
   * @param {Array|String} message or the message
   * @param {String} message.0 The targetPeerId the log is targetted to
   * @param {String} message.1 he interface the log is targetted to
   * @param {String|Array} message.2 The related names, keys or events to the log
   * @param {String} message.3 The log message.
   * @param {String|Object} [object] The log object.
   * @example
   *   // Logging for message
   *   log.debug('This is my message', object);
   * @private
   * @required
   * @scoped true
   * @component Log
   * @for Skylink
   * @since 0.5.4
   */
  info: function (message, object) {
    _logFn(2, message, object);
  },

  /**
   * Outputs a warning log in the console.
   * @property log.warn
   * @type Function
   * @param {Array|String} message or the message
   * @param {String} message.0 The targetPeerId the log is targetted to
   * @param {String} message.1 he interface the log is targetted to
   * @param {String|Array} message.2 The related names, keys or events to the log
   * @param {String} message.3 The log message.
   * @param {String|Object} [object] The log object.
   * @example
   *   // Logging for message
   *   log.debug('Here\'s a warning. Please do xxxxx to resolve this issue', object);
   * @private
   * @required
   * @component Log
   * @for Skylink
   * @since 0.5.4
   */
  warn: function (message, object) {
    _logFn(1, message, object);
  },

  /**
   * Outputs an error log in the console.
   * @property log.error
   * @type Function
   * @param {Array|String} message or the message
   * @param {String} message.0 The targetPeerId the log is targetted to
   * @param {String} message.1 he interface the log is targetted to
   * @param {String|Array} message.2 The related names, keys or events to the log
   * @param {String} message.3 The log message.
   * @param {String|Object} [object] The log object.
   *   // Logging for external information
   *   log.error('There has been an error', object);
   * @private
   * @required
   * @scoped true
   * @component Log
   * @for Skylink
   * @since 0.5.4
   */
  error: function (message, object) {
    _logFn(0, message, object);
  }
};

/**
 * Sets the debugging log level. A log level displays logs of his level and higher:
 * ERROR > WARN > INFO > LOG > DEBUG.
 * - The default log level is Skylink.LOG_LEVEL.WARN
 * @method setLogLevel
 * @param {Number} [logLevel] The log level.[Rel: Skylink.Data.LOG_LEVEL]
 * @example
 *   //Display logs level: Error, warn, info, log and debug.
 *   SkylinkDemo.setLogLevel(SkylinkDemo.LOG_LEVEL.DEBUG);
 * @component Log
 * @for Skylink
 * @since 0.5.5
 */
Skylink.prototype.setLogLevel = function(logLevel) {
  if(logLevel === undefined) {
    logLevel = Skylink.LOG_LEVEL.WARN;
  }
  for (var level in this.LOG_LEVEL) {
    if (this.LOG_LEVEL[level] === logLevel) {
      _logLevel = logLevel;
      log.log([null, 'Log', level, 'Log level exists. Level is set']);
      return;
    }
  }
  log.error([null, 'Log', level, 'Log level does not exist. Level is not set']);
};

/**
 * Sets Skylink in debugging mode to display log stack trace.
 * - By default, debugging mode is turned off.
 * @method setDebugMode
 * @param {Boolean|JSON} [options=false] Is debugging mode enabled.
 * @param {Boolean} [options.trace=false] If console output should trace.
 * @param {Boolean} [options.storeLogs=false] If SkylinkLogs should store
 *   the output logs.
 * @example
 *   // Example 1: just to enable
 *   SkylinkDemo.setDebugMode(true);
 *   // or
 *   SkylinkDemo.setDebugMode();
 *
 *   // Example 2: just to disable
 *   SkylinkDemo.setDebugMode(false);
 * @component Log
 * @for Skylink
 * @since 0.5.2
 */
Skylink.prototype.setDebugMode = function(isDebugMode) {
  if (typeof isDebugMode === 'object') {
    if (Object.keys(isDebugMode).length > 0) {
      _enableDebugTrace = !!isDebugMode.trace;
      _enableDebugStack = !!isDebugMode.storeLogs;
    } else {
      _enableDebugMode = false;
      _enableDebugTrace = false;
      _enableDebugStack = false;
    }
  }
  if (isDebugMode === false) {
    _enableDebugMode = false;
    _enableDebugTrace = false;
    _enableDebugStack = false;

    return;
  }
  _enableDebugMode = true;
  _enableDebugTrace = true;
  _enableDebugStack = true;
};
Skylink.prototype._EVENTS = {
  /**
   * Event fired when the socket connection to the signaling
   * server is open.
   * @event channelOpen
   * @component Events
   * @for Skylink
   * @since 0.1.0
   */
  channelOpen: [],

  /**
   * Event fired when the socket connection to the signaling
   * server has closed.
   * @event channelClose
   * @component Events
   * @for Skylink
   * @since 0.1.0
   */
  channelClose: [],

  /**
   * Event fired when the socket connection received a message
   * from the signaling server.
   * @event channelMessage
   * @param {JSON} message
   * @component Events
   * @for Skylink
   * @since 0.1.0
   */
  channelMessage: [],

  /**
   * Event fired when the socket connection has occurred an error.
   * @event channelError
   * @param {Object|String} error Error message or object thrown.
   * @component Events
   * @for Skylink
   * @since 0.1.0
   */
  channelError: [],

  /**
   * Event fired when the socket re-tries to connection with fallback ports.
   * @event channelRetry
   * @param {String} fallbackType The type of fallback [Rel: Skylink.SOCKET_FALLBACK]
   * @param {Number} currentAttempt The current attempt of the fallback re-try attempt.
   * @component Events
   * @for Skylink
   * @since 0.5.6
   */
  channelRetry: [],

  /**
   * Event fired when the socket connection failed connecting.
   * - The difference between this and <b>channelError</b> is that
   *   channelError triggers during the connection. This throws
   *   when connection failed to be established.
   * @event socketError
   * @param {String} errorCode The error code.
   *   [Rel: Skylink.SOCKET_ERROR]
   * @param {Number|String|Object} error The reconnection attempt or error object.
   * @param {String} fallbackType The type of fallback [Rel: Skylink.SOCKET_FALLBACK]
   * @component Events
   * @for Skylink
   * @since 0.5.5
   */
  socketError: [],

  /**
   * Event fired whether the room is ready for use.
   * @event readyStateChange
   * @param {String} readyState [Rel: Skylink.READY_STATE_CHANGE]
   * @param {JSON} error Error object thrown.
   * @param {Number} error.status Http status when retrieving information.
   *   May be empty for other errors.
   * @param {String} error.content Error message.
   * @param {Number} error.errorCode Error code.
   *   [Rel: Skylink.READY_STATE_CHANGE_ERROR]
   * @component Events
   * @for Skylink
   * @since 0.4.0
   */
  readyStateChange: [],

  /**
   * Event fired when a peer's handshake progress has changed.
   * @event handshakeProgress
   * @param {String} step The handshake progress step.
   *   [Rel: Skylink.HANDSHAKE_PROGRESS]
   * @param {String} peerId PeerId of the peer's handshake progress.
   * @param {Object|String} error Error message or object thrown.
   * @component Events
   * @for Skylink
   * @since 0.3.0
   */
  handshakeProgress: [],

  /**
   * Event fired when an ICE gathering state has changed.
   * @event candidateGenerationState
   * @param {String} state The ice candidate generation state.
   *   [Rel: Skylink.CANDIDATE_GENERATION_STATE]
   * @param {String} peerId PeerId of the peer that had an ice candidate
   *    generation state change.
   * @component Events
   * @for Skylink
   * @since 0.1.0
   */
  candidateGenerationState: [],

  /**
   * Event fired when a peer Connection state has changed.
   * @event peerConnectionState
   * @param {String} state The peer connection state.
   *   [Rel: Skylink.PEER_CONNECTION_STATE]
   * @param {String} peerId PeerId of the peer that had a peer connection state
   *    change.
   * @component Events
   * @for Skylink
   * @since 0.1.0
   */
  peerConnectionState: [],

  /**
   * Event fired when an ICE connection state has changed.
   * @iceConnectionState
   * @param {String} state The ice connection state.
   *   [Rel: Skylink.ICE_CONNECTION_STATE]
   * @param {String} peerId PeerId of the peer that had an ice connection state change.
   * @component Events
   * @for Skylink
   * @since 0.1.0
   */
  iceConnectionState: [],

  /**
   * Event fired when webcam or microphone media access fails.
   * @event mediaAccessError
   * @param {Object|String} error Error object thrown.
   * @component Events
   * @for Skylink
   * @since 0.1.0
   */
  mediaAccessError: [],

  /**
   * Event fired when webcam or microphone media acces passes.
   * @event mediaAccessSuccess
   * @param {Object} stream MediaStream object.
   * @component Events
   * @for Skylink
   * @since 0.1.0
   */
  mediaAccessSuccess: [],

  /**
   * Event fired when it's required to have audio or video access.
   * @event mediaAccessRequired
   * @component Events
   * @for Skylink
   * @since 0.5.5
   */
  mediaAccessRequired: [],

  /**
   * Event fired when media access to MediaStream has stopped.
   * @event mediaAccessStopped
   * @component Events
   * @for Skylink
   * @since 0.5.6
   */
  mediaAccessStopped: [],

  /**
   * Event fired when a peer joins the room.
   * @event peerJoined
   * @param {String} peerId PeerId of the peer that joined the room.
   * @param {JSON} peerInfo Peer's information.
   * @param {JSON} peerInfo.settings Peer's stream settings.
   * @param {Boolean|JSON} [peerInfo.settings.audio=false] Peer's audio stream
   *   settings.
   * @param {Boolean} [peerInfo.settings.audio.stereo=false] If peer has stereo
   *   enabled or not.
   * @param {Boolean|JSON} [peerInfo.settings.video=false] Peer's video stream
   *   settings.
   * @param {JSON} [peerInfo.settings.video.resolution]
   *   Peer's video stream resolution [Rel: Skylink.VIDEO_RESOLUTION]
   * @param {Number} [peerInfo.settings.video.resolution.width]
   *   Peer's video stream resolution width.
   * @param {Number} [peerInfo.settings.video.resolution.height]
   *   Peer's video stream resolution height.
   * @param {Number} [peerInfo.settings.video.frameRate]
   *   Peer's video stream resolution minimum frame rate.
   * @param {JSON} peerInfo.mediaStatus Peer stream status.
   * @param {Boolean} [peerInfo.mediaStatus.audioMuted=true] If peer's audio
   *   stream is muted.
   * @param {Boolean} [peerInfo.mediaStatus.videoMuted=true] If peer's video
   *   stream is muted.
   * @param {JSON|String} peerInfo.userData Peer's custom user data.
   * @param {JSON} peerInfo.agent Peer's browser agent.
   * @param {String} peerInfo.agent.name Peer's browser agent name.
   * @param {Number} peerInfo.agent.version Peer's browser agent version.
   * @param {Boolean} isSelf Is the peer self.
   * @component Events
   * @for Skylink
   * @since 0.5.2
   */
  peerJoined: [],

  /**
   * Event fired when a peer's connection is restarted.
   * @event peerRestart
   * @param {String} peerId PeerId of the peer that is being restarted.
   * @param {JSON} peerInfo Peer's information.
   * @param {JSON} peerInfo.settings Peer's stream settings.
   * @param {Boolean|JSON} peerInfo.settings.audio Peer's audio stream
   *   settings.
   * @param {Boolean} peerInfo.settings.audio.stereo If peer has stereo
   *   enabled or not.
   * @param {Boolean|JSON} peerInfo.settings.video Peer's video stream
   *   settings.
   * @param {JSON} peerInfo.settings.video.resolution
   *   Peer's video stream resolution [Rel: Skylink.VIDEO_RESOLUTION]
   * @param {Number} peerInfo.settings.video.resolution.width
   *   Peer's video stream resolution width.
   * @param {Number} peerInfo.settings.video.resolution.height
   *   Peer's video stream resolution height.
   * @param {Number} peerInfo.settings.video.frameRate
   *   Peer's video stream resolution minimum frame rate.
   * @param {JSON} peerInfo.mediaStatus Peer stream status.
   * @param {Boolean} peerInfo.mediaStatus.audioMuted If peer's audio
   *   stream is muted.
   * @param {Boolean} peerInfo.mediaStatus.videoMuted If peer's video
   *   stream is muted.
   * @param {JSON|String} peerInfo.userData Peer's custom user data.
   * @param {JSON} peerInfo.agent Peer's browser agent.
   * @param {String} peerInfo.agent.name Peer's browser agent name.
   * @param {Number} peerInfo.agent.version Peer's browser agent version.
   * @param {Boolean} isSelfInitiateRestart Is it us who initiated the restart.
   * @component Events
   * @for Skylink
   * @since 0.5.5
   */
  peerRestart: [],

  /**
   * Event fired when a peer information is updated.
   * @event peerUpdated
   * @param {String} peerId PeerId of the peer that had information updaed.
   * @param {JSON} peerInfo Peer's information.
   * @param {JSON} peerInfo.settings Peer's stream settings.
   * @param {Boolean|JSON} [peerInfo.settings.audio=false] Peer's audio stream
   *   settings.
   * @param {Boolean} [peerInfo.settings.audio.stereo=false] If peer has stereo
   *   enabled or not.
   * @param {Boolean|JSON} [peerInfo.settings.video=false] Peer's video stream
   *   settings.
   * @param {JSON} [peerInfo.settings.video.resolution]
   *   Peer's video stream resolution [Rel: Skylink.VIDEO_RESOLUTION]
   * @param {Number} [peerInfo.settings.video.resolution.width]
   *   Peer's video stream resolution width.
   * @param {Number} [peerInfo.settings.video.resolution.height]
   *   Peer's video stream resolution height.
   * @param {Number} [peerInfo.settings.video.frameRate]
   *   Peer's video stream resolution minimum frame rate.
   * @param {JSON} peerInfo.mediaStatus Peer stream status.
   * @param {Boolean} [peerInfo.mediaStatus.audioMuted=true] If peer's audio
   *   stream is muted.
   * @param {Boolean} [peerInfo.mediaStatus.videoMuted=true] If peer's video
   *   stream is muted.
   * @param {JSON|String} peerInfo.userData Peer's custom user data.
   * @param {JSON} peerInfo.agent Peer's browser agent.
   * @param {String} peerInfo.agent.name Peer's browser agent name.
   * @param {Number} peerInfo.agent.version Peer's browser agent version.
   * @param {Boolean} isSelf Is the peer self.
   * @component Events
   * @for Skylink
   * @since 0.5.2
   */
  peerUpdated: [],

  /**
   * Event fired when a peer leaves the room
   * @event peerLeft
   * @param {String} peerId PeerId of the peer that left.
   * @param {JSON} peerInfo Peer's information.
   * @param {JSON} peerInfo.settings Peer's stream settings.
   * @param {Boolean|JSON} [peerInfo.settings.audio=false] Peer's audio stream
   *   settings.
   * @param {Boolean} [peerInfo.settings.audio.stereo=false] If peer has stereo
   *   enabled or not.
   * @param {Boolean|JSON} [peerInfo.settings.video=false] Peer's video stream
   *   settings.
   * @param {JSON} [peerInfo.settings.video.resolution]
   *   Peer's video stream resolution [Rel: Skylink.VIDEO_RESOLUTION]
   * @param {Number} [peerInfo.settings.video.resolution.width]
   *   Peer's video stream resolution width.
   * @param {Number} [peerInfo.settings.video.resolution.height]
   *   Peer's video stream resolution height.
   * @param {Number} [peerInfo.settings.video.frameRate]
   *   Peer's video stream resolution minimum frame rate.
   * @param {JSON} peerInfo.mediaStatus Peer stream status.
   * @param {Boolean} [peerInfo.mediaStatus.audioMuted=true] If peer's audio
   *   stream is muted.
   * @param {Boolean} [peerInfo.mediaStatus.videoMuted=true] If peer's video
   *   stream is muted.
   * @param {JSON|String} peerInfo.userData Peer's custom user data.
   * @param {JSON} peerInfo.agent Peer's browser agent.
   * @param {String} peerInfo.agent.name Peer's browser agent name.
   * @param {Number} peerInfo.agent.version Peer's browser agent version.
   * @param {Boolean} isSelf Is the peer self.
   * @component Events
   * @for Skylink
   * @since 0.5.2
   */
  peerLeft: [],

  /**
   * Event fired when a remote stream has become available.
   * - This occurs after the user joins the room.
   * - This is changed from <b>addPeerStream</b> event.
   * - Note that <b>addPeerStream</b> is removed from the specs.
   * - There has been a documentation error whereby the stream it is
   *   supposed to be (stream, peerId, isSelf), but instead is received
   *   as (peerId, stream, isSelf) in 0.5.0.
   * @event incomingStream
   * @param {String} peerId PeerId of the peer that is sending the stream.
   * @param {Object} stream MediaStream object.
   * @param {Boolean} isSelf Is the peer self.
   * @param {JSON} peerInfo Peer's information.
   * @component Events
   * @for Skylink
   * @since 0.5.5
   */
  incomingStream: [],

  /**
   * Event fired when a message being broadcasted is received.
   * - This is changed from <b>chatMessageReceived</b>,
   *   <b>privateMessage</b> and <b>publicMessage</b> event.
   * - Note that <b>chatMessageReceived</b>, <b>privateMessage</b>
   *   and <b>publicMessage</b> is removed from the specs.
   * @event incomingMessage
   * @param {JSON} message Message object that is received.
   * @param {JSON|String} message.content Data that is broadcasted.
   * @param {String} message.senderPeerId PeerId of the sender peer.
   * @param {String} message.targetPeerId PeerId that is specifically
   *   targeted to receive the message.
   * @param {Boolean} message.isPrivate Is data received a private message.
   * @param {Boolean} message.isDataChannel Is data received from a
   *   data channel.
   * @param {String} peerId PeerId of the sender peer.
   * @param {JSON} peerInfo Peer's information.
   * @param {JSON} peerInfo.settings Peer's stream settings.
   * @param {Boolean|JSON} [peerInfo.settings.audio=false] Peer's audio stream
   *   settings.
   * @param {Boolean} [peerInfo.settings.audio.stereo=false] If peer has stereo
   *   enabled or not.
   * @param {Boolean|JSON} [peerInfo.settings.video=false] Peer's video stream
   *   settings.
   * @param {JSON} [peerInfo.settings.video.resolution]
   *   Peer's video stream resolution [Rel: Skylink.VIDEO_RESOLUTION]
   * @param {Number} [peerInfo.settings.video.resolution.width]
   *   Peer's video stream resolution width.
   * @param {Number} [peerInfo.settings.video.resolution.height]
   *   Peer's video stream resolution height.
   * @param {Number} [peerInfo.settings.video.frameRate]
   *   Peer's video stream resolution minimum frame rate.
   * @param {JSON} peerInfo.mediaStatus Peer stream status.
   * @param {Boolean} [peerInfo.mediaStatus.audioMuted=true] If peer's audio
   *   stream is muted.
   * @param {Boolean} [peerInfo.mediaStatus.videoMuted=true] If peer's video
   *   stream is muted.
   * @param {JSON|String} peerInfo.userData Peer's custom user data.
   * @param {JSON} peerInfo.agent Peer's browser agent.
   * @param {String} peerInfo.agent.name Peer's browser agent name.
   * @param {Number} peerInfo.agent.version Peer's browser agent version.
   * @param {Boolean} isSelf Is the peer self.
   * @component Events
   * @for Skylink
   * @since 0.5.2
   */
  incomingMessage: [],

  /**
   * Event fired when connected to a room and the lock status has changed.
   * @event roomLock
   * @param {Boolean} isLocked Is the room locked.
   * @param {String} peerId PeerId of the peer that is locking/unlocking
   *   the room.
   * @param {JSON} peerInfo Peer's information.
   * @param {JSON} peerInfo.settings Peer's stream settings.
   * @param {Boolean|JSON} [peerInfo.settings.audio=false] Peer's audio stream
   *   settings.
   * @param {Boolean} [peerInfo.settings.audio.stereo=false] If peer has stereo
   *   enabled or not.
   * @param {Boolean|JSON} [peerInfo.settings.video=false] Peer's video stream
   *   settings.
   * @param {JSON} [peerInfo.settings.video.resolution]
   *   Peer's video stream resolution [Rel: Skylink.VIDEO_RESOLUTION]
   * @param {Number} [peerInfo.settings.video.resolution.width]
   *   Peer's video stream resolution width.
   * @param {Number} [peerInfo.settings.video.resolution.height]
   *   Peer's video stream resolution height.
   * @param {Number} [peerInfo.settings.video.frameRate]
   *   Peer's video stream resolution minimum frame rate.
   * @param {JSON} peerInfo.mediaStatus Peer stream status.
   * @param {Boolean} [peerInfo.mediaStatus.audioMuted=true] If peer's audio
   *   stream is muted.
   * @param {Boolean} [peerInfo.mediaStatus.videoMuted=true] If peer's video
   *   stream is muted.
   * @param {JSON|String} peerInfo.userData Peer's custom user data.
   * @param {JSON} peerInfo.agent Peer's browser agent.
   * @param {String} peerInfo.agent.name Peer's browser agent name.
   * @param {Number} peerInfo.agent.version Peer's browser agent version.
   * @param {Boolean} isSelf Is the peer self.
   * @component Events
   * @for Skylink
   * @since 0.5.2
   */
  roomLock: [],

  /**
   * Event fired when a peer's datachannel state has changed.
   * @event dataChannelState
   * @param {String} state The datachannel state.
   *   [Rel: Skylink.DATA_CHANNEL_STATE]
   * @param {String} peerId PeerId of peer that has a datachannel
   *   state change.
   * @param {String} [error] Error message in case there is failure
   * @component Events
   * @for Skylink
   * @since 0.1.0
   */
  dataChannelState: [],

  /**
   * Event fired when a data transfer state has changed.
   * - Note that <u>transferInfo.data</u> sends the blob data, and
   *   no longer a blob url.
   * @event dataTransferState
   * @param {String} state The data transfer state.
   *   [Rel: Skylink.DATA_TRANSFER_STATE]
   * @param {String} transferId TransferId of the data.
   * @param {String} peerId PeerId of the peer that has a data
   *   transfer state change.
   * @param {JSON} transferInfo Data transfer information.
   * @param {JSON} transferInfo.percentage The percetange of data being
   *   uploaded / downloaded.
   * @param {JSON} transferInfo.senderPeerId PeerId of the sender.
   * @param {JSON} transferInfo.data The blob data. See the
   *   [createObjectURL](https://developer.mozilla.org/en-US/docs/Web/API/URL.createObjectURL)
   *   method on how you can convert the blob to a download link.
   * @param {JSON} transferInfo.name Data name.
   * @param {JSON} transferInfo.size Data size.
   * @param {JSON} error The error object.
   * @param {String} error.message Error message thrown.
   * @param {String} error.transferType Is error from uploading or downloading.
   *   [Rel: Skylink.DATA_TRANSFER_TYPE]
   * @component Events
   * @for Skylink
   * @since 0.4.1
   */
  dataTransferState: [],

  /**
   * Event fired when the signaling server warns the user.
   * @event systemAction
   * @param {String} action The action that is required for
   *   the user to follow. [Rel: Skylink.SYSTEM_ACTION]
   * @param {String} message The reason for the action.
   * @param {String} reason The reason why the action is given.
   *   [Rel: Skylink.SYSTEM_ACTION_REASON]
   * @component Events
   * @for Skylink
   * @since 0.5.1
   */
  systemAction: []
};

/**
 * Events with callbacks that would be fired only once once condition is met.
 * @attribute _onceEvents
 * @type JSON
 * @private
 * @required
 * @component Events
 * @for Skylink
 * @since 0.5.4
 */
Skylink.prototype._onceEvents = {};

/**
 * The timestamp for throttle function to use.
 * @attribute _timestamp
 * @type JSON
 * @private
 * @required
 * @component Events
 * @for Skylink
 * @since 0.5.8
 */
Skylink.prototype._timestamp = {
  now: Date.now() || function() { return +new Date(); }
};

/**
 * Trigger all the callbacks associated with an event.
 * - Note that extra arguments can be passed to the callback which
 *   extra argument can be expected by callback is documented by each event.
 * @method _trigger
 * @param {String} eventName The Skylink event.
 * @for Skylink
 * @private
 * @component Events
 * @for Skylink
 * @since 0.1.0
 */
Skylink.prototype._trigger = function(eventName) {
  //convert the arguments into an array
  var args = Array.prototype.slice.call(arguments);
  var arr = this._EVENTS[eventName];
  var once = this._onceEvents[eventName] || null;
  args.shift(); //Omit the first argument since it's the event name
  if (arr) {
    // for events subscribed forever
    for (var i = 0; i < arr.length; i++) {
      try {
        log.log([null, 'Event', eventName, 'Event is fired']);
        if(arr[i].apply(this, args) === false) {
          break;
        }
      } catch(error) {
        log.error([null, 'Event', eventName, 'Exception occurred in event:'], error);
        throw error;
      }
    }
  }
  if (once){
    // for events subscribed on once
    for (var j = 0; j < once.length; j++) {
      if (once[j][1].apply(this, args) === true) {
        log.log([null, 'Event', eventName, 'Condition is met. Firing event']);
        if(once[j][0].apply(this, args) === false) {
          break;
        }
        if (!once[j][2]) {
          log.log([null, 'Event', eventName, 'Removing event after firing once']);
          once.splice(j, 1);
          //After removing current element, the next element should be element of the same index
          j--;
        }
      } else {
        log.log([null, 'Event', eventName, 'Condition is still not met. ' +
          'Holding event from being fired']);
      }
    }
  }

  log.log([null, 'Event', eventName, 'Event is triggered']);
};

/**
 * To register a callback function to an event.
 * @method on
 * @param {String} eventName The Skylink event. See the event list to see what you can register.
 * @param {Function} callback The callback fired after the event is triggered.
 * @example
 *   SkylinkDemo.on('peerJoined', function (peerId, peerInfo) {
 *      alert(peerId + ' has joined the room');
 *   });
 * @component Events
 * @for Skylink
 * @since 0.1.0
 */
Skylink.prototype.on = function(eventName, callback) {
  if ('function' === typeof callback) {
    this._EVENTS[eventName] = this._EVENTS[eventName] || [];
    this._EVENTS[eventName].push(callback);
    log.log([null, 'Event', eventName, 'Event is subscribed']);
  } else {
    log.error([null, 'Event', eventName, 'Provided parameter is not a function']);
  }
};

/**
 * To register a callback function to an event that is fired once a condition is met.
 * @method once
 * @param {String} eventName The Skylink event. See the event list to see what you can register.
 * @param {Function} callback The callback fired after the event is triggered.
 * @param {Function} [condition]
 *   The provided condition that would trigger this event.
 *   If not provided, it will return true when the event is triggered.
 *   Return a true to fire the callback.
 * @param {Boolean} [fireAlways=false] The function does not get removed onced triggered,
 *   but triggers everytime the event is called.
 * @example
 *   SkylinkDemo.once('peerConnectionState', function (state, peerId) {
 *     alert('Peer has left');
 *   }, function (state, peerId) {
 *     return state === SkylinkDemo.PEER_CONNECTION_STATE.CLOSED;
 *   });
 * @component Events
 * @for Skylink
 * @since 0.5.4
 */
Skylink.prototype.once = function(eventName, callback, condition, fireAlways) {
  if (typeof condition === 'boolean') {
    fireAlways = condition;
    condition = null;
  }
  fireAlways = (typeof fireAlways === 'undefined' ? false : fireAlways);
  condition = (typeof condition !== 'function') ? function () {
    return true;
  } : condition;

  if (typeof callback === 'function') {

    this._EVENTS[eventName] = this._EVENTS[eventName] || [];
    // prevent undefined error
    this._onceEvents[eventName] = this._onceEvents[eventName] || [];
    this._onceEvents[eventName].push([callback, condition, fireAlways]);
    log.log([null, 'Event', eventName, 'Event is subscribed on condition']);
  } else {
    log.error([null, 'Event', eventName, 'Provided callback is not a function']);
  }
};

/**
 * To unregister a callback function from an event.
 * @method off
 * @param {String} eventName The Skylink event. See the event list to see what you can unregister.
 * @param {Function} callback The callback fired after the event is triggered.
 *   Not providing any callback turns all callbacks tied to that event off.
 * @example
 *   SkylinkDemo.off('peerJoined', callback);
 * @component Events
 * @for Skylink
 * @since 0.5.5
 */
Skylink.prototype.off = function(eventName, callback) {
  if (callback === undefined) {
    this._EVENTS[eventName] = [];
    this._onceEvents[eventName] = [];
    log.log([null, 'Event', eventName, 'All events are unsubscribed']);
    return;
  }
  var arr = this._EVENTS[eventName];
  var once = this._onceEvents[eventName];

  // unsubscribe events that is triggered always
  for (var i = 0; i < arr.length; i++) {
    if (arr[i] === callback) {
      log.log([null, 'Event', eventName, 'Event is unsubscribed']);
      arr.splice(i, 1);
      break;
    }
  }
  // unsubscribe events fired only once
  if(once !== undefined) {
    for (var j = 0; j < once.length; j++) {
      if (once[j][0] === callback) {
        log.log([null, 'Event', eventName, 'One-time Event is unsubscribed']);
        once.splice(j, 1);
        break;
      }
    }
  }
};

/**
 * Does a check condition first to check if event is required to be subscribed.
 * If check condition fails, it subscribes an event with
 *  {{#crossLink "Skylink/once:method"}}once(){{/crossLink}} method to wait for
 * the condition to pass to fire the callback.
 * @method _condition
 * @param {String} eventName The Skylink event.
 * @param {Function} callback The callback fired after the condition is met.
 * @param {Function} checkFirst The condition to check that if pass, it would fire the callback,
 *   or it will just subscribe to an event and fire when condition is met.
 * @param {Function} [condition]
 *   The provided condition that would trigger this event.
 *   If not provided, it will return true when the event is triggered.
 *   Return a true to fire the callback.
 * @param {Boolean} [fireAlways=false] The function does not get removed onced triggered,
 *   but triggers everytime the event is called.
 * @private
 * @component Events
 * @for Skylink
 * @since 0.5.5
 */
Skylink.prototype._condition = function(eventName, callback, checkFirst, condition, fireAlways) {
  if (typeof condition === 'boolean') {
    fireAlways = condition;
    condition = null;
  }
  if (typeof callback === 'function' && typeof checkFirst === 'function') {
    if (checkFirst()) {
      log.log([null, 'Event', eventName, 'First condition is met. Firing callback']);
      callback();
      return;
    }
    log.log([null, 'Event', eventName, 'First condition is not met. Subscribing to event']);
    this.once(eventName, callback, condition, fireAlways);
  } else {
    log.error([null, 'Event', eventName, 'Provided callback or checkFirst is not a function']);
  }
};

/**
 * Sets an interval check. If condition is met, fires callback.
 * @method _wait
 * @param {Function} callback The callback fired after the condition is met.
 * @param {Function} condition The provided condition that would trigger this the callback.
 * @param {Number} [intervalTime=50] The interval loop timeout.
 * @for Skylink
 * @private
 * @component Events
 * @for Skylink
 * @since 0.5.5
 */
Skylink.prototype._wait = function(callback, condition, intervalTime, fireAlways) {
  fireAlways = (typeof fireAlways === 'undefined' ? false : fireAlways);
  if (typeof callback === 'function' && typeof condition === 'function') {
    if (condition()) {
      log.log([null, 'Event', null, 'Condition is met. Firing callback']);
      callback();
      return;
    }
    log.log([null, 'Event', null, 'Condition is not met. Doing a check.']);

    intervalTime = (typeof intervalTime === 'number') ? intervalTime : 50;

    var doWait = setInterval(function () {
      if (condition()) {
        log.log([null, 'Event', null, 'Condition is met after waiting. Firing callback']);
        if (!fireAlways){
          clearInterval(doWait);
        }
        callback();
      }
    }, intervalTime);
  } else {
    if (typeof callback !== 'function'){
      log.error([null, 'Event', null, 'Provided callback is not a function']);
    }
    if (typeof condition !== 'function'){
      log.error([null, 'Event', null, 'Provided condition is not a function']);
    }
  }
};

/**
 * Returns a wrapper of the original function, which only fires once during
 *  a specified amount of time.
 * @method _throttle
 * @param {Function} func The function that should be throttled.
 * @param {Number} wait The amount of time that function need to throttled (in ms)
 * @private
 * @component Events
 * @for Skylink
 * @since 0.5.8
 */
Skylink.prototype._throttle = function(func, wait){
  var self = this;
  return function () {
      if (!self._timestamp.func){
        //First time run, need to force timestamp to skip condition
        self._timestamp.func = self._timestamp.now - wait;
      }
      var now = Date.now();
      if (now - self._timestamp.func < wait) {
          return;
      }
      func.apply(self, arguments);
      self._timestamp.func = now;
  };
};
Skylink.prototype.SOCKET_ERROR = {
  CONNECTION_FAILED: 0,
  RECONNECTION_FAILED: -1,
  CONNECTION_ABORTED: -2,
  RECONNECTION_ABORTED: -3,
  RECONNECTION_ATTEMPT: -4
};

/**
 * The queue of messages to be sent to signaling server.
 * @attribute _socketMessageQueue
 * @type Array
 * @private
 * @required
 * @component Socket
 * @for Skylink
 * @since 0.5.8
 */
Skylink.prototype._socketMessageQueue = [];

/**
 * The timeout used to send socket message queue.
 * @attribute _socketMessageTimeout
 * @type Function
 * @private
 * @required
 * @component Socket
 * @for Skylink
 * @since 0.5.8
 */
Skylink.prototype._socketMessageTimeout = null;


/**
 * The list of ports that SkylinkJS would use to attempt to connect to the signaling server with.
 * @attribute _socketPorts
 * @type JSON
 * @param {Array} http:// The list of HTTP ports.
 * @param {Array} https:// The list of HTTPs ports.
 * @private
 * @required
 * @component Socket
 * @for Skylink
 * @since 0.5.8
 */
Skylink.prototype._socketPorts = {
  'http:': [80, 3000],
  'https:': [443, 3443]
};

/**
 * The list of channel connection fallback states.
 * - The fallback states that would occur are:
 * @attribute SOCKET_FALLBACK
 * @type JSON
 * @param {String} NON_FALLBACK Non-fallback state,
 * @param {String} FALLBACK_PORT Fallback to non-ssl port for channel re-try.
 * @param {String} FALLBACK_PORT_SSL Fallback to ssl port for channel re-try.
 * @param {String} LONG_POLLING Fallback to non-ssl long-polling.
 * @param {String} LONG_POLLING_SSL Fallback to ssl port for long-polling.
 * @readOnly
 * @component Socket
 * @for Skylink
 * @since 0.5.6
 */
Skylink.prototype.SOCKET_FALLBACK = {
  NON_FALLBACK: 'nonfallback',
  FALLBACK_PORT: 'fallbackPortNonSSL',
  FALLBACK_SSL_PORT: 'fallbackPortSSL',
  LONG_POLLING: 'fallbackLongPollingNonSSL',
  LONG_POLLING_SSL: 'fallbackLongPollingSSL'
};

/**
 * The current socket opened state.
 * @attribute _channelOpen
 * @type Boolean
 * @private
 * @required
 * @component Socket
 * @for Skylink
 * @since 0.5.2
 */
Skylink.prototype._channelOpen = false;

/**
 * The signaling server to connect to.
 * @attribute _signalingServer
 * @type String
 * @private
 * @component Socket
 * @for Skylink
 * @since 0.5.2
 */
Skylink.prototype._signalingServer = null;

/**
 * The signaling server protocol to use.
 * <ul>
 * <li><code>https:</code>
 * <ul><li>Default port is <code>443</code>.</li>
 *     <li>Fallback port is <code>3443</code>.</li>
 * </ul></li>
 * <li><code>http:</code>
 * <ul><li>Default port is <code>80</code>.</li>
 *     <li>Fallback port is <code>3000</code>.</li>
 * </ul></li>
 * </ul>
 * @attribute _signalingServerProtocol
 * @type String
 * @private
 * @component Socket
 * @for Skylink
 * @since 0.5.4
 */
Skylink.prototype._signalingServerProtocol = window.location.protocol;

/**
 * The signaling server port to connect to.
 * @attribute _signalingServerPort
 * @type Number
 * @private
 * @component Socket
 * @for Skylink
 * @since 0.5.4
 */
Skylink.prototype._signalingServerPort = null;

/**
 * The actual socket object that handles the connection.
 * @attribute _socket
 * @type Object
 * @required
 * @private
 * @component Socket
 * @for Skylink
 * @since 0.1.0
 */
Skylink.prototype._socket = null;

/**
 * The socket connection timeout
 * <ul>
 * <li><code>0</code> Uses the default timeout from socket.io
 *     <code>20000</code>ms.</li>
 * <li><code>>0</code> Uses the user set timeout</li>
 * </ul>
 * @attribute _socketTimeout
 * @type Number
 * @default 0
 * @required
 * @private
 * @component Socket
 * @for Skylink
 * @since 0.5.4
 */
Skylink.prototype._socketTimeout = 0;

/**
 * The socket connection to use XDomainRequest.
 * @attribute _socketUseXDR
 * @type Boolean
 * @default false
 * @required
 * @component Socket
 * @private
 * @for Skylink
 * @since 0.5.4
 */
Skylink.prototype._socketUseXDR = false;

/**
 * Sends a message to the signaling server.
 * - Not to be confused with method
 *   {{#crossLink "Skylink/sendMessage:method"}}sendMessage(){{/crossLink}}
 *   that broadcasts messages. This is for sending socket messages.
 * @method _sendChannelMessage
 * @param {JSON} message
 * @private
 * @component Socket
 * @for Skylink
 * @since 0.5.8
 */
Skylink.prototype._sendChannelMessage = function(message) {
  var self = this;
  var interval = 1000;
  var throughput = 16;

  if (!self._channelOpen) {
    return;
  }

  var messageString = JSON.stringify(message);

  var sendLater = function(){
    if (self._socketMessageQueue.length > 0){

      if (self._socketMessageQueue.length<throughput){

        log.debug([(message.target ? message.target : 'server'), null, null,
          'Sending delayed message' + ((!message.target) ? 's' : '') + ' ->'], {
            type: self._SIG_MESSAGE_TYPE.GROUP,
            lists: self._socketMessageQueue.slice(0,self._socketMessageQueue.length),
            mid: self._user.sid,
            rid: self._room.id
          });

        self._socket.send({
          type: self._SIG_MESSAGE_TYPE.GROUP,
          lists: self._socketMessageQueue.splice(0,self._socketMessageQueue.length),
          mid: self._user.sid,
          rid: self._room.id
        });

        clearTimeout(self._socketMessageTimeout);
        self._socketMessageTimeout = null;

      }
      else{

        log.debug([(message.target ? message.target : 'server'), null, null,
          'Sending delayed message' + ((!message.target) ? 's' : '') + ' ->'], {
            type: self._SIG_MESSAGE_TYPE.GROUP,
            lists: self._socketMessageQueue.slice(0,throughput),
            mid: self._user.sid,
            rid: self._room.id
          });

        self._socket.send({
          type: self._SIG_MESSAGE_TYPE.GROUP,
          lists: self._socketMessageQueue.splice(0,throughput),
          mid: self._user.sid,
          rid: self._room.id
        });

        clearTimeout(self._socketMessageTimeout);
        self._socketMessageTimeout = null;
        self._socketMessageTimeout = setTimeout(sendLater,interval);

      }
      self._timestamp.now = Date.now() || function() { return +new Date(); };
    }
  };

  //Delay when messages are sent too rapidly
  if ((Date.now() || function() { return +new Date(); }) - self._timestamp.now < interval &&
    self._groupMessageList.indexOf(message.type) > -1) {

      log.warn([(message.target ? message.target : 'server'), null, null,
      'Messages fired too rapidly. Delaying.'], {
        interval: 1000,
        throughput: 16,
        message: message
      });

      self._socketMessageQueue.push(messageString);

      if (!self._socketMessageTimeout){
        self._socketMessageTimeout = setTimeout(sendLater,
          interval - ((Date.now() || function() { return +new Date(); })-self._timestamp.now));
      }
      return;
  }

  log.debug([(message.target ? message.target : 'server'), null, null,
    'Sending to peer' + ((!message.target) ? 's' : '') + ' ->'], message);

  //Normal case when messages are sent not so rapidly
  self._socket.send(messageString);
  self._timestamp.now = Date.now() || function() { return +new Date(); };

};

/**
 * Create the socket object to refresh connection.
 * @method _createSocket
 * @param {String} type The type of socket.io connection to use.
 * <ul>
 * <li><code>"WebSocket"</code>: Uses the WebSocket connection</li>
 * <li><code>"Polling"</code>: Uses the long-polling connection</li>
 * </ul>
 * @private
 * @component Socket
 * @for Skylink
 * @since 0.5.10
 */
Skylink.prototype._createSocket = function (type) {
  var self = this;

  var options = {
    forceNew: true,
    //'sync disconnect on unload' : true,
    reconnection: false
  };

  var ports = self._socketPorts[self._signalingServerProtocol];

  var connectionType = null;

  // just beginning
  if (self._signalingServerPort === null) {
    self._signalingServerPort = ports[0];
    connectionType = self.SOCKET_FALLBACK.NON_FALLBACK;

  // reached the end of the last port for the protocol type
  } else if ( ports.indexOf(self._signalingServerPort) === ports.length - 1 ) {

    // re-refresh to long-polling port
    if (type === 'WebSocket') {
      console.log(type, self._signalingServerPort);

      type = 'Polling';
      self._signalingServerPort = ports[0];

    } else if (type === 'Polling') {
      options.reconnection = true;
      options.reconnectionAttempts = 4;
      options.reconectionDelayMax = 1000;
    }

  // move to the next port
  } else {
    self._signalingServerPort = ports[ ports.indexOf(self._signalingServerPort) + 1 ];
  }

  var url = self._signalingServerProtocol + '//' +
    self._signalingServer + ':' + self._signalingServerPort;

  if (type === 'WebSocket') {
    options.transports = ['websocket'];
  } else if (type === 'Polling') {
    options.transports = ['xhr-polling', 'jsonp-polling', 'polling'];
  }

  // if socket instance already exists, exit
  if (self._socket) {
    self._socket.removeAllListeners('connect_error');
    self._socket.removeAllListeners('reconnect_attempt');
    self._socket.removeAllListeners('reconnect_error');
    self._socket.removeAllListeners('reconnect_failed');
    self._socket.removeAllListeners('connect');
    self._socket.removeAllListeners('reconnect');
    self._socket.removeAllListeners('error');
    self._socket.removeAllListeners('disconnect');
    self._socket.removeAllListeners('message');
    self._socket.disconnect();
    self._socket = null;
  }

  self._channelOpen = false;

  log.log('Opening channel with signaling server url:', {
    url: url,
    useXDR: self._socketUseXDR,
    options: options
  });

  self._socket = io.connect(url, options);

  if (connectionType === null) {
    connectionType = self._signalingServerProtocol === 'http:' ?
      (type === 'Polling' ? self.SOCKET_FALLBACK.LONG_POLLING :
        self.SOCKET_FALLBACK.FALLBACK_PORT) :
      (type === 'Polling' ? self.SOCKET_FALLBACK.LONG_POLLING_SSL :
        self.SOCKET_FALLBACK.FALLBACK_SSL_PORT);
  }

  self._socket.on('connect_error', function (error) {
    self._channelOpen = false;

    self._trigger('socketError', self.SOCKET_ERROR.CONNECTION_FAILED,
      error, connectionType);

    self._trigger('channelRetry', connectionType, 1);

    if (options.reconnection === false) {
      self._createSocket(type);
    }
  });

  self._socket.on('reconnect_attempt', function (attempt) {
    self._channelOpen = false;
    self._trigger('socketError', self.SOCKET_ERROR.RECONNECTION_ATTEMPT,
      attempt, connectionType);

    self._trigger('channelRetry', connectionType, attempt);
  });

  self._socket.on('reconnect_error', function (error) {
    self._channelOpen = false;
    self._trigger('socketError', self.SOCKET_ERROR.RECONNECTION_FAILED,
      error, connectionType);
  });

  self._socket.on('reconnect_failed', function (error) {
    self._channelOpen = false;
    self._trigger('socketError', self.SOCKET_ERROR.RECONNECTION_ABORTED,
      error, connectionType);
  });

  self._socket.on('connect', function () {
    if (!self._channelOpen) {
      self._channelOpen = true;
      self._trigger('channelOpen');
      log.log([null, 'Socket', null, 'Channel opened']);
    }
  });

  self._socket.on('reconnect', function () {
    if (!self._channelOpen) {
      self._channelOpen = true;
      self._trigger('channelOpen');
      log.log([null, 'Socket', null, 'Channel opened']);
    }
  });

  self._socket.on('error', function(error) {
    self._channelOpen = false;
    self._trigger('channelError', error);
    log.error([null, 'Socket', null, 'Exception occurred:'], error);
  });

  self._socket.on('disconnect', function() {
    self._channelOpen = false;
    self._trigger('channelClose');
    log.log([null, 'Socket', null, 'Channel closed']);
  });

  self._socket.on('message', function(message) {
    log.log([null, 'Socket', null, 'Received message']);
    self._processSigMessage(message);
  });
};

/**
 * Initiate a socket signaling connection.
 * @method _openChannel
 * @trigger channelMessage, channelOpen, channelError, channelClose
 * @private
 * @component Socket
 * @for Skylink
 * @since 0.5.5
 */
Skylink.prototype._openChannel = function() {
  var self = this;
  if (self._channelOpen) {
    log.error([null, 'Socket', null, 'Unable to instantiate a new channel connection ' +
      'as there is already an ongoing channel connection']);
    return;
  }

  if (self._readyState !== self.READY_STATE_CHANGE.COMPLETED) {
    log.error([null, 'Socket', null, 'Unable to instantiate a new channel connection ' +
      'as readyState is not ready']);
    return;
  }

  // set if forceSSL
  if (self._forceSSL) {
    self._signalingServerProtocol = 'https:';
  } else {
    self._signalingServerProtocol = window.location.protocol;
  }

  // Begin with a websocket connection
  self._createSocket('WebSocket');
};

/**
 * Closes the socket signaling connection.
 * @method _closeChannel
 * @private
 * @component Socket
 * @for Skylink
 * @since 0.5.5
 */
Skylink.prototype._closeChannel = function() {
  if (!this._channelOpen) {
    return;
  }
  if (this._socket) {
    this._socket.removeAllListeners('connect_error');
    this._socket.removeAllListeners('reconnect_attempt');
    this._socket.removeAllListeners('reconnect_error');
    this._socket.removeAllListeners('reconnect_failed');
    this._socket.removeAllListeners('connect');
    this._socket.removeAllListeners('reconnect');
    this._socket.removeAllListeners('error');
    this._socket.removeAllListeners('disconnect');
    this._socket.removeAllListeners('message');
    this._socket.disconnect();
    this._socket = null;
  }
  this._channelOpen = false;
  this._trigger('channelClose');
};
Skylink.prototype.SM_PROTOCOL_VERSION = '0.1.1';

/**
 * The Message protocol list. The <code>message</code> object is an
 * indicator of the expected parameters to be given and received.
 * @attribute _SIG_MESSAGE_TYPE
 * @type JSON
 * @param {String} JOIN_ROOM Send to initiate the connection to the Room.
 * @param {String} ENTER Broadcasts to any Peers connected to the room to
 *    intiate a Peer connection.
 * @param {String} WELCOME Send as a response to Peer's enter received. User starts creating
 *    offer to the Peer.
 * @param {String} OFFER Send when <code>createOffer</code> is completed and generated.
 * @param {String} ANSWER Send as a response to Peer's offer Message after <code>createAnswer</code>
 *   is called.
 * @param {String} CANDIDATE Send when an ICE Candidate is generated.
 * @param {String} BYE Received as a response from server that a Peer has left the Room.
 * @param {String} REDIRECT Received as a warning from server when User is rejected or
 *   is jamming the server.
 * @param {String} UPDATE_USER Broadcast when a User's information is updated to reflect the
 *   the changes on Peer's end.
 * @param {String} ROOM_LOCK Broadcast to change the Room lock status.
 * @param {String} MUTE_VIDEO Broadcast when User's video stream is muted or unmuted.
 * @param {String} MUTE_AUDIO Broadcast when User's audio stream is muted or unmuted.
 * @param {String} PUBLIC_MESSAGE Broadcasts a Message object to all Peers in the Room.
 * @param {String} PRIVATE_MESSAGE Sends a Message object to a Peer in the Room.
 * @param {String} RESTART Sends when a Peer connection is restarted.
 * @param {String} STREAM Broadcast when a Stream has ended. This is temporal.
 * @param {String} GROUP Messages are bundled together when messages are sent too fast to
 *   prevent server redirects over sending less than 1 second interval.
 * @readOnly
 * @private
 * @component Message
 * @for Skylink
 * @since 0.5.6
 */
Skylink.prototype._SIG_MESSAGE_TYPE = {
  JOIN_ROOM: 'joinRoom',
  IN_ROOM: 'inRoom',
  ENTER: 'enter',
  WELCOME: 'welcome',
  RESTART: 'restart',
  OFFER: 'offer',
  ANSWER: 'answer',
  CANDIDATE: 'candidate',
  BYE: 'bye',
  REDIRECT: 'redirect',
  UPDATE_USER: 'updateUserEvent',
  ROOM_LOCK: 'roomLockEvent',
  MUTE_VIDEO: 'muteVideoEvent',
  MUTE_AUDIO: 'muteAudioEvent',
  PUBLIC_MESSAGE: 'public',
  PRIVATE_MESSAGE: 'private',
  STREAM: 'stream',
  GROUP: 'group'
};


/**
 * List of signaling message types that can be queued before sending to server.
 * @attribute _groupMessageList
 * @type Array
 * @private
 * @required
 * @component Message
 * @for Skylink
 * @since 0.5.10
 */
Skylink.prototype._groupMessageList = [
  Skylink.prototype._SIG_MESSAGE_TYPE.STREAM,
  Skylink.prototype._SIG_MESSAGE_TYPE.UPDATE_USER,
  Skylink.prototype._SIG_MESSAGE_TYPE.ROOM_LOCK,
  Skylink.prototype._SIG_MESSAGE_TYPE.MUTE_AUDIO,
  Skylink.prototype._SIG_MESSAGE_TYPE.MUTE_VIDEO,
  Skylink.prototype._SIG_MESSAGE_TYPE.PUBLIC_MESSAGE
];

/**
 * The flag that indicates if MCU is enabled.
 * @attribute _hasMCU
 * @type Boolean
 * @development true
 * @private
 * @component Message
 * @for Skylink
 * @since 0.5.4
 */
Skylink.prototype._hasMCU = false;


/**
 * Indicates whether the other peers should only receive stream
 * 	from the current peer and not sending out any stream.
 *	Suitable for use cases such as streaming lecture/concert.
 * @attribute _receiveOnly
 * @type Boolean
 * @private
 * @required
 * @component Message
 * @for Skylink
 * @since 0.5.10
 */
 Skylink.prototype._receiveOnly = false;


/**
 * Handles every incoming signaling message received.
 * @method _processSigMessage
 * @param {String} messageString The message object stringified received.
 * @private
 * @component Message
 * @for Skylink
 * @since 0.1.0
 */
Skylink.prototype._processSigMessage = function(messageString) {
  var message = JSON.parse(messageString);
  if (message.type === this._SIG_MESSAGE_TYPE.GROUP) {
    log.debug('Bundle of ' + message.lists.length + ' messages');
    for (var i = 0; i < message.lists.length; i++) {
      this._processSingleMessage(JSON.parse(message.lists[i]));
    }
  } else {
    this._processSingleMessage(message);
  }
};

/**
 * Handles the single signaling message received.
 * @method _processingSingleMessage
 * @param {JSON} message The message object received.
 * @private
 * @component Message
 * @for Skylink
 * @since 0.1.0
 */
Skylink.prototype._processSingleMessage = function(message) {
  this._trigger('channelMessage', message);
  var origin = message.mid;
  if (!origin || origin === this._user.sid) {
    origin = 'Server';
  }
  log.debug([origin, null, null, 'Received from peer ->'], message.type);
  if (message.mid === this._user.sid &&
    message.type !== this._SIG_MESSAGE_TYPE.REDIRECT &&
    message.type !== this._SIG_MESSAGE_TYPE.IN_ROOM) {
    log.debug([origin, null, null, 'Ignoring message ->'], message.type);
    return;
  }
  switch (message.type) {
  //--- BASIC API Messages ----
  case this._SIG_MESSAGE_TYPE.PUBLIC_MESSAGE:
    this._publicMessageHandler(message);
    break;
  case this._SIG_MESSAGE_TYPE.PRIVATE_MESSAGE:
    this._privateMessageHandler(message);
    break;
  case this._SIG_MESSAGE_TYPE.IN_ROOM:
    this._inRoomHandler(message);
    break;
  case this._SIG_MESSAGE_TYPE.ENTER:
    this._enterHandler(message);
    break;
  case this._SIG_MESSAGE_TYPE.WELCOME:
    this._welcomeHandler(message);
    break;
  case this._SIG_MESSAGE_TYPE.RESTART:
    this._restartHandler(message);
    break;
  case this._SIG_MESSAGE_TYPE.OFFER:
    this._offerHandler(message);
    break;
  case this._SIG_MESSAGE_TYPE.ANSWER:
    this._answerHandler(message);
    break;
  case this._SIG_MESSAGE_TYPE.CANDIDATE:
    this._candidateHandler(message);
    break;
  case this._SIG_MESSAGE_TYPE.BYE:
    this._byeHandler(message);
    break;
  case this._SIG_MESSAGE_TYPE.REDIRECT:
    this._redirectHandler(message);
    break;
    //--- ADVANCED API Messages ----
  case this._SIG_MESSAGE_TYPE.UPDATE_USER:
    this._updateUserEventHandler(message);
    break;
  case this._SIG_MESSAGE_TYPE.MUTE_VIDEO:
    this._muteVideoEventHandler(message);
    break;
  case this._SIG_MESSAGE_TYPE.MUTE_AUDIO:
    this._muteAudioEventHandler(message);
    break;
  case this._SIG_MESSAGE_TYPE.STREAM:
    this._streamEventHandler(message);
    break;
  case this._SIG_MESSAGE_TYPE.ROOM_LOCK:
    this._roomLockEventHandler(message);
    break;
  default:
    log.error([message.mid, null, null, 'Unsupported message ->'], message.type);
    break;
  }
};

/**
 * Handles the REDIRECT Message event.
 * @method _redirectHandler
 * @param {JSON} message The Message object received.
 * @param {String} message.rid The roomId of the connected Room.
 * @param {String} message.info The server's message.
 * @param {String} message.action The action that User has to take on.
 *   [Rel: Skylink.SYSTEM_ACTION]
 * @param {String} message.reason The reason of why the action is worked upon.
 *   [Rel: Skylink.SYSTEM_ACTION_REASON]
 * @param {String} message.type Protocol step: <code>"redirect"</code>.
 * @trigger systemAction
 * @private
 * @component Message
 * @for Skylink
 * @since 0.5.1
 */
Skylink.prototype._redirectHandler = function(message) {
  log.log(['Server', null, message.type, 'System action warning:'], {
    message: message.info,
    reason: message.reason,
    action: message.action
  });

  if (message.action === this.SYSTEM_ACTION.REJECT) {
  	for (var key in this._peerConnections) {
  		if (this._peerConnections.hasOwnProperty(key)) {
  			this._removePeer(key);
  		}
  	}
  }
  this._trigger('systemAction', message.action, message.info, message.reason);
};

/**
 * Handles the UPDATE_USER Message event.
 * @method _updateUserEventHandler
 * @param {JSON} message The Message object received.
 * @param {String} message.rid The roomId of the connected Room.
 * @param {String} message.mid The sender's peerId.
 * @param {JSON|String} message.userData The updated User data.
 * @param {String} message.type Protocol step: <code>"updateUserEvent"</code>.
 * @trigger peerUpdated
 * @private
 * @component Message
 * @for Skylink
 * @since 0.2.0
 */
Skylink.prototype._updateUserEventHandler = function(message) {
  var targetMid = message.mid;
  log.log([targetMid, null, message.type, 'Peer updated userData:'], message.userData);
  if (this._peerInformations[targetMid]) {
    this._peerInformations[targetMid].userData = message.userData || {};
    this._trigger('peerUpdated', targetMid,
      this._peerInformations[targetMid], false);
  } else {
    log.log([targetMid, null, message.type, 'Peer does not have any user information']);
  }
};

/**
 * Handles the ROOM_LOCK Message event.
 * @method _roomLockEventHandler
 * @param {JSON} message The Message object received.
 * @param {String} message.rid The roomId of the connected Room.
 * @param {String} message.mid The sender's peerId.
 * @param {String} message.lock The flag to indicate if the Room is locked or not
 * @param {String} message.type Protocol step: <code>"roomLockEvent"</code>.
 * @trigger roomLock
 * @private
 * @component Message
 * @for Skylink
 * @since 0.2.0
 */
Skylink.prototype._roomLockEventHandler = function(message) {
  var targetMid = message.mid;
  log.log([targetMid, message.type, 'Room lock status:'], message.lock);
  this._trigger('roomLock', message.lock, targetMid,
    this._peerInformations[targetMid], false);
};

/**
 * Handles the MUTE_AUDIO Message event.
 * @method _muteAudioEventHandler
 * @param {JSON} message The Message object received.
 *   [Rel: Skylink._SIG_MESSAGE_TYPE.MUTE_AUDIO.message]
 * @trigger peerUpdated
 * @private
 * @component Message
 * @for Skylink
 * @since 0.2.0
 */
Skylink.prototype._muteAudioEventHandler = function(message) {
  var targetMid = message.mid;
  log.log([targetMid, null, message.type, 'Peer\'s audio muted:'], message.muted);
  if (this._peerInformations[targetMid]) {
    this._peerInformations[targetMid].mediaStatus.audioMuted = message.muted;
    this._trigger('peerUpdated', targetMid,
      this._peerInformations[targetMid], false);
  } else {
    log.log([targetMid, message.type, 'Peer does not have any user information']);
  }
};

/**
 * Handles the MUTE_VIDEO Message event.
 * @method _muteVideoEventHandler
 * @param {JSON} message The Message object received.
 * @param {String} message.rid The roomId of the connected Room.
 * @param {String} message.mid The sender's peerId.
 * @param {String} message.muted The flag to indicate if the User's video
 *    stream is muted or not.
 * @param {String} message.type Protocol step: <code>"muteVideoEvent"</code>.
 * @trigger peerUpdated
 * @private
 * @component Message
 * @for Skylink
 * @since 0.2.0
 */
Skylink.prototype._muteVideoEventHandler = function(message) {
  var targetMid = message.mid;
  log.log([targetMid, null, message.type, 'Peer\'s video muted:'], message.muted);
  if (this._peerInformations[targetMid]) {
    this._peerInformations[targetMid].mediaStatus.videoMuted = message.muted;
    this._trigger('peerUpdated', targetMid,
      this._peerInformations[targetMid], false);
  } else {
    log.log([targetMid, null, message.type, 'Peer does not have any user information']);
  }
};

/**
 * Handles the STREAM Message event.
 * @method _streamEventHandler
 * @param {JSON} message The Message object received.
 * @param {String} message.rid The roomId of the connected Room.
 * @param {String} message.mid The peerId of the sender.
 * @param {String} message.status The MediaStream status.
 * <ul>
 * <li><code>ended</code>: MediaStream has ended</li>
 * </ul>
 * @param {String} message.type Protocol step: <code>"stream"</code>.
 * @trigger peerUpdated
 * @private
 * @component Message
 * @for Skylink
 * @since 0.2.0
 */
Skylink.prototype._streamEventHandler = function(message) {
  var targetMid = message.mid;
  log.log([targetMid, null, message.type, 'Peer\'s stream status:'], message.status);

  if (this._peerInformations[targetMid]) {

  	if (message.status === 'ended') {
  		this._trigger('streamEnded', targetMid, this.getPeerInfo(targetMid), false);
  		this._peerConnections[targetMid].hasStream = false;
  	}

  } else {
    log.log([targetMid, message.type, 'Peer does not have any user information']);
  }
};

/**
 * Handles the BYTE Message event.
 * @method _byeHandler
 * @param {JSON} message The Message object received.
 * @param {String} message.rid The roomId of the connected Room.
 * @param {String} message.mid The peerId of the Peer that has left the Room.
 * @param {String} message.type Protocol step: <code>"bye"</code>.
 * @trigger peerLeft
 * @private
 * @component Message
 * @for Skylink
 * @since 0.1.0
 */
Skylink.prototype._byeHandler = function(message) {
  var targetMid = message.mid;
  log.log([targetMid, null, message.type, 'Peer has left the room']);
  this._removePeer(targetMid);
};

/**
 * Handles the PRIVATE_MESSAGE Message event.
 * @method _privateMessageHandler
 * @param {JSON} message The Message object received.
 * @param {JSON|String} message.data The Message object.
 * @param {String} message.rid The roomId of the connected Room.
 * @param {String} message.cid The credentialId of the connected Room.
 * @param {String} message.mid The sender's peerId.
 * @param {String} message.target The peerId of the targeted Peer.
 * @param {String} message.type Protocol step: <code>"private"</code>.
 * @trigger privateMessage
 * @private
 * @component Message
 * @for Skylink
 * @since 0.4.0
 */
Skylink.prototype._privateMessageHandler = function(message) {
  var targetMid = message.mid;
  log.log([targetMid, null, message.type,
    'Received private message from peer:'], message.data);
  this._trigger('incomingMessage', {
    content: message.data,
    isPrivate: true,
    targetPeerId: message.target, // is not null if there's user
    isDataChannel: false,
    senderPeerId: targetMid
  }, targetMid, this._peerInformations[targetMid], false);
};

/**
 * Handles the PUBLIC_MESSAGE Message event.
 * @method _publicMessageHandler
 * @param {JSON} message The Message object received.
 * @param {String} message.rid The roomId of the connected Room.
 * @param {String} message.mid The sender's peerId.
 * @param {String} message.muted The flag to indicate if the User's audio
 *    stream is muted or not.
 * @param {String} message.type Protocol step: <code>"muteAudioEvent"</code>.
 * @trigger publicMessage
 * @private
 * @component Message
 * @for Skylink
 * @since 0.4.0
 */
Skylink.prototype._publicMessageHandler = function(message) {
  var targetMid = message.mid;
  log.log([targetMid, null, message.type,
    'Received public message from peer:'], message.data);
  this._trigger('incomingMessage', {
    content: message.data,
    isPrivate: false,
    targetPeerId: null, // is not null if there's user
    isDataChannel: false,
    senderPeerId: targetMid
  }, targetMid, this._peerInformations[targetMid], false);
};

/**
 * Handles the IN_ROOM Message event.
 * @method _inRoomHandler
 * @param {JSON} message The Message object received.
 * @param {JSON} message Expected IN_ROOM data object format.
 * @param {String} message.rid The roomId of the connected room.
 * @param {String} message.sid The User's userId.
 * @param {JSON} message.pc_config The Peer connection iceServers configuration.
 * @param {String} message.type Protocol step: <code>"inRoom"</code>.
 * @trigger peerJoined
 * @private
 * @component Message
 * @for Skylink
 * @since 0.1.0
 */
Skylink.prototype._inRoomHandler = function(message) {
  var self = this;
  log.log(['Server', null, message.type, 'User is now in the room and ' +
    'functionalities are now available. Config received:'], message.pc_config);
  self._room.connection.peerConfig = self._setIceServers(message.pc_config);
  self._inRoom = true;
  self._user.sid = message.sid;
  self._trigger('peerJoined', self._user.sid, self.getPeerInfo(), true);
  self._trigger('handshakeProgress', self.HANDSHAKE_PROGRESS.ENTER, self._user.sid);
  // NOTE ALEX: should we wait for local streams?
  // or just go with what we have (if no stream, then one way?)
  // do we hardcode the logic here, or give the flexibility?
  // It would be better to separate, do we could choose with whom
  // we want to communicate, instead of connecting automatically to all.
  self._sendChannelMessage({
    type: self._SIG_MESSAGE_TYPE.ENTER,
    mid: self._user.sid,
    rid: self._room.id,
    agent: window.webrtcDetectedBrowser,
    version: window.webrtcDetectedVersion,
    os: window.navigator.platform,
    userInfo: self.getPeerInfo(),
    receiveOnly: self._receiveOnly,
    sessionType: !!self._mediaScreen ? 'screensharing' : 'stream'
  });
};

/**
 * Handles the ENTER Message event.
 * @method _enterHandler
 * @param {JSON} message The Message object received.
 * @param {String} message.rid The roomId of the connected Room.
 * @param {String} message.mid The sender's peerId / userId.
 * @param {Boolean} [message.receiveOnly=false] The flag to prevent Peers from sending
 *   any Stream to the User but receive User's stream only.
 * @param {String} message.agent The Peer's browser agent.
 * @param {String} message.version The Peer's browser version.
 * @param {String} message.userInfo The Peer's information.
 * @param {JSON} message.userInfo.settings The stream settings
 * @param {Boolean|JSON} [message.userInfo.settings.audio=false]
 *   The flag to indicate if audio is enabled in the connection or not.
 * @param {Boolean} [message.userInfo.settings.audio.stereo=false]
 *   The flag to indiciate if stereo should be enabled in OPUS connection.
 * @param {Boolean|JSON} [message.userInfo.settings.video=false]
 *   The flag to indicate if video is enabled in the connection or not.
 * @param {JSON} [message.userInfo.settings.video.resolution]
 *   [Rel: Skylink.VIDEO_RESOLUTION]
 *   The video stream resolution.
 * @param {Number} [message.userInfo.settings.video.resolution.width]
 *   The video stream resolution width.
 * @param {Number} [message.userInfo.settings.video.resolution.height]
 *   The video stream resolution height.
 * @param {Number} [message.userInfo.settings.video.frameRate]
 *   The video stream maximum frame rate.
 * @param {JSON} message.userInfo.mediaStatus The Peer's Stream status.
 *   This is used to indicate if connected video or audio stream is muted.
 * @param {Boolean} [message.userInfo.mediaStatus.audioMuted=true]
 *   The flag to indicate that the Peer's audio stream is muted or disabled.
 * @param {Boolean} [message.userInfo.mediaStatus.videoMuted=true]
 *   The flag to indicate that the Peer's video stream is muted or disabled.
 * @param {String|JSON} message.userInfo.userData
 *   The custom User data.
 * @param {String} message.type Protocol step: <code>"enter"</code>.
 * @trigger handshakeProgress, peerJoined
 * @private
 * @component Message
 * @for Skylink
 * @since 0.5.1
 */
Skylink.prototype._enterHandler = function(message) {
  var self = this;
  var targetMid = message.mid;
  log.log([targetMid, null, message.type, 'Incoming peer have initiated ' +
    'handshake. Peer\'s information:'], message.userInfo);
  // need to check entered user is new or not.
  // peerInformations because it takes a sequence before creating the
  // peerconnection object. peerInformations are stored at the start of the
  // handshake, so user knows if there is a peer already.
  if (self._peerInformations[targetMid]) {
    // NOTE ALEX: and if we already have a connection when the peer enter,
    // what should we do? what are the possible use case?
    log.log([targetMid, null, message.type, 'Ignoring message as peer is already added']);
    return;
  }
  // add peer
  self._addPeer(targetMid, {
    agent: message.agent,
    version: message.version,
    os: message.os
  }, false, false, message.receiveOnly, message.sessionType === 'screensharing');
  self._peerInformations[targetMid] = message.userInfo || {};
  self._peerInformations[targetMid].agent = {
    name: message.agent,
    version: message.version
  };
  if (targetMid !== 'MCU') {
    self._trigger('peerJoined', targetMid, message.userInfo, false);
    self._trigger('handshakeProgress', self.HANDSHAKE_PROGRESS.ENTER, targetMid);
    self._trigger('handshakeProgress', self.HANDSHAKE_PROGRESS.WELCOME, targetMid);

    // disable mcu for incoming peer sent by MCU
    //if (message.agent === 'MCU') {
    	// this._enableDataChannel = false;

    	/*if (window.webrtcDetectedBrowser === 'firefox') {
    		this._enableIceTrickle = false;
    	}*/
    //}
  } else {
    log.log([targetMid, null, message.type, 'MCU has joined'], message.userInfo);
    this._hasMCU = true;
    // this._enableDataChannel = false;
  }

  var weight = (new Date()).valueOf();
  self._peerHSPriorities[targetMid] = weight;
  self._sendChannelMessage({
    type: self._SIG_MESSAGE_TYPE.WELCOME,
    mid: self._user.sid,
    rid: self._room.id,
    receiveOnly: self._peerConnections[targetMid] ?
    	!!self._peerConnections[targetMid].receiveOnly : false,
    enableIceTrickle: self._enableIceTrickle,
    enableDataChannel: self._enableDataChannel,
    agent: window.webrtcDetectedBrowser,
    version: window.webrtcDetectedVersion,
    os: window.navigator.platform,
    userInfo: self.getPeerInfo(),
    target: targetMid,
    weight: weight,
    sessionType: !!self._mediaScreen ? 'screensharing' : 'stream'
  });
};

/**
 * Handles the RESTART Message event.
 * @method _restartHandler
 * @param {JSON} message The Message object received.
 * @param {String} message.rid The roomId of the connected Room.
 * @param {String} message.mid The sender's peerId / userId.
 * @param {Boolean} [message.receiveOnly=false] The flag to prevent Peers from sending
 *   any Stream to the User but receive User's stream only.
 * @param {Boolean} [message.enableIceTrickle=false]
 *   The flag to forcefully enable or disable ICE Trickle for the Peer connection.
 * @param {Boolean} [message.enableDataChannel=false]
 *   The flag to forcefully enable or disable ICE Trickle for the Peer connection.
 * @param {String} message.agent The Peer's browser agent.
 * @param {String} message.version The Peer's browser version.
 * @param {String} message.userInfo The Peer's information.
 * @param {JSON} message.userInfo.settings The stream settings
 * @param {Boolean|JSON} [message.userInfo.settings.audio=false]
 *   The flag to indicate if audio is enabled in the connection or not.
 * @param {Boolean} [message.userInfo.settings.audio.stereo=false]
 *   The flag to indiciate if stereo should be enabled in OPUS connection.
 * @param {Boolean|JSON} [message.userInfo.settings.video=false]
 *   The flag to indicate if video is enabled in the connection or not.
 * @param {JSON} [message.userInfo.settings.video.resolution]
 *   [Rel: Skylink.VIDEO_RESOLUTION]
 *   The video stream resolution.
 * @param {Number} [message.userInfo.settings.video.resolution.width]
 *   The video stream resolution width.
 * @param {Number} [message.userInfo.settings.video.resolution.height]
 *   The video stream resolution height.
 * @param {Number} [message.userInfo.settings.video.frameRate]
 *   The video stream maximum frame rate.
 * @param {JSON} message.userInfo.mediaStatus The Peer's Stream status.
 *   This is used to indicate if connected video or audio stream is muted.
 * @param {Boolean} [message.userInfo.mediaStatus.audioMuted=true]
 *   The flag to indicate that the Peer's audio stream is muted or disabled.
 * @param {Boolean} [message.userInfo.mediaStatus.videoMuted=true]
 *   The flag to indicate that the Peer's video stream is muted or disabled.
 * @param {String|JSON} message.userInfo.userData
 *   The custom User data.
 * @param {String} message.target The peerId of the peer to respond the enter message to.
 * @param {String} message.type Protocol step: <code>"restart"</code>.
 * @trigger handshakeProgress, peerRestart
 * @private
 * @component Message
 * @for Skylink
 * @since 0.5.6
 */
Skylink.prototype._restartHandler = function(message){
  var self = this;
  var targetMid = message.mid;

  if (self._hasMCU) {
    log.warn([peerId, 'PeerConnection', null, 'Restart functionality for peer\'s connection ' +
      'for MCU is not yet supported']);
    return;
  }

  self.lastRestart = message.lastRestart || Date.now() || function() { return +new Date(); };

  if (!self._peerConnections[targetMid]) {
    log.error([targetMid, null, null, 'Peer does not have an existing ' +
      'connection. Unable to restart']);
    return;
  }

  // re-add information
  self._peerInformations[targetMid] = message.userInfo || {};
  self._peerInformations[targetMid].agent = {
    name: message.agent,
    version: message.version
  };

  // mcu has joined
  if (targetMid === 'MCU') {
    log.log([targetMid, null, message.type, 'MCU has restarted its connection']);
    self._hasMCU = true;
  }

  self._trigger('handshakeProgress', self.HANDSHAKE_PROGRESS.WELCOME, targetMid);

  message.agent = (!message.agent) ? 'chrome' : message.agent;
  self._enableIceTrickle = (typeof message.enableIceTrickle === 'boolean') ?
    message.enableIceTrickle : self._enableIceTrickle;
  self._enableDataChannel = (typeof message.enableDataChannel === 'boolean') ?
    message.enableDataChannel : self._enableDataChannel;

  var peerConnectionStateStable = false;

  self._restartPeerConnection(targetMid, false, false, function () {
    log.info('Received message', message);
  	self._addPeer(targetMid, {
	    agent: message.agent,
	    version: message.version,
	    os: message.os || window.navigator.platform
	  }, true, true, message.receiveOnly, message.sessionType === 'screensharing');

    self._trigger('peerRestart', targetMid, self._peerInformations[targetMid] || {}, false);

	// do a peer connection health check
  	self._startPeerConnectionHealthCheck(targetMid);
  }, message.explicit);
};

/**
 * Handles the WELCOME Message event.
 * @method _welcomeHandler
 * @param {JSON} message The Message object received.
 * @param {String} message.rid The roomId of the connected Room.
 * @param {String} message.mid The sender's peerId / userId.
 * @param {Boolean} [message.receiveOnly=false] The flag to prevent Peers from sending
 *   any Stream to the User but receive User's stream only.
 * @param {Boolean} [message.enableIceTrickle=false]
 *   The flag to forcefully enable or disable ICE Trickle for the Peer connection.
 * @param {Boolean} [message.enableDataChannel=false]
 *   The flag to forcefully enable or disable ICE Trickle for the Peer connection.
 * @param {String} message.agent The Peer's browser agent.
 * @param {String} message.version The Peer's browser version.
 * @param {String} message.userInfo The Peer's information.
 * @param {JSON} message.userInfo.settings The stream settings
 * @param {Boolean|JSON} [message.userInfo.settings.audio=false]
 *   The flag to indicate if audio is enabled in the connection or not.
 * @param {Boolean} [message.userInfo.settings.audio.stereo=false]
 *   The flag to indiciate if stereo should be enabled in OPUS connection.
 * @param {Boolean|JSON} [message.userInfo.settings.video=false]
 *   The flag to indicate if video is enabled in the connection or not.
 * @param {JSON} [message.userInfo.settings.video.resolution]
 *   [Rel: Skylink.VIDEO_RESOLUTION]
 *   The video stream resolution.
 * @param {Number} [message.userInfo.settings.video.resolution.width]
 *   The video stream resolution width.
 * @param {Number} [message.userInfo.settings.video.resolution.height]
 *   The video stream resolution height.
 * @param {Number} [message.userInfo.settings.video.frameRate]
 *   The video stream maximum frame rate.
 * @param {JSON} message.userInfo.mediaStatus The Peer's Stream status.
 *   This is used to indicate if connected video or audio stream is muted.
 * @param {Boolean} [message.userInfo.mediaStatus.audioMuted=true]
 *   The flag to indicate that the Peer's audio stream is muted or disabled.
 * @param {Boolean} [message.userInfo.mediaStatus.videoMuted=true]
 *   The flag to indicate that the Peer's video stream is muted or disabled.
 * @param {String|JSON} message.userInfo.userData
 *   The custom User data.
 * @param {String} message.target The peerId of the peer to respond the enter message to.
 * @param {Number} message.weight The priority weight of the message. This is required
 *   when two Peers receives each other's welcome message, hence disrupting the handshaking to
 *   be incorrect. With a generated weight usually done by invoking <code>Date.UTC()</code>, this
 *   would check against the received weight and generated weight for the Peer to prioritize who
 *   should create or receive the offer.
 * <ul>
 * <li><code>>=0</code> An ongoing weight priority check is going on.Weight priority message.</li>
 * <li><code>-1</code> Enforce create offer to happen without any priority weight check.</li>
 * <li><code>-2</code> Enforce create offer and re-creating of Peer connection to happen without
 *    any priority weight check.</li>
 * </ul>
 * @param {String} message.type Protocol step: <code>"welcome"</code>.
 * @trigger handshakeProgress, peerJoined
 * @private
 * @component Message
 * @for Skylink
 * @since 0.5.4
 */
Skylink.prototype._welcomeHandler = function(message) {
  var targetMid = message.mid;
  var restartConn = false;

  log.log([targetMid, null, message.type, 'Received peer\'s response ' +
    'to handshake initiation. Peer\'s information:'], message.userInfo);

  if (this._peerConnections[targetMid]) {
    if (!this._peerConnections[targetMid].setOffer || message.weight < 0) {
      if (message.weight < 0) {
        log.log([targetMid, null, message.type, 'Peer\'s weight is lower ' +
          'than 0. Proceeding with offer'], message.weight);
        restartConn = true;

        // -2: hard restart of connection
        if (message.weight === -2) {
          this._restartHandler(message);
          return;
        }

      } else if (this._peerHSPriorities[targetMid] > message.weight) {
        log.log([targetMid, null, message.type, 'Peer\'s generated weight ' +
          'is lesser than user\'s. Ignoring message'
          ], this._peerHSPriorities[targetMid] + ' > ' + message.weight);
        return;

      } else {
        log.log([targetMid, null, message.type, 'Peer\'s generated weight ' +
          'is higher than user\'s. Proceeding with offer'
          ], this._peerHSPriorities[targetMid] + ' < ' + message.weight);
        restartConn = true;
      }
    } else {
      log.warn([targetMid, null, message.type,
        'Ignoring message as peer is already added']);
      return;
    }
  }
  message.agent = (!message.agent) ? 'chrome' : message.agent;
  this._enableIceTrickle = (typeof message.enableIceTrickle === 'boolean') ?
    message.enableIceTrickle : this._enableIceTrickle;
  this._enableDataChannel = (typeof message.enableDataChannel === 'boolean') ?
    message.enableDataChannel : this._enableDataChannel;

  // mcu has joined
  if (targetMid === 'MCU') {
    log.log([targetMid, null, message.type, 'MCU has ' +
      ((message.weight > -1) ? 'joined and ' : '') + ' responded']);
    this._hasMCU = true;
    // disable mcu for incoming MCU peer
    // this._enableDataChannel = false;
  }
  if (!this._peerInformations[targetMid]) {
    this._peerInformations[targetMid] = message.userInfo || {};
    this._peerInformations[targetMid].agent = {
      name: message.agent,
      version: message.version
    };
    // disable mcu for incoming peer sent by MCU
    /*if (message.agent === 'MCU') {
    	this._enableDataChannel = false;

    }*/
    // user is not mcu
    if (targetMid !== 'MCU') {
      this._trigger('peerJoined', targetMid, message.userInfo, false);
      this._trigger('handshakeProgress', this.HANDSHAKE_PROGRESS.WELCOME, targetMid);
    }
  }

  this._addPeer(targetMid, {
    agent: message.agent,
		version: message.version,
		os: message.os
  }, true, restartConn, message.receiveOnly, message.sessionType === 'screensharing');
};

/**
 * Handles the OFFER Message event.
 * @method _offerHandler
 * @param {JSON} message The Message object received.
 * @param {String} message.rid The roomId of the connected room.
 * @param {String} message.mid The sender's peerId.
 * @param {String} message.sdp The generated offer session description.
 * @param {String} message.type Protocol step: <code>"offer"</code>.
 * @trigger handshakeProgress
 * @private
 * @component Message
 * @for Skylink
 * @since 0.5.1
 */
Skylink.prototype._offerHandler = function(message) {
  var self = this;
  var targetMid = message.mid;
  var pc = self._peerConnections[targetMid];

  if (!pc) {
    log.error([targetMid, null, message.type, 'Peer connection object ' +
      'not found. Unable to setRemoteDescription for offer']);
    return;
  }

  if (pc.localDescription ? !!pc.localDescription.sdp : false) {
  	log.warn([targetMid, null, message.type, 'Peer has an existing connection'],
  		pc.localDescription);
    return;
  }

  log.log([targetMid, null, message.type, 'Received offer from peer. ' +
    'Session description:'], message.sdp);
  self._trigger('handshakeProgress', self.HANDSHAKE_PROGRESS.OFFER, targetMid);
  var offer = new window.RTCSessionDescription(message);
  log.log([targetMid, 'RTCSessionDescription', message.type,
    'Session description object created'], offer);

  pc.setRemoteDescription(new window.RTCSessionDescription(offer), function() {
    log.debug([targetMid, 'RTCSessionDescription', message.type, 'Remote description set']);
    pc.setOffer = 'remote';
    self._addIceCandidateFromQueue(targetMid);
    self._doAnswer(targetMid);
  }, function(error) {
    self._trigger('handshakeProgress', self.HANDSHAKE_PROGRESS.ERROR, targetMid, error);
    log.error([targetMid, null, message.type, 'Failed setting remote description:'], error);
  });
};

/**
 * Handles the CANDIDATE Message event.
 * @method _candidateHandler
 * @param {JSON} message The Message object received.
 * @param {String} message.rid The roomId of the connected room.
 * @param {String} message.mid The sender's peerId.
 * @param {String} message.sdp The ICE Candidate's session description.
 * @param {String} message.target The peerId of the targeted Peer.
 * @param {String} message.id The ICE Candidate's id.
 * @param {String} message.candidate The ICE Candidate's candidate object.
 * @param {String} message.label The ICE Candidate's label.
 * @param {String} message.type Protocol step: <code>"candidate"</code>.
 * @private
 * @component Message
 * @for Skylink
 * @since 0.5.1
 */
Skylink.prototype._candidateHandler = function(message) {
  var targetMid = message.mid;
  var pc = this._peerConnections[targetMid];
  log.log([targetMid, null, message.type, 'Received candidate from peer. Candidate config:'], {
    sdp: message.sdp,
    target: message.target,
    candidate: message.candidate,
    label: message.label
  });
  // create ice candidate object
  var messageCan = message.candidate.split(' ');
  var canType = messageCan[7];
  log.log([targetMid, null, message.type, 'Candidate type:'], canType);
  // if (canType !== 'relay' && canType !== 'srflx') {
  // trace('Skipping non relay and non srflx candidates.');
  var index = message.label;
  var candidate = new window.RTCIceCandidate({
    sdpMLineIndex: index,
    candidate: message.candidate,
    //id: message.id,
    sdpMid: message.id
    //label: index
  });
  if (pc) {
  	if (pc.signalingState === this.PEER_CONNECTION_STATE.CLOSED) {
  		log.warn([targetMid, null, message.type, 'Peer connection state ' +
  			'is closed. Not adding candidate']);
	    return;
  	}
    /*if (pc.iceConnectionState === this.ICE_CONNECTION_STATE.CONNECTED) {
      log.debug([targetMid, null, null,
        'Received but not adding Candidate as we are already connected to this peer']);
      return;
    }*/
    // set queue before ice candidate cannot be added before setRemoteDescription.
    // this will cause a black screen of media stream
    if ((pc.setOffer === 'local' && pc.setAnswer === 'remote') ||
      (pc.setAnswer === 'local' && pc.setOffer === 'remote')) {
      pc.addIceCandidate(candidate, this._onAddIceCandidateSuccess, this._onAddIceCandidateFailure);
      // NOTE ALEX: not implemented in chrome yet, need to wait
      // function () { trace('ICE  -  addIceCandidate Succesfull. '); },
      // function (error) { trace('ICE  - AddIceCandidate Failed: ' + error); }
      //);
      log.debug([targetMid, 'RTCIceCandidate', message.type,
        'Added candidate'], candidate);
    } else {
      this._addIceCandidateToQueue(targetMid, candidate);
    }
  } else {
    // Added ice candidate to queue because it may be received before sending the offer
    log.debug([targetMid, 'RTCIceCandidate', message.type,
      'Not adding candidate as peer connection not present']);
    // NOTE ALEX: if the offer was slow, this can happen
    // we might keep a buffer of candidates to replay after receiving an offer.
    this._addIceCandidateToQueue(targetMid, candidate);
  }
};

/**
 * Handles the ANSWER Message event.
 * @method _answerHandler
 * @param {JSON} message The Message object received.
 * @param {String} message.rid The roomId of the connected room.
 * @param {String} message.sdp The generated answer session description.
 * @param {String} message.mid The sender's peerId.
 * @param {String} message.type Protocol step: <code>"answer"</code>.
 * @trigger handshakeProgress
 * @private
 * @component Message
 * @for Skylink
 * @since 0.5.1
 */
Skylink.prototype._answerHandler = function(message) {
  var self = this;
  var targetMid = message.mid;

  log.log([targetMid, null, message.type,
    'Received answer from peer. Session description:'], message.sdp);

  self._trigger('handshakeProgress', self.HANDSHAKE_PROGRESS.ANSWER, targetMid);
  var answer = new window.RTCSessionDescription(message);

  log.log([targetMid, 'RTCSessionDescription', message.type,
    'Session description object created'], answer);

  var pc = self._peerConnections[targetMid];

  if (!pc) {
    log.error([targetMid, null, message.type, 'Peer connection object ' +
      'not found. Unable to setRemoteDescription for offer']);
    return;
  }

  if (pc.remoteDescription ? !!pc.remoteDescription.sdp : false) {
  	log.warn([targetMid, null, message.type, 'Peer has an existing connection'],
  		pc.remoteDescription);
    return;
  }

  // if firefox and peer is mcu, replace the sdp to suit mcu needs
  if (window.webrtcDetectedType === 'moz' && targetMid === 'MCU') {
    message.sdp = message.sdp.replace(/ generation 0/g, '');
    message.sdp = message.sdp.replace(/ udp /g, ' UDP ');
  }
  pc.setRemoteDescription(new window.RTCSessionDescription(answer), function() {
    log.debug([targetMid, null, message.type, 'Remote description set']);
    pc.setAnswer = 'remote';
    self._addIceCandidateFromQueue(targetMid);
  }, function(error) {
    self._trigger('handshakeProgress', self.HANDSHAKE_PROGRESS.ERROR, targetMid, error);
    log.error([targetMid, null, message.type, 'Failed setting remote description:'], error);
  });
};

/**
 * Sends Message object to either a targeted Peer or Broadcasts to all Peers connected in the Room.
 * - Message is sent using the socket connection to the signaling server and relayed to
 *   the recipient(s). For direct messaging to a recipient refer to
 *   {{#crossLink "Skylink/sendP2PMessage:method"}}sendP2PMessage(){{/crossLink}}.
 * @method sendMessage
 * @param {String|JSON} message The message data to send.
 * @param {String} [targetPeerId] PeerId of the peer to send a private
 *   message data to. If not specified then send to all peers.
 * @example
 *   // Example 1: Send to all peers
 *   SkylinkDemo.sendMessage('Hi there!');
 *
 *   // Example 2: Send to a targeted peer
 *   SkylinkDemo.sendMessage('Hi there peer!', targetPeerId);
 * @trigger incomingMessage
 * @component Message
 * @for Skylink
 * @since 0.4.0
 */
Skylink.prototype.sendMessage = function(message, targetPeerId) {
  var params = {
    cid: this._key,
    data: message,
    mid: this._user.sid,
    rid: this._room.id,
    type: this._SIG_MESSAGE_TYPE.PUBLIC_MESSAGE
  };
  if (targetPeerId) {
    params.target = targetPeerId;
    params.type = this._SIG_MESSAGE_TYPE.PRIVATE_MESSAGE;
  }
  log.log([targetPeerId, null, null,
    'Sending message to peer' + ((targetPeerId) ? 's' : '')]);
  this._sendChannelMessage(params);
  this._trigger('incomingMessage', {
    content: message,
    isPrivate: (targetPeerId) ? true: false,
    targetPeerId: targetPeerId || null,
    isDataChannel: false,
    senderPeerId: this._user.sid
  }, this._user.sid, this.getPeerInfo(), true);
};

Skylink.prototype.VIDEO_CODEC = {
  VP8: 'VP8',
  H264: 'H264'
};

/**
 * The list of available Audio Codecs.
 * - Note that setting this audio codec does not mean that it will be
 *   the primary codec used for the call as it may vary based on the offerer's
 *   codec set.
 * - The available audio codecs are:
 * @attribute AUDIO_CODEC
 * @param {String} OPUS Use the OPUS audio codec.
 *   This is the common and mandantory audio codec used. This codec supports stereo.
 * @param {String} ISAC Use the ISAC audio codec.
 *   This only works if the browser supports ISAC. This codec is mono based.
 * @type JSON
 * @readOnly
 * @component Stream
 * @for Skylink
 * @since 0.5.10
 */
Skylink.prototype.AUDIO_CODEC = {
  ISAC: 'ISAC',
  OPUS: 'opus'
};

/**
 * Stores the preferred audio codec.
 * @attribute _selectedAudioCodec
 * @type String
 * @default Skylink.AUDIO_CODEC.OPUS
 * @private
 * @component Stream
 * @for Skylink
 * @since 0.5.10
 */
Skylink.prototype._selectedAudioCodec = 'opus';

/**
 * Stores the preferred video codec.
 * @attribute _selectedVideoCodec
 * @type String
 * @default Skylink.VIDEO_CODEC.VP8
 * @private
 * @component Stream
 * @for Skylink
 * @since 0.5.10
 */
Skylink.prototype._selectedVideoCodec = 'VP8';


/**
 * The list of recommended video resolutions.
 * - Note that the higher the resolution, the connectivity speed might
 *   be affected.
 * - The available video resolutions type are: (See
 * {{#crossLink "Skylink/joinRoom:method"}}joinRoom(){{/crossLink}}
 *   for more information)
 * @param {JSON} QQVGA QQVGA resolution.
 * @param {Number} QQVGA.width 160
 * @param {Number} QQVGA.height 120
 * @param {String} QQVGA.aspectRatio 4:3
 * @param {JSON} HQVGA HQVGA resolution.
 * @param {Number} HQVGA.width 240
 * @param {Number} HQVGA.height 160
 * @param {String} HQVGA.aspectRatio 3:2
 * @param {JSON} QVGA QVGA resolution.
 * @param {Number} QVGA.width 320
 * @param {Number} QVGA.height 240
 * @param {String} QVGA.aspectRatio 4:3
 * @param {JSON} WQVGA WQVGA resolution.
 * @param {Number} WQVGA.width 384
 * @param {Number} WQVGA.height 240
 * @param {String} WQVGA.aspectRatio 16:10
 * @param {JSON} HVGA HVGA resolution.
 * @param {Number} HVGA.width 480
 * @param {Number} HVGA.height 320
 * @param {String} HVGA.aspectRatio 3:2
 * @param {JSON} VGA VGA resolution.
 * @param {Number} VGA.width 640
 * @param {Number} VGA.height 480
 * @param {String} VGA.aspectRatio 4:3
 * @param {JSON} WVGA WVGA resolution.
 * @param {Number} WVGA.width 768
 * @param {Number} WVGA.height 480
 * @param {String} WVGA.aspectRatio 16:10
 * @param {JSON} FWVGA FWVGA resolution.
 * @param {Number} FWVGA.width 854
 * @param {Number} FWVGA.height 480
 * @param {String} FWVGA.aspectRatio 16:9
 * @param {JSON} SVGA SVGA resolution.
 * @param {Number} SVGA.width 800
 * @param {Number} SVGA.height 600
 * @param {String} SVGA.aspectRatio 4:3
 * @param {JSON} DVGA DVGA resolution.
 * @param {Number} DVGA.width 960
 * @param {Number} DVGA.height 640
 * @param {String} DVGA.aspectRatio 3:2
 * @param {JSON} WSVGA WSVGA resolution.
 * @param {Number} WSVGA.width 1024
 * @param {Number} WSVGA.height 576
 * @param {String} WSVGA.aspectRatio 16:9
 * @param {JSON} HD HD resolution.
 * @param {Number} HD.width 1280
 * @param {Number} HD.height 720
 * @param {String} HD.aspectRatio 16:9
 * @param {JSON} HDPLUS HDPLUS resolution.
 * @param {Number} HDPLUS.width 1600
 * @param {Number} HDPLUS.height 900
 * @param {String} HDPLUS.aspectRatio 16:9
 * @param {JSON} FHD FHD resolution.
 * @param {Number} FHD.width 1920
 * @param {Number} FHD.height 1080
 * @param {String} FHD.aspectRatio 16:9
 * @param {JSON} QHD QHD resolution.
 * @param {Number} QHD.width 2560
 * @param {Number} QHD.height 1440
 * @param {String} QHD.aspectRatio 16:9
 * @param {JSON} WQXGAPLUS WQXGAPLUS resolution.
 * @param {Number} WQXGAPLUS.width 3200
 * @param {Number} WQXGAPLUS.height 1800
 * @param {String} WQXGAPLUS.aspectRatio 16:9
 * @param {JSON} UHD UHD resolution.
 * @param {Number} UHD.width 3840
 * @param {Number} UHD.height 2160
 * @param {String} UHD.aspectRatio 16:9
 * @param {JSON} UHDPLUS UHDPLUS resolution.
 * @param {Number} UHDPLUS.width 5120
 * @param {Number} UHDPLUS.height 2880
 * @param {String} UHDPLUS.aspectRatio 16:9
 * @param {JSON} FUHD FUHD resolution.
 * @param {Number} FUHD.width 7680
 * @param {Number} FUHD.height 4320
 * @param {String} FUHD.aspectRatio 16:9
 * @param {JSON} QUHD  resolution.
 * @param {Number} QUHD.width 15360
 * @param {Number} QUHD.height 8640
 * @param {String} QUHD.aspectRatio 16:9
 * @attribute VIDEO_RESOLUTION
 * @type JSON
 * @readOnly
 * @component Stream
 * @for Skylink
 * @since 0.5.6
 */
Skylink.prototype.VIDEO_RESOLUTION = {
  QQVGA: { width: 160, height: 120, aspectRatio: '4:3' },
  HQVGA: { width: 240, height: 160, aspectRatio: '3:2' },
  QVGA: { width: 320, height: 240, aspectRatio: '4:3' },
  WQVGA: { width: 384, height: 240, aspectRatio: '16:10' },
  HVGA: { width: 480, height: 320, aspectRatio: '3:2' },
  VGA: { width: 640, height: 480, aspectRatio: '4:3' },
  WVGA: { width: 768, height: 480, aspectRatio: '16:10' },
  FWVGA: { width: 854, height: 480, aspectRatio: '16:9' },
  SVGA: { width: 800, height: 600, aspectRatio: '4:3' },
  DVGA: { width: 960, height: 640, aspectRatio: '3:2' },
  WSVGA: { width: 1024, height: 576, aspectRatio: '16:9' },
  HD: { width: 1280, height: 720, aspectRatio: '16:9' },
  HDPLUS: { width: 1600, height: 900, aspectRatio: '16:9' },
  FHD: { width: 1920, height: 1080, aspectRatio: '16:9' },
  QHD: { width: 2560, height: 1440, aspectRatio: '16:9' },
  WQXGAPLUS: { width: 3200, height: 1800, aspectRatio: '16:9' },
  UHD: { width: 3840, height: 2160, aspectRatio: '16:9' },
  UHDPLUS: { width: 5120, height: 2880, aspectRatio: '16:9' },
  FUHD: { width: 7680, height: 4320, aspectRatio: '16:9' },
  QUHD: { width: 15360, height: 8640, aspectRatio: '16:9' }
};

/**
 * The list of local media streams.
 * @attribute _mediaStream
 * @type Object
 * @private
 * @component Stream
 * @for Skylink
 * @since 0.5.6
 */
Skylink.prototype._mediaStream = null;

/**
 * Stores the local MediaStream for screensharing.
 * @attribute _mediaScreen
 * @type Object
 * @private
 * @component Stream
 * @for Skylink
 * @since 0.5.11
 */
Skylink.prototype._mediaScreen = null;

/**
 * Stores the local MediaStream clone for audio screensharing.
 * @attribute _mediaScreenClone
 * @type Object
 * @private
 * @component Stream
 * @for Skylink
 * @since 0.5.11
 */
Skylink.prototype._mediaScreenClone = null;

/**
 * The user stream settings.
 * @attribute _defaultStreamSettings
 * @type JSON
 * @param {Boolean|JSON} [audio] If user enables audio, this is the default setting.
 * @param {Boolean} [audio.stereo] Enabled stereo or not
 * @param {Boolean|JSON} [video] If user enables video, this is the default setting.
 * @param {JSON} [video.resolution] [Rel: Skylink.VIDEO_RESOLUTION]
 * @param {Number} [video.resolution.width] Video width
 * @param {Number} [video.resolution.height] Video height
 * @param {Number} [video.frameRate] Maximum frameRate of Video
 * @param {String} bandwidth Bandwidth settings.
 * @param {String} bandwidth.audio Audio default Bandwidth
 * @param {String} bandwidth.video Video default Bandwidth
 * @param {String} bandwidth.data Data default Bandwidth.
 * @private
 * @component Stream
 * @for Skylink
 * @since 0.5.7
 */
Skylink.prototype._defaultStreamSettings = {
  audio: {
    stereo: false
  },
  video: {
    resolution: {
      width: 640,
      height: 480
    },
    frameRate: 50
  },
  bandwidth: {
    audio: 50,
    video: 256,
    data: 1638400
  }
};

/**
 * The user stream settings.
 * @attribute _streamSettings
 * @type JSON
 * @param {Boolean|JSON} [audio=false] This call requires audio
 * @param {Boolean} [audio.stereo] Enabled stereo or not
 * @param {Boolean|JSON} [video=false] This call requires video
 * @param {JSON} [video.resolution] [Rel: Skylink.VIDEO_RESOLUTION]
 * @param {Number} [video.resolution.width] Video width
 * @param {Number} [video.resolution.height] Video height
 * @param {Number} [video.frameRate] Maximum frameRate of Video
 * @param {String} [bandwidth] Bandwidth settings
 * @param {String} [bandwidth.audio] Audio Bandwidth
 * @param {String} [bandwidth.video] Video Bandwidth
 * @param {String} [bandwidth.data] Data Bandwidth.
 * @private
 * @component Stream
 * @for Skylink
 * @since 0.5.6
 */
Skylink.prototype._streamSettings = {};

/**
 * The getUserMedia settings parsed from
 * {{#crossLink "Skylink/_streamSettings:attr"}}_streamSettings{{/crossLink}}.
 * @attribute _getUserMediaSettings
 * @type JSON
 * @param {Boolean|JSON} [audio=false] This call requires audio.
 * @param {Boolean|JSON} [video=false] This call requires video.
 * @param {Number} [video.mandatory.maxHeight] Video maximum width.
 * @param {Number} [video.mandatory.maxWidth] Video maximum height.
 * @param {Number} [video.mandatory.maxFrameRate] Maximum frameRate of Video.
 * @param {Array} [video.optional] The getUserMedia options.
 * @private
 * @component Stream
 * @for Skylink
 * @since 0.5.6
 */
Skylink.prototype._getUserMediaSettings = {};

/**
 * The user MediaStream(s) status.
 * @attribute _mediaStreamsStatus
 * @type JSON
 * @param {Boolean} [audioMuted=true] Is user's audio muted.
 * @param {Boolean} [videoMuted=true] Is user's vide muted.
 * @private
 * @component Stream
 * @for Skylink
 * @since 0.5.6
 */
Skylink.prototype._mediaStreamsStatus = {};

/**
 * Fallback to audio call if audio and video is required.
 * @attribute _audioFallback
 * @type Boolean
 * @default false
 * @private
 * @required
 * @component Stream
 * @for Skylink
 * @since 0.5.4
 */
Skylink.prototype._audioFallback = false;

/**
 * Access to user's MediaStream is successful.
 * @method _onUserMediaSuccess
 * @param {MediaStream} stream MediaStream object.
 * @param {Boolean} [isScreenSharing=false] The flag that indicates
 *   if stream is a screensharing stream.
 * @trigger mediaAccessSuccess
 * @private
 * @component Stream
 * @for Skylink
 * @since 0.3.0
 */
Skylink.prototype._onUserMediaSuccess = function(stream, isScreenSharing) {
  var self = this;
  log.log([null, 'MediaStream', stream.id,
    'User has granted access to local media'], stream);
  self._trigger('mediaAccessSuccess', stream, !!isScreenSharing);

  var streamEnded = function () {
    self._sendChannelMessage({
      type: self._SIG_MESSAGE_TYPE.STREAM,
      mid: self._user.sid,
      rid: self._room.id,
      cid: self._key,
      status: 'ended'
    });
    self._trigger('streamEnded', self._user.sid, self.getPeerInfo(), true);
  };
  stream.onended = streamEnded;

  // Workaround for local stream.onended because firefox has not yet implemented it
  if (window.webrtcDetectedBrowser === 'firefox') {
    stream.onended = setInterval(function () {
      if (typeof stream.recordedTime === 'undefined') {
        stream.recordedTime = 0;
      }

      if (stream.recordedTime === stream.currentTime) {
        clearInterval(stream.onended);
        // trigger that it has ended
        streamEnded();

      } else {
        stream.recordedTime = stream.currentTime;
      }

    }, 1000);
  }

  // check if readyStateChange is done
  self._condition('readyStateChange', function () {
    if (!isScreenSharing) {
      self._mediaStream = stream;
    } else {
      self._mediaScreen = stream;
    }

    self._muteLocalMediaStreams();

    // check if users is in the room already
    self._condition('peerJoined', function () {
      self._trigger('incomingStream', self._user.sid, stream, true,
        self.getPeerInfo(), !!isScreenSharing);
    }, function () {
      return self._inRoom;
    }, function (peerId, peerInfo, isSelf) {
      return isSelf;
    });
  }, function () {
    return self._readyState === self.READY_STATE_CHANGE.COMPLETED;
  }, function (state) {
    return state === self.READY_STATE_CHANGE.COMPLETED;
  });
};

/**
 * Access to user's MediaStream failed.
 * @method _onUserMediaError
 * @param {Object} error Error object that was thrown.
 * @param {Boolean} [isScreenSharing=false] The flag that indicates
 *   if stream is a screensharing stream.
 * @trigger mediaAccessError
 * @private
 * @component Stream
 * @for Skylink
 * @since 0.5.4
 */
Skylink.prototype._onUserMediaError = function(error, isScreenSharing) {
  var self = this;
  log.error([null, 'MediaStream', null, 'Failed retrieving stream:'], error);
  if (self._audioFallback && self._streamSettings.video && !isScreenSharing) {
    // redefined the settings for video as false
    self._streamSettings.video = false;

    log.debug([null, 'MediaStream', null, 'Falling back to audio stream call']);
    window.getUserMedia({
      audio: true
    }, function(stream) {
      self._onUserMediaSuccess(stream);
    }, function(error) {
      log.error([null, 'MediaStream', null,
        'Failed retrieving audio in audio fallback:'], error);
      self._trigger('mediaAccessError', error);
    });
    this.getUserMedia({ audio: true });
  } else {
    log.error([null, 'MediaStream', null, 'Failed retrieving stream:'], error);
   self._trigger('mediaAccessError', error, !!isScreenSharing);
  }
};

/**
 * The remote peer advertised streams, that we are forwarding to the app. This is part
 * of the peerConnection's addRemoteDescription() API's callback.
 * @method _onRemoteStreamAdded
 * @param {String} targetMid PeerId of the peer that has remote stream to send.
 * @param {Event}  event This is provided directly by the peerconnection API.
 * @param {Boolean} [isScreenSharing=false] The flag that indicates
 *   if stream is a screensharing stream.
 * @trigger incomingStream
 * @private
 * @component Stream
 * @for Skylink
 * @since 0.5.2
 */
Skylink.prototype._onRemoteStreamAdded = function(targetMid, event, isScreenSharing) {
  var self = this;

  if(targetMid !== 'MCU') {
    if (!self._peerInformations[targetMid]) {
      log.error([targetMid, 'MediaStream', event.stream.id,
          'Received remote stream when peer is not connected. ' +
          'Ignoring stream ->'], event.stream);
      return;
    }

    if (!self._peerInformations[targetMid].settings.audio &&
      !self._peerInformations[targetMid].settings.video) {
      log.log([targetMid, 'MediaStream', event.stream.id,
        'Receive remote stream but ignoring stream as it is empty ->'
        ], event.stream);
      return;
    }
    log.log([targetMid, 'MediaStream', event.stream.id,
      'Received remote stream ->'], event.stream);

    if (isScreenSharing) {
      log.log([targetMid, 'MediaStream', event.stream.id,
        'Peer is having a screensharing session with user']);
    }

    self._trigger('incomingStream', targetMid, event.stream,
      false, self._peerInformations[targetMid], !!isScreenSharing);
  } else {
    log.log([targetMid, null, null, 'MCU is listening']);
  }
};

/**
 * Parse stream settings
 * @method _parseAudioStreamSettings
 * @param {Boolean|JSON} [options=false] This call requires audio
 * @param {Boolean} [options.stereo] Enabled stereo or not.
 * @return {JSON} The parsed audio options.
 * - settings: User set audio options
 * - userMedia: getUserMedia options
 * @private
 * @component Stream
 * @for Skylink
 * @since 0.5.5
 */
Skylink.prototype._parseAudioStreamSettings = function (audioOptions) {
  audioOptions = (typeof audioOptions === 'object') ?
    audioOptions : !!audioOptions;

  // Cleaning of unwanted keys
  if (audioOptions !== false) {
    audioOptions = (typeof audioOptions === 'boolean') ? {} : audioOptions;
    var tempAudioOptions = {};
    tempAudioOptions.stereo = !!audioOptions.stereo;
    audioOptions = tempAudioOptions;
  }

  var userMedia = (typeof audioOptions === 'object') ?
    true : audioOptions;

  return {
    settings: audioOptions,
    userMedia: userMedia
  };
};

/**
 * Parse stream settings
 * @method _parseAudioStreamSettings
 * @param {Boolean|JSON} [options=false] This call requires video
 * @param {JSON} [options.resolution] [Rel: Skylink.VIDEO_RESOLUTION]
 * @param {Number} [options.resolution.width] Video width
 * @param {Number} [options.resolution.height] Video height
 * @param {Number} [options.frameRate] Maximum frameRate of Video
 * @return {JSON} The parsed video options.
 * - settings: User set video options
 * - userMedia: getUserMedia options
 * @private
 * @component Stream
 * @for Skylink
 * @since 0.5.8
 */
Skylink.prototype._parseVideoStreamSettings = function (videoOptions) {
  videoOptions = (typeof videoOptions === 'object') ?
    videoOptions : !!videoOptions;

  var userMedia = false;

  // Cleaning of unwanted keys
  if (videoOptions !== false) {
    videoOptions = (typeof videoOptions === 'boolean') ?
      { resolution: {} } : videoOptions;
    var tempVideoOptions = {};
    // set the resolution parsing
    videoOptions.resolution = videoOptions.resolution || {};
    tempVideoOptions.resolution = tempVideoOptions.resolution || {};
    // set resolution
    tempVideoOptions.resolution.width = videoOptions.resolution.width ||
      this._defaultStreamSettings.video.resolution.width;
    tempVideoOptions.resolution.height = videoOptions.resolution.height ||
      this._defaultStreamSettings.video.resolution.height;
    // set the framerate
    tempVideoOptions.frameRate = videoOptions.frameRate ||
      this._defaultStreamSettings.video.frameRate;
    videoOptions = tempVideoOptions;

    userMedia = {
      mandatory: {
        //minWidth: videoOptions.resolution.width,
        //minHeight: videoOptions.resolution.height,
        maxWidth: videoOptions.resolution.width,
        maxHeight: videoOptions.resolution.height,
        //minFrameRate: videoOptions.frameRate,
        maxFrameRate: videoOptions.frameRate
      },
      optional: []
    };

    //Remove maxFrameRate for AdapterJS to work with Safari
    if (window.webrtcDetectedType === 'plugin') {
      delete userMedia.mandatory.maxFrameRate;
    }
  }

  return {
    settings: videoOptions,
    userMedia: userMedia
  };
};

/**
 * Parse and set bandwidth settings.
 * @method _parseBandwidthSettings
 * @param {String} [options] Bandwidth settings
 * @param {String} [options.audio=50] Audio Bandwidth
 * @param {String} [options.video=256] Video Bandwidth
 * @param {String} [options.data=1638400] Data Bandwidth
 * @private
 * @component Stream
 * @for Skylink
 * @since 0.5.5
 */
Skylink.prototype._parseBandwidthSettings = function (bwOptions) {
  bwOptions = (typeof bwOptions === 'object') ?
    bwOptions : {};

  // set audio bandwidth
  bwOptions.audio = (typeof bwOptions.audio === 'number') ?
    bwOptions.audio : 50;
  // set video bandwidth
  bwOptions.video = (typeof bwOptions.video === 'number') ?
    bwOptions.video : 256;
  // set data bandwidth
  bwOptions.data = (typeof bwOptions.data === 'number') ?
    bwOptions.data : 1638400;

  // set the settings
  this._streamSettings.bandwidth = bwOptions;
};

/**
 * Parse stream settings
 * @method _parseMutedSettings
 * @param {JSON} options Media Constraints.
 * @param {Boolean|JSON} [options.audio=false] This call requires audio
 * @param {Boolean} [options.audio.stereo] Enabled stereo or not.
 * @param {Boolean} [options.audio.mute=false] If audio stream should be muted.
 * @param {Boolean|JSON} [options.video=false] This call requires video
 * @param {JSON} [options.video.resolution] [Rel: VIDEO_RESOLUTION]
 * @param {Number} [options.video.resolution.width] Video width
 * @param {Number} [options.video.resolution.height] Video height
 * @param {Number} [options.video.frameRate] Maximum frameRate of video.
 * @param {Boolean} [options.video.mute=false] If video stream should be muted.
 * @return {JSON} The parsed muted options.
 * @private
 * @component Stream
 * @for Skylink
 * @since 0.5.5
 */
Skylink.prototype._parseMutedSettings = function (options) {
  // the stream options
  options = (typeof options === 'object') ?
    options : { audio: false, video: false };

  var updateAudioMuted = (typeof options.audio === 'object') ?
    !!options.audio.mute : !options.audio;
  var updateVideoMuted = (typeof options.video === 'object') ?
    !!options.video.mute : !options.video;

  return {
    audioMuted: updateAudioMuted,
    videoMuted: updateVideoMuted
  };
};

/**
 * Parse stream default settings
 * @method _parseDefaultMediaStreamSettings
 * @param {JSON} options Media default Constraints.
 * @param {Boolean|JSON} [options.maxWidth=640] Video default width.
 * @param {Boolean} [options.maxHeight=480] Video default height.
 * @private
 * @component Stream
 * @for Skylink
 * @since 0.5.7
 */
Skylink.prototype._parseDefaultMediaStreamSettings = function(options) {
  var hasMediaChanged = false;

  // prevent undefined error
  options = options || {};

  log.debug('Parsing stream settings. Default stream options:', options);

  options.maxWidth = (typeof options.maxWidth === 'number') ? options.maxWidth :
    640;
  options.maxHeight = (typeof options.maxHeight === 'number') ? options.maxHeight :
    480;

  // parse video resolution. that's for now
  this._defaultStreamSettings.video.resolution.width = options.maxWidth;
  this._defaultStreamSettings.video.resolution.height = options.maxHeight;

  log.debug('Parsed default media stream settings', this._defaultStreamSettings);
};

/**
 * Parse stream settings
 * @method _parseMediaStreamSettings
 * @param {JSON} options Media Constraints.
 * @param {Boolean|JSON} [options.audio=false] This call requires audio
 * @param {Boolean} [options.audio.stereo] Enabled stereo or not.
 * @param {Boolean} [options.audio.mute=false] If audio stream should be muted.
 * @param {Boolean|JSON} [options.video=false] This call requires video
 * @param {JSON} [options.video.resolution] [Rel: VIDEO_RESOLUTION]
 * @param {Number} [options.video.resolution.width] Video width
 * @param {Number} [options.video.resolution.height] Video height
 * @param {Number} [options.video.frameRate] Maximum frameRate of video.
 * @param {Boolean} [options.video.mute=false] If video stream should be muted.
 * @private
 * @component Stream
 * @for Skylink
 * @since 0.5.6
 */
Skylink.prototype._parseMediaStreamSettings = function(options) {
  var hasMediaChanged = false;

  options = options || {};

  log.debug('Parsing stream settings. Stream options:', options);

  // Set audio settings
  var audioSettings = this._parseAudioStreamSettings(options.audio);
  // check for change
  this._streamSettings.audio = audioSettings.settings;
  this._getUserMediaSettings.audio = audioSettings.userMedia;

  // Set video settings
  var videoSettings = this._parseVideoStreamSettings(options.video);
  // check for change
  this._streamSettings.video = videoSettings.settings;
  this._getUserMediaSettings.video = videoSettings.userMedia;

  // Set user media status options
  var mutedSettings = this._parseMutedSettings(options);

  this._mediaStreamsStatus = mutedSettings;

  log.debug('Parsed user media stream settings', this._streamSettings);

  log.debug('User media status:', this._mediaStreamsStatus);
};

/**
 * Sends our Local MediaStreams to other Peers.
 * By default, it sends all it's other stream
 * @method _addLocalMediaStreams
 * @param {String} peerId The peerId of the peer to send local stream to.
 * @private
 * @component Stream
 * @for Skylink
 * @since 0.5.2
 */
Skylink.prototype._addLocalMediaStreams = function(peerId) {
  // NOTE ALEX: here we could do something smarter
  // a mediastream is mainly a container, most of the info
  // are attached to the tracks. We should iterates over track and print
  try {
    log.log([peerId, null, null, 'Adding local stream']);

    if (this._mediaStream && this._mediaStream !== null) {
      var pc = this._peerConnections[peerId];

      if (pc) {
        if (pc.signalingState !== this.PEER_CONNECTION_STATE.CLOSED) {
          if (this._mediaScreen && this._mediaScreen !== null) {
            pc.addStream(this._mediaScreen);

            log.debug([peerId, 'MediaStream', this._mediaStream, 'Sending screen']);
          } else {
            pc.addStream(this._mediaStream);

            log.debug([peerId, 'MediaStream', this._mediaStream, 'Sending stream']);
          }

        } else {
          log.warn([peerId, 'MediaStream', this._mediaStream,
            'Not adding stream as signalingState is closed']);
        }
      } else {
        log.warn([peerId, 'MediaStream', this._mediaStream,
          'Not adding stream as peerconnection object does not exists']);
      }
    } else {
      log.warn([peerId, null, null, 'No media to send. Will be only receiving']);
    }
  } catch (error) {
    // Fix errors thrown like NS_ERROR_UNEXPECTED
    log.error([peerId, null, null, 'Failed adding local stream'], error);
  }
};

/**
 * Stops current MediaStream playback and streaming.
 * @method stopStream
 * @for Skylink
 * @since 0.5.6
 */
Skylink.prototype.stopStream = function () {
  if (this._mediaStream && this._mediaStream !== null) {
    this._mediaStream.stop();
  }

  // if previous line break, recheck again to trigger event
  if (this._mediaStream && this._mediaStream !== null) {
    this._trigger('mediaAccessStopped', false);
  }

  this._mediaStream = null;
};

/**
 * Handles the muting of audio and video streams.
 * @method _muteLocalMediaStreams
 * @return options If MediaStream(s) has specified tracks.
 * @return options.hasAudioTracks If MediaStream(s) has audio tracks.
 * @return options.hasVideoTracks If MediaStream(s) has video tracks.
 * @private
 * @for Skylink
 * @since 0.5.6
 */
Skylink.prototype._muteLocalMediaStreams = function () {
  var hasAudioTracks = false;
  var hasVideoTracks = false;

  var audioTracks;
  var videoTracks;
  var a, v;

  // Loop and enable tracks accordingly (mediaStream)
  if (this._mediaStream && this._mediaStream !== null) {
    audioTracks = this._mediaStream.getAudioTracks();
    videoTracks = this._mediaStream.getVideoTracks();

    hasAudioTracks = audioTracks.length > 0 || hasAudioTracks;
    hasVideoTracks = videoTracks.length > 0 || hasVideoTracks;

    // loop audio tracks
    for (a = 0; a < audioTracks.length; a++) {
      audioTracks[a].enabled = this._mediaStreamsStatus.audioMuted !== true;
    }
    // loop video tracks
    for (v = 0; v < videoTracks.length; v++) {
      videoTracks[v].enabled = this._mediaStreamsStatus.videoMuted !== true;
    }
  }

  // Loop and enable tracks accordingly (mediaScreen)
  if (this._mediaScreen && this._mediaScreen !== null) {
    audioTracks = this._mediaScreen.getAudioTracks();
    videoTracks = this._mediaScreen.getVideoTracks();

    hasAudioTracks = hasAudioTracks || audioTracks.length > 0;
    hasVideoTracks = hasVideoTracks || videoTracks.length > 0;

    // loop audio tracks
    for (a = 0; a < audioTracks.length; a++) {
      audioTracks[a].enabled = this._mediaStreamsStatus.audioMuted !== true;
    }
    // loop video tracks
    for (v = 0; v < videoTracks.length; v++) {
      videoTracks[v].enabled = this._mediaStreamsStatus.videoMuted !== true;
    }
  }

  // Loop and enable tracks accordingly (mediaScreenClone)
  if (this._mediaScreenClone && this._mediaScreenClone !== null) {
    videoTracks = this._mediaScreen.getVideoTracks();

    hasVideoTracks = hasVideoTracks || videoTracks.length > 0;

    // loop video tracks
    for (v = 0; v < videoTracks.length; v++) {
      videoTracks[v].enabled = this._mediaStreamsStatus.videoMuted !== true;
    }
  }

  // update accordingly if failed
  if (!hasAudioTracks) {
    //this._mediaStreamsStatus.audioMuted = true;
    this._streamSettings.audio = false;
  }
  if (!hasVideoTracks) {
    //this._mediaStreamsStatus.videoMuted = true;
    this._streamSettings.video = false;
  }

  log.log('Update to isAudioMuted status ->', this._mediaStreamsStatus.audioMuted);
  log.log('Update to isVideoMuted status ->', this._mediaStreamsStatus.videoMuted);

  return {
    hasAudioTracks: hasAudioTracks,
    hasVideoTracks: hasVideoTracks
  };
};

/**
 * Waits for MediaStream.
 * - Once the stream is loaded, callback is called
 * - If there's not a need for stream, callback is called
 * @method _waitForLocalMediaStream
 * @param {Function} callback Callback after requested constraints are loaded.
 * @param {JSON} [options] Media Constraints.
 * @param {JSON} [options.userData] User custom data.
 * @param {Boolean|JSON} [options.audio=false] This call requires audio
 * @param {Boolean} [options.audio.stereo] Enabled stereo or not
 * @param {Boolean} [options.audio.mute=false] If audio stream should be muted.
 * @param {Boolean|JSON} [options.video=false] This call requires video
 * @param {JSON} [options.video.resolution] [Rel: VIDEO_RESOLUTION]
 * @param {Number} [options.video.resolution.width] Video width
 * @param {Number} [options.video.resolution.height] Video height
 * @param {Number} [options.video.frameRate] Maximum frameRate of Video
 * @param {Boolean} [options.video.mute=false] If video stream should be muted.
 * @param {String} [options.bandwidth] Bandwidth settings
 * @param {String} [options.bandwidth.audio] Audio Bandwidth
 * @param {String} [options.bandwidth.video] Video Bandwidth
 * @param {String} [options.bandwidth.data] Data Bandwidth
 * @trigger mediaAccessRequired
 * @private
 * @component Stream
 * @for Skylink
 * @since 0.5.6
 */
Skylink.prototype._waitForLocalMediaStream = function(callback, options) {
  var self = this;
  options = options || {};

  // get the stream
  if (options.manualGetUserMedia === true) {
    self._trigger('mediaAccessRequired');
  }
  // If options video or audio false, do the opposite to throw a true.
  var requireAudio = !!options.audio;
  var requireVideo = !!options.video;

  log.log('Requested audio:', requireAudio);
  log.log('Requested video:', requireVideo);

  // check if it requires audio or video
  if (!requireAudio && !requireVideo && !options.manualGetUserMedia) {
    // set to default
    if (options.audio === false && options.video === false) {
      self._parseMediaStreamSettings(options);
    }

    callback();
    return;
  }

  // get the user media
  if (!options.manualGetUserMedia && (options.audio || options.video)) {
    self.getUserMedia({
      audio: options.audio,
      video: options.video
    });
  }

  // clear previous mediastreams
  self.stopStream();

  var current50Block = 0;
  var mediaAccessRequiredFailure = false;

  // wait for available audio or video stream
  self._wait(function () {
    if (mediaAccessRequiredFailure === true) {
      self._onUserMediaError('Waiting for stream timeout');

    } else {
      callback();
    }

  }, function () {
    var hasAudio = !requireAudio;
    var hasVideo = !requireVideo;

    // for now we require one MediaStream with both audio and video
    // due to firefox non-supported audio or video
    if (self._mediaStream && self._mediaStream !== null) {
      if (self._mediaStream && options.manualGetUserMedia) {
        return true;
      }

      // do the check
      if (requireAudio) {
        hasAudio = self._mediaStream.getAudioTracks().length > 0;
      }
      if (requireVideo) {
        hasVideo =  self._mediaStream.getVideoTracks().length > 0;
      }
      if (hasAudio && hasVideo) {
        return true;
      }
    }

    if (options.manualGetUserMedia === true) {
      current50Block += 1;
      if (current50Block === 600) {
        mediaAccessRequiredFailure = true;
        return true;
      }
    }
  }, 50);
};

/**
 * Gets the default video source and microphone source.
 * - This is an implemented function for Skylink.
 * - Constraints are not the same as the [MediaStreamConstraints](http://dev.w3.
 *   org/2011/webrtc/editor/archives/20140817/getusermedia.html#dictionary
 *   -mediastreamconstraints-members) specified in the w3c specs.
 * - Calling <b>getUserMedia</b> while having streams being sent to another peer may
 *   actually cause problems, because currently <b>getUserMedia</b> refreshes all streams.
 * @method getUserMedia
 * @param {JSON} [options]  MediaStream constraints.
 * @param {JSON|Boolean} [options.audio=true] Option to allow audio stream.
 * @param {Boolean} [options.audio.stereo] Option to enable stereo
 *    during call.
 * @param {Boolean} [options.audio.mute=false] If audio stream should be muted.
 * @param {JSON|Boolean} [options.video=true] Option to allow video stream.
 * @param {JSON} [options.video.resolution] The resolution of video stream.
 *   [Rel: Skylink.VIDEO_RESOLUTION]
 * @param {Number} [options.video.resolution.width]
 *   The video stream resolution width (in px).
 * @param {Number} [options.video.resolution.height]
 *   The video stream resolution height (in px).
 * @param {Number} [options.video.frameRate]
 *   The video stream maximum frameRate.
 * @param {Boolean} [options.video.mute=false] If video stream should be muted.
 * @param {Function} [callback] The callback fired after media was successfully accessed.
 *   Default signature: function(error object, success object)
 * @example
 *   // Default is to get both audio and video
 *   // Example 1: Get both audio and video by default.
 *   SkylinkDemo.getUserMedia();
 *
 *   // Example 2: Get the audio stream only
 *   SkylinkDemo.getUserMedia({
 *     'video' : false,
 *     'audio' : true
 *   });
 *
 *   // Example 3: Set the stream settings for the audio and video
 *   SkylinkDemo.getUserMedia({
 *     'video' : {
 *        'resolution': SkylinkDemo.VIDEO_RESOLUTION.HD,
 *        'frameRate': 50
 *      },
 *     'audio' : {
 *       'stereo': true
 *     }
 *   });
 *
 *   // Example 4: Get user media with callback
 *   SkylinkDemo.getUserMedia({
 *     'video' : false,
 *     'audio' : true
 *   },function(error,success){
 *      if (error){
 *        console.log(error);
 *      }
 *      else{
 *        console.log(success);
 *     }
 *   });
 * @trigger mediaAccessSuccess, mediaAccessError, streamEnded
 * @component Stream
 * @for Skylink
 * @since 0.5.6
 */
Skylink.prototype.getUserMedia = function(options,callback) {
  var self = this;

  if (!options){
    options = {
      audio: true,
      video: true
    };
  }
  else if (typeof options === 'function'){
    callback = options;
    options = {
      audio: true,
      video: true
    };
  }

  // parse stream settings
  self._parseMediaStreamSettings(options);

  // if audio and video is false, do not call getUserMedia
  if (!(options.audio === false && options.video === false)) {
    // clear previous mediastreams
    self.stopStream();
    try {
      window.getUserMedia(self._getUserMediaSettings, function (stream) {
        self._onUserMediaSuccess(stream);
        if (typeof callback === 'function'){
          callback(null,stream);
        }
      }, function (error) {
        self._onUserMediaError(error);
        if (typeof callback === 'function'){
          callback(error,null);
        }
      });
    } catch (error) {
      self._onUserMediaError(error);
      if (typeof callback === 'function'){
        callback(error,null);
      }
    }
  } else {
    log.warn([null, 'MediaStream', null, 'Not retrieving stream']);
  }
};

/**
 * Resends a Local MediaStreams. This overrides all previous MediaStreams sent.
 * Provided MediaStream would be automatically detected as unmuted by default.
 * @method sendStream
 * @param {Object|JSON} stream The stream object or options.
 * @param {Boolean} [stream.audio=false] If send a new stream with audio.
 * @param {Boolean} [stream.audio.stereo] Option to enable stereo
 *    during call.
 * @param {Boolean} [stream.audio.mute=false] If send a new stream with audio muted.
 * @param {JSON|Boolean} [stream.video=false] Option to allow video stream.
 * @param {JSON} [stream.video.resolution] The resolution of video stream.
 *   [Rel: Skylink.VIDEO_RESOLUTION]
 * @param {Number} [stream.video.resolution.width]
 *   The video stream resolution width (in px).
 * @param {Number} [stream.video.resolution.height]
 *   The video stream resolution height (in px).
 * @param {Number} [stream.video.frameRate]
 *   The video stream maximum frameRate.
 * @param {Boolean} [stream.video.mute=false] If send a new stream with video muted.
 * @param {Function} [callback] The callback fired after stream was sent.
 *   Default signature: function(error object, success object)
 * @example
 *   // Example 1: Send a stream object instead
 *   SkylinkDemo.on('mediaAccessSuccess', function (stream) {
 *     SkylinkDemo.sendStream(stream);
 *   });
 *
 *   // Example 2: Send stream with getUserMedia automatically called for you
 *   SkylinkDemo.sendStream({
 *     audio: true,
 *     video: false
 *   });
 *
 *   // Example 3: Send stream with getUserMedia automatically called for you
 *   // and audio is muted
 *   SkylinkDemo.sendStream({
 *     audio: { mute: true },
 *     video: false
 *   });
 *
 *   // Example 4: Send stream with callback
 *   SkylinkDemo.sendStream({
 *    audio: true,
 *    video: true
 *   },function(error,success){
 *    if (error){
 *      console.log('Error occurred. Stream was not sent: '+error)
 *    }
 *    else{
 *      console.log('Stream successfully sent: '+success);
 *    }
 *   });
 *
 * @trigger peerRestart, incomingStream
 * @component Stream
 * @for Skylink
 * @since 0.5.6
 */

Skylink.prototype.sendStream = function(stream, callback) {
  var self = this;
  var restartCount = 0;
  var peerCount = Object.keys(self._peerConnections).length;

  if (typeof stream !== 'object') {
    var error = 'Provided stream settings is not an object';
    log.error(error);
    if (typeof callback === 'function'){
      callback(error,null);
    }
    return;
  }

  // Stream object
  // getAudioTracks or getVideoTracks first because adapterjs
  // has not implemeneted MediaStream as an interface
  // interopability with firefox and chrome
  //MediaStream = MediaStream || webkitMediaStream;
  // NOTE: eventually we should do instanceof
  if (typeof stream.getAudioTracks === 'function' ||
    typeof stream.getVideoTracks === 'function') {
    // stop playback
    self.stopStream();
    // send the stream
    if (self._mediaStream !== stream) {
      self._onUserMediaSuccess(stream);
    }

    self._mediaStreamsStatus.audioMuted = false;
    self._mediaStreamsStatus.videoMuted = false;

    self._streamSettings.audio = stream.getAudioTracks().length > 0;
    self._streamSettings.video = stream.getVideoTracks().length > 0;

    if (typeof callback === 'function'){
      self.once('peerRestart',function(peerId, peerInfo, isSelfInitiatedRestart){
        log.log([null, 'MediaStream', stream.id,
          'Stream was sent. Firing callback'], stream);
        callback(null,stream);
        restartCount = 0; //reset counter
      },function(peerId, peerInfo, isSelfInitiatedRestart){
        if (isSelfInitiatedRestart){
          restartCount++;
          if (restartCount === peerCount){
            return true;
          }
        }
        return false;
      },false);
    }

    for (var peer in self._peerConnections) {
      if (self._peerConnections.hasOwnProperty(peer)) {
        self._restartPeerConnection(peer, true, false, null, true);
      }
    }

    self._trigger('peerUpdated', self._user.sid, self.getPeerInfo(), true);

  // Options object
  } else {

    if (typeof callback === 'function'){
        self.once('peerRestart',function(peerId, peerInfo, isSelfInitiatedRestart){
          log.log([null, 'MediaStream', stream.id,
            'Stream was sent. Firing callback'], stream);
          callback(null,stream);
          restartCount = 0; //reset counter
        },function(peerId, peerInfo, isSelfInitiatedRestart){
          if (isSelfInitiatedRestart){
            restartCount++;
            if (restartCount === peerCount){
              return true;
            }
          }
          return false;
        },false);
      }

    // get the mediastream and then wait for it to be retrieved before sending
    self._waitForLocalMediaStream(function () {
      // mute unwanted streams
      for (var peer in self._peerConnections) {
        if (self._peerConnections.hasOwnProperty(peer)) {
          self._restartPeerConnection(peer, true, false, null, true);
        }
      }

      self._trigger('peerUpdated', self._user.sid, self.getPeerInfo(), true);
    }, stream);
  }
};

/**
 * Mutes a Local MediaStreams.
 * @method muteStream
 * @param {Object|JSON} options The muted options.
 * @param {Boolean} [options.audioMuted=true] If send a new stream with audio muted.
 * @param {Boolean} [options.videoMuted=true] If send a new stream with video muted.
 * @example
 *   SkylinkDemo.muteStream({
 *     audioMuted: true,
 *     videoMuted: false
 *   });
 * @trigger peerRestart, peerUpdated, incomingStream
 * @component Stream
 * @for Skylink
 * @since 0.5.7
 */
Skylink.prototype.muteStream = function(options) {
  var self = this;

  if (typeof options !== 'object') {
    log.error('Provided settings is not an object');
    return;
  }

  if (!self._mediaStream || self._mediaStream === null) {
    log.warn('No streams are available to mute / unmute!');
    return;
  }

  // set the muted status
  if (typeof options.audioMuted === 'boolean') {
    self._mediaStreamsStatus.audioMuted = !!options.audioMuted;
  }
  if (typeof options.videoMuted === 'boolean') {
    self._mediaStreamsStatus.videoMuted = !!options.videoMuted;
  }

  var hasTracksOption = self._muteLocalMediaStreams();
  var refetchAudio = false;
  var refetchVideo = false;

  // update to mute status of audio tracks
  if (!hasTracksOption.hasAudioTracks) {
    // do a refetch
    refetchAudio = options.audioMuted === false;
  }

  // update to mute status of video tracks
  if (!hasTracksOption.hasVideoTracks) {
    // do a refetch
    refetchVideo = options.videoMuted === false;
  }

  // do a refetch
  if (refetchAudio || refetchVideo) {
    // set the settings
    self._parseMediaStreamSettings({
      audio: options.audioMuted === false || self._streamSettings.audio,
      video: options.videoMuted === false || self._streamSettings.video
    });

    self.getUserMedia(self._streamSettings);

    self.once('mediaAccessSuccess', function (stream) {
      // mute unwanted streams
      for (var peer in self._peerConnections) {
        if (self._peerConnections.hasOwnProperty(peer)) {
          self._restartPeerConnection(peer, true, false, null, true);
        }
      }
      self._trigger('peerUpdated', self._user.sid, self.getPeerInfo(), true);
    });
    // get the mediastream and then wait for it to be retrieved before sending
    /*self._waitForLocalMediaStream(function () {

    }, stream);*/

  } else {
    // update to mute status of video tracks
    if (hasTracksOption.hasVideoTracks) {
      // send message
      self._sendChannelMessage({
        type: self._SIG_MESSAGE_TYPE.MUTE_VIDEO,
        mid: self._user.sid,
        rid: self._room.id,
        muted: self._mediaStreamsStatus.videoMuted
      });
    }
    // update to mute status of audio tracks
    if (hasTracksOption.hasAudioTracks) {
      // send message
      // set timeout to do a wait interval of 1s
      setTimeout(function () {
        self._sendChannelMessage({
          type: self._SIG_MESSAGE_TYPE.MUTE_AUDIO,
          mid: self._user.sid,
          rid: self._room.id,
          muted: self._mediaStreamsStatus.audioMuted
        });
      }, 1050);
    }
    self._trigger('peerUpdated', self._user.sid, self.getPeerInfo(), true);
  }
};

/**
 * Enable microphone.
 * - Try to start the audio source.
 * - If no audio source was initialy set, this function has no effect.
 * - If you want to activate your audio but haven't initially enabled it you would need to
 *   reinitiate your connection with
 *   {{#crossLink "Skylink/joinRoom:method"}}joinRoom(){{/crossLink}}
 *   process and set the audio parameter to true.
 * @method enableAudio
 * @trigger peerUpdated, peerRestart
 * @deprecated
 * @example
 *   SkylinkDemo.enableAudio();
 * @component Stream
 * @for Skylink
 * @since 0.5.5
 */
Skylink.prototype.enableAudio = function() {
  this.muteStream({
    audioMuted: false
  });
};

/**
 * Disable microphone.
 * - Try to disable the microphone.
 * - If no microphone was initially set, this function has no effect.
 * @method disableAudio
 * @example
 *   SkylinkDemo.disableAudio();
 * @trigger peerUpdated, peerRestart
 * @deprecated
 * @component Stream
 * @for Skylink
 * @since 0.5.5
 */
Skylink.prototype.disableAudio = function() {
  this.muteStream({
    audioMuted: true
  });
};

/**
 * Enable webcam video.
 * - Try to start the video source.
 * - If no video source was initialy set, this function has no effect.
 * - If you want to activate your video but haven't initially enabled it you would need to
 *   reinitiate your connection with
 *   {{#crossLink "Skylink/joinRoom:method"}}joinRoom(){{/crossLink}}
 *   process and set the video parameter to true.
 * @method enableVideo
 * @example
 *   SkylinkDemo.enableVideo();
 * @trigger peerUpdated, peerRestart
 * @deprecated
 * @component Stream
 * @for Skylink
 * @since 0.5.5
 */
Skylink.prototype.enableVideo = function() {
  this.muteStream({
    videoMuted: false
  });
};

/**
 * Disable video source.
 * - Try to disable the video source.
 * - If no video source was initially set, this function has no effect.
 * @method disableVideo
 * @example
 *   SkylinkDemo.disableVideo();
 * @trigger peerUpdated, peerRestart
 * @deprecated
 * @component Stream
 * @for Skylink
 * @since 0.5.5
 */
Skylink.prototype.disableVideo = function() {
  this.muteStream({
    videoMuted: true
  });
};

/**
 * Shares the current screen with users.
 * - If multi-stream is not supported, you will not be able to use it.
 * - You will require our own Temasys Skylink extension to do screensharing.
 *   Currently, opera does not support this feature.
 * @method shareScreen
 * @param {Function} [callback] The callback fired after media was successfully accessed.
 *   Default signature: function(error object, success object)
 * @example
 *   // Example 1: Share the screen
 *   SkylinkDemo.shareScreen();
 *
 *   // Example 2: Share screen with callback when screen is ready and shared
 *   SkylinkDemo.shareScreen(function(error,success){
 *      if (error){
 *        console.log(error);
 *      }
 *      else{
 *        console.log(success);
 *     }
 *   });
 * @trigger mediaAccessSuccess, mediaAccessError, incomingStream
 * @component Stream
 * @for Skylink
 * @since 0.5.11
 */
Skylink.prototype.shareScreen = function (callback) {
  var self = this;

  var constraints = {
    video: {
      mediaSource: 'window'
    },
    audio: false
  };

  if (window.webrtcDetectedBrowser === 'firefox') {
    constraints.audio = true;
  }

  try {
    window.getUserMedia(constraints, function (stream) {

      if (window.webrtcDetectedBrowser !== 'firefox') {
        window.getUserMedia({
          audio: true
        }, function (audioStream) {
          try {
            audioStream.addTrack(stream.getVideoTracks()[0]);
            self._mediaScreenClone = stream;
            self._onUserMediaSuccess(audioStream, true);

          } catch (error) {
            log.warn('This screensharing session will not support audio streaming', error);
            self._onUserMediaSuccess(stream, true);
          }

        }, function (error) {
          log.warn('This screensharing session will not support audio streaming', error);

          self._onUserMediaSuccess(stream, true);
        });
      } else {
        self._onUserMediaSuccess(stream, true);
      }

      self._wait(function () {
        if (self._inRoom) {
          self.refreshConnection();
        } else {
          if (typeof callback === 'function') {
            callback(null, stream);
          }
        }
      }, function () {
        return self._mediaScreen && self._mediaScreen !== null;
      });

    }, function (error) {
      self._onUserMediaError(error, true);

      if (typeof callback === 'function') {
        callback(error, null);
      }
    });

  } catch (error) {
    self._onUserMediaError(error, true);

    if (typeof callback === 'function') {
      callback(error, null);
    }
  }
};

/**
 * Stops screensharing playback and streaming.
 * @method stopScreen
 * @for Skylink
 * @since 0.5.6
 */
Skylink.prototype.stopScreen = function () {
  var endSession = false;

  if (this._mediaScreen && this._mediaScreen !== null) {
    endSession = !!this._mediaScreen.endSession;
    this._mediaScreen.stop();
  }

  if (this._mediaScreenClone && this._mediaScreenClone !== null) {
    this._mediaScreenClone.stop();
  }

  if (this._mediaScreen && this._mediaScreen !== null) {
    this._trigger('mediaAccessStopped', true);
    this._mediaScreen = null;
    this._mediaScreenClone = null;

    if (!endSession) {
      this._trigger('incomingStream', this._user.sid, this._mediaStream, true,
        this.getPeerInfo(), false);
      this.refreshConnection();
    }
  }
};
Skylink.prototype._addSDPStereo = function(sdpLines) {
  var opusRtmpLineIndex = 0;
  var opusLineFound = false;
  var opusPayload = 0;
  var fmtpLineFound = false;

  var i, j;
  var line;

  for (i = 0; i < sdpLines.length; i += 1) {
    line = sdpLines[i];

    if (line.indexOf('a=rtpmap:') === 0) {
      var parts = line.split(' ');

      if (parts[1].indexOf('opus/48000/') === 0) {
        opusLineFound = true;
        opusPayload = parts[0].split(':')[1];
        opusRtmpLineIndex = i;
        break;
      }
    }
  }

  // if found
  if (opusLineFound) {
    log.debug([null, 'SDP', null, 'OPUS line is found. Enabling stereo']);

    // loop for fmtp payload
    for (j = 0; j < sdpLines.length; j += 1) {
      line = sdpLines[j];

      if (line.indexOf('a=fmtp:' + opusPayload) === 0) {
        fmtpLineFound = true;
        sdpLines[j] += '; stereo=1';
        break;
      }
    }

    // if line doesn't exists for an instance firefox
    if (!fmtpLineFound) {
      sdpLines.splice(opusRtmpLineIndex, 0, 'a=fmtp:' + opusPayload + ' stereo=1');
    }
  }

  return sdpLines;
};


/**
 * Sets the video resolution by modifying the SDP.
 * - This is broken.
 * @method _setSDPVideoResolution
 * @param {Array} sdpLines Sdp received.
 * @return {Array} Updated version with custom Resolution settings
 * @private
 * @component SDP
 * @for Skylink
 * @since 0.5.10
 */
Skylink.prototype._setSDPVideoResolution = function(sdpLines){
  var video = this._streamSettings.video;
  var frameRate = video.frameRate || 50;
  var resolution = {
    width: 320,
    height: 50
  }; //video.resolution || {};

  var videoLineFound = false;
  var videoLineIndex = 0;
  var fmtpPayloads = [];

  var i, j, k;
  var line;

  var sdpLineData = 'max-fr=' + frameRate +
    '; max-recv-width=320' + //(resolution.width ? resolution.width : 640) +
    '; max-recv-height=160'; //+ (resolution.height ? resolution.height : 480);

  for (i = 0; i < sdpLines.length; i += 1) {
    line = sdpLines[i];

    if (line.indexOf('a=video') === 0 || line.indexOf('m=video') === 0) {
      videoLineFound = true;
      videoLineIndex = i;
      fmtpPayloads = line.split(' ');
      fmtpPayloads.splice(0, 3);
      break;
    }
  }

  if (videoLineFound) {
    // loop for every video codec
    // ignore if not vp8 or h264
    for (j = 0; j < fmtpPayloads.length; j += 1) {
      var payload = fmtpPayloads[j];
      var rtpmapLineIndex = 0;
      var fmtpLineIndex = 0;
      var fmtpLineFound = false;
      var ignore = false;

      for (k = 0; k < sdpLines.length; k += 1) {
       line = sdpLines[k];

        if (line.indexOf('a=rtpmap:' + payload) === 0) {
          // for non h264 or vp8 codec, ignore. these are experimental codecs
          // that may not exists afterwards
          if (!(line.indexOf('VP8') > 0 || line.indexOf('H264') > 0)) {
            ignore = true;
            break;
          }
          rtpmapLineIndex = k;
        }

        if (line.indexOf('a=fmtp:' + payload) === 0) {
          fmtpLineFound = true;
          fmtpLineIndex = k;
        }
      }

      if (ignore) {
        continue;
      }

      if (fmtpLineFound) {
        sdpLines[fmtpLineIndex] += ';' + sdpLineData;

      } else {
        sdpLines.splice(rtpmapLineIndex + 1, 0, 'a=fmtp:' + payload + ' ' + sdpLineData);
      }
    }

    log.debug([null, 'SDP', null, 'Setting video resolution (broken)']);
  }
  return sdpLines;
};

/**
 * Set the audio, video and data streamming bandwidth by modifying the SDP.
 * It sets the bandwidth when the connection is good. In low bandwidth environment,
 * the bandwidth is managed by the browser.
 * @method _setSDPBitrate
 * @param {Array} sdpLines The session description received.
 * @return {Array} Updated session description.
 * @private
 * @component SDP
 * @for Skylink
 * @since 0.5.10
 */
Skylink.prototype._setSDPBitrate = function(sdpLines, settings) {
  // Find if user has audioStream
  var bandwidth = this._streamSettings.bandwidth;
  var hasAudio = !!(settings || {}).audio;
  var hasVideo = !!(settings || {}).video;

  var i, j, k;

  var audioIndex = 0;
  var videoIndex = 0;
  var dataIndex = 0;

  var audioLineFound = false;
  var videoLineFound = false;
  var dataLineFound = false;

  for (i = 0; i < sdpLines.length; i += 1) {
    // set the audio bandwidth
    if (sdpLines[i].indexOf('a=audio') === 0 || sdpLines[i].indexOf('m=audio') === 0) {

      sdpLines.splice(i + 1, 0, 'b=AS:' + bandwidth.audio);

      log.debug([null, 'SDP', null, 'Setting audio bitrate (' +
        bandwidth.audio + ')'], i);
      break;
    }
  }

  for (j = 0; j < sdpLines.length; j += 1) {
    // set the video bandwidth
    if (sdpLines[j].indexOf('a=video') === 0 || sdpLines[j].indexOf('m=video') === 0) {
      sdpLines.splice(j + 1, 0, 'b=AS:' + bandwidth.video);

      log.debug([null, 'SDP', null, 'Setting video bitrate (' +
        bandwidth.video + ')'], j);
      break;
    }
  }

  for (k = 0; k < sdpLines.length; k += 1) {
    // set the data bandwidth
    if (sdpLines[k].indexOf('a=application') === 0 || sdpLines[k].indexOf('m=application') === 0) {
      sdpLines.splice(k + 1, 0, 'b=AS:' + bandwidth.data);

      log.debug([null, 'SDP', null, 'Setting data bitrate (' +
        bandwidth.data + ')'], k);
      break;
    }
  }
  return sdpLines;
};

/**
 * Sets the audio codec for the connection,
 * @method _setSDPVideoCodec
 * @param {Array} sdpLines The session description received.
 * @return {Array} Updated session description.
 * @private
 * @component SDP
 * @for Skylink
 * @since 0.5.2
 */
Skylink.prototype._setSDPVideoCodec = function(sdpLines) {
  var codecFound = false;
  var payload = 0;

  var i, j;
  var line;

  for (i = 0; i < sdpLines.length; i += 1) {
    line = sdpLines[i];

    if (line.indexOf('a=rtpmap:') === 0) {
      if (line.indexOf(this._selectedVideoCodec) > 0) {
        codecFound = true;
        payload = line.split(':')[1].split(' ')[0];
        break;
      }
    }
  }

  if (codecFound) {
    for (j = 0; j < sdpLines.length; j += 1) {
      line = sdpLines[j];

      if (line.indexOf('m=video') === 0 || line.indexOf('a=video') === 0) {
        var parts = line.split(' ');
        var payloads = line.split(' ');
        payloads.splice(0, 3);

        var selectedPayloadIndex = payloads.indexOf(payload);

        if (selectedPayloadIndex === -1) {
          payloads.splice(0, 0, payload);
        } else {
          var first = payloads[0];
          payloads[0] = payload;
          payloads[selectedPayloadIndex] = first;
        }
        sdpLines[j] = parts[0] + ' ' + parts[1] + ' ' + parts[2] + ' ' + payloads.join(' ');
        break;
      }
    }
  }
  return sdpLines;
};

/**
 * Sets the audio codec for the connection,
 * @method _setSDPAudioCodec
 * @param {Array} sdpLines The session description received.
 * @return {Array} Updated session description.
 * @private
 * @component SDP
 * @for Skylink
 * @since 0.5.2
 */
Skylink.prototype._setSDPAudioCodec = function(sdpLines) {
  var codecFound = false;
  var payload = 0;

  var i, j;
  var line;

  for (i = 0; i < sdpLines.length; i += 1) {
    line = sdpLines[i];

    if (line.indexOf('a=rtpmap:') === 0) {
      if (line.indexOf(this._selectedAudioCodec) > 0) {
        codecFound = true;
        payload = line.split(':')[1].split(' ')[0];
      }
    }
  }

  if (codecFound) {
    for (j = 0; j < sdpLines.length; j += 1) {
      line = sdpLines[j];

      if (line.indexOf('m=audio') === 0 || line.indexOf('a=audio') === 0) {
        var parts = line.split(' ');
        var payloads = line.split(' ');
        payloads.splice(0, 3);

        var selectedPayloadIndex = payloads.indexOf(payload);

        if (selectedPayloadIndex === -1) {
          payloads.splice(0, 0, payload);
        } else {
          var first = payloads[0];
          payloads[0] = payload;
          payloads[selectedPayloadIndex] = first;
        }
        sdpLines[j] = parts[0] + ' ' + parts[1] + ' ' + parts[2] + ' ' + payloads.join(' ');
        break;
      }
    }
  }
  return sdpLines;
};

/**
 * Removes Firefox 32 H262 preference in the SDP to prevent breaking connection in
 * unsupported browsers.
 * @method _removeSDPFirefoxH264Pref
 * @param {Array} sdpLines The session description received.
 * @return {Array} Updated session description.
 * @private
 * @component SDP
 * @for Skylink
 * @since 0.5.2
 */
Skylink.prototype._removeSDPFirefoxH264Pref = function(sdpLines) {
  var invalidLineIndex = sdpLines.indexOf(
    'a=fmtp:0 profile-level-id=0x42e00c;packetization-mode=1');
  if (invalidLineIndex > -1) {
    log.debug([null, 'SDP', null, 'Firefox H264 invalid pref found:'], invalidLineIndex);
    sdpLines.splice(invalidLineIndex, 1);
  }
  return sdpLines;
};
window.Skyway = window.Skylink = Skylink;
}).call(this);<|MERGE_RESOLUTION|>--- conflicted
+++ resolved
@@ -1,8 +1,4 @@
-<<<<<<< HEAD
-/*! skylinkjs - v0.5.10 - Thu May 28 2015 11:15:27 GMT+0800 (SGT) */
-=======
-/*! skylinkjs - v0.5.10 - Thu May 28 2015 11:29:27 GMT+0800 (SGT) */
->>>>>>> fb6120b7
+/*! skylinkjs - v0.5.10 - Thu May 28 2015 11:34:39 GMT+0800 (SGT) */
 
 (function() {
 

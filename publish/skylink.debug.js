--- conflicted
+++ resolved
@@ -1,8 +1,4 @@
-<<<<<<< HEAD
-/*! skylinkjs - v0.5.4 - 2014-11-18 */
-=======
 /*! skylinkjs - v0.5.4 - 2014-11-21 */
->>>>>>> 38d5f269
 
 (function() {
 /**
@@ -2380,31 +2376,6 @@
   log.log([null, 'Socket', self._selectedRoom, 'Joining room. Media options:'],
     mediaOptions || ((typeof room === 'object') ? room : {}));
 
-<<<<<<< HEAD
-  //First parameter is actually room
-  if (typeof room === 'string') {
-    self._initSelectedRoom(room, function () {
-      self._waitForOpenChannel(mediaOptions, callback);
-    });
-    return;
-  }
-  //Room is missing; First parameter is actually mediaOptions 
-  if (typeof room === 'object') {
-    callback = mediaOptions;
-    mediaOptions = room;
-  }
-  //Room and mediaOptions are missing; Only callback is supplied
-  else if (typeof room === 'function'){
-    callback = room;
-    mediaOptions = {};
-  }
-  //No parameter is supplied
-  else{
-    callback = null;
-    mediaOptions = {};
-  }
-  self._waitForOpenChannel(mediaOptions, callback);
-=======
   self._wait(function () {
     if (typeof room === 'string') {
       self._initSelectedRoom(room, function () {
@@ -2419,7 +2390,6 @@
       self._channelOpen === false &&
       self._readyState === self.READY_STATE_CHANGE.COMPLETED);
   });
->>>>>>> 38d5f269
 };
 
 /**
@@ -3104,12 +3074,7 @@
  *   This throws a channelConnectionError.
  *   - 0: Denotes no reconnection
  *   - -1: Denotes a reconnection always. This is not recommended.
-<<<<<<< HEAD
- *   - > 0: Denotes the number of attempts of reconnection Skylink should do.
- * @param {Function} [callback] The callback fired after the room is initialized.
-=======
  *   - 0<: Denotes the number of attempts of reconnection Skylink should do.
->>>>>>> 38d5f269
  * @example
  *   // Note: Default room is apiKey when no room
  *   // Example 1: To initalize without setting any default room.

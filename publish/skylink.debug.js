--- conflicted
+++ resolved
@@ -1,8 +1,4 @@
-<<<<<<< HEAD
-/*! skylinkjs - v0.5.9 - Tue Apr 28 2015 16:03:41 GMT+0800 (SGT) */
-=======
-/*! skylinkjs - v0.5.9 - Fri May 08 2015 11:12:53 GMT+0800 (SGT) */
->>>>>>> 985a5111
+/*! skylinkjs - v0.5.9 - Fri May 08 2015 11:18:51 GMT+0800 (SGT) */
 
 (function() {
 
@@ -402,66 +398,15 @@
  * @attribute _DC_PROTOCOL_TYPE
  * @type JSON
  * @param {String} WRQ Send to initiate a DataTransfer request.
- *
- * @param {JSON} WRQ.data Expected WRQ data object format.
- * @param {String} WRQ.data.agent The peer's browser agent.
- * @param {Integer} WRQ.data.version The peer's browser version.
- * @param {String} WRQ.data.name The Blob name.
- * @param {Integer} WRQ.data.size The Blob size.
- * @param {Integer} WRQ.data.chunkSize The Blob chunk size expected to receive.
- * @param {Integer} WRQ.data.timeout The timeout to wait for the packet response.
- * @param {Boolean} WRQ.data.isPrivate The flag to indicate if the data is
- *   sent as a private request.
- * @param {String} WRQ.data.sender The sender's peerId.
- * @param {String} WRQ.data.type Protocol step: <code>"WRQ"</code>.
- *
  * @param {String} ACK Send to acknowledge the DataTransfer request.
- *
- * @param {JSON} ACK.data Expected ACK data object format.
- * @param {String} ACK.data.ackN The current index of the Blob chunk array to
- *   receive from.
- * <ul>
- * <li><code>0</code> The request is accepted and sender sends the first packet.</li>
- * <li><code>>0</code> The current packet number from Blob array being sent.</li>
- * <li><code>-1</code> RThe request is rejected and sender cancels the transfer.</li>
- * </ul>
- * @param {String} ACK.data.sender The sender's peerId.
- * @param {String} ACK.data.type Protocol step: <code>"ACK"</code>.
- *
  * @param {String} DATA Send as the raw Blob chunk data based on the <code>ackN</code>
  *   received.
  * - Handle the logic based on parsing the data received as JSON. If it should fail,
  *   the expected data received should be a <code>DATA</code> request.
- *
  * @param {String} CANCEL Send to cancel or terminate a DataTransfer.
- *
- * @param {Object} ACK.data Expected DATA data object. Look at the available types
- *    in [Rel: DATA_TRANSFER_DATA_TYPE]
- *
- * @param {Array} CANCEL.data CANCEL data object format.
- * @param {String} CANCEL.data.name The Blob data name.
- * @param {String} CANCEL.data.content The reason for termination.
- * @param {String} CANCEL.data.sender The sender's peerId.
- * @param {String} CANCEL.data.type Protocol step: <code>"CANCEL"</code>.
- *
  * @param {String} ERROR Sent when a timeout waiting for a DataTransfer response
  *   has reached its limit.
- *
- * @param {Array} ERROR.data Expected ERROR data object format.
- * @param {String} ERROR.data.name The Blob data name.
- * @param {String} ERROR.data.content The error message.
- * @param {Boolean} [ERROR.data.isUploadError=false] The flag to indicate if the
- *   exception is thrown from the sender or receiving peer.
- * @param {String} ERROR.data.sender The sender's peerId.
- * @param {String} ERROR.data.type Protocol step: <code>"ERROR"</code>.
- *
  * @param {String} MESSAGE Sends a Message object.
- *
- * @param {JSON} MESSAGE.data Expected MESSAGE data object format.
- * @param {String} MESSAGE.data.target The peerId of the peer to send the Message to.
- * @param {String|JSON} MESSAGE.data.data The Message object to send.
- * @param {String} MESSAGE.data.sender The sender's peerId.
- * @param {String} MESSAGE.data.type Protocol step: <code>"MESSAGE"</code>.
  * @final
  * @private
  * @for Skylink
@@ -5925,279 +5870,28 @@
  * @attribute _SIG_MESSAGE_TYPE
  * @type JSON
  * @param {String} JOIN_ROOM Send to initiate the connection to the Room.
- *
- * @param {JSON} JOIN_ROOM.message Expected JOIN_ROOM data object format.
- * @param {String} JOIN_ROOM.message.rid Received rid from API web-server.
- * @param {String} JOIN_ROOM.message.uid Received uid from API web-server.
- * @param {String} JOIN_ROOM.message.cid Received cid from API web-server.
- * @param {String} JOIN_ROOM.message.userCred Received userCred from API web-server.
- * @param {String} JOIN_ROOM.message.timeStamp Received timeStamp from API web-server.
- * @param {String} JOIN_ROOM.message.apiOwner Received apiOwner from API web-server.
- * @param {String} JOIN_ROOM.message.roomCred Received roomCred from API web-server.
- * @param {String} JOIN_ROOM.message.start Received start from API web-server.
- * @param {String} JOIN_ROOM.message.len Received duration from API web-server.
- * @param {String} JOIN_ROOM.message.type Protocol step: <code>"joinRoom"</code>.
- *
- * @param {String} IN_ROOM Received as a response from server that User has joined
- *    the Room.
- * @param {JSON} IN_ROOM.message Expected IN_ROOM data object format.
- * @param {String} IN_ROOM.message.rid The roomId of the connected room.
- * @param {String} IN_ROOM.message.sid The User's userId.
- * @param {JSON} IN_ROOM.message.pc_config The Peer connection iceServers configuration.
- * @param {String} IN_ROOM.message.type Protocol step: <code>"inRoom"</code>.
- *
  * @param {String} ENTER Broadcasts to any Peers connected to the room to
  *    intiate a Peer connection.
- *
- * @param {JSON} ENTER.message Expected ENTER data object format.
- * @param {String} ENTER.message.rid The roomId of the connected Room.
- * @param {String} ENTER.message.mid The sender's peerId / userId.
- * @param {Boolean} [ENTER.message.receiveOnly=false] The flag to prevent Peers from sending
- *   any Stream to the User but receive User's stream only.
- * @param {String} ENTER.message.agent The Peer's browser agent.
- * @param {String} ENTER.message.version The Peer's browser version.
- * @param {String} ENTER.message.userInfo The Peer's information.
- * @param {JSON} ENTER.message.userInfo.settings The stream settings
- * @param {Boolean|JSON} [ENTER.message.userInfo.settings.audio=false]
- *   The flag to indicate if audio is enabled in the connection or not.
- * @param {Boolean} [ENTER.message.userInfo.settings.audio.stereo=false]
- *   The flag to indiciate if stereo should be enabled in OPUS connection.
- * @param {Boolean|JSON} [ENTER.message.userInfo.settings.video=false]
- *   The flag to indicate if video is enabled in the connection or not.
- * @param {JSON} [ENTER.message.userInfo.settings.video.resolution]
- *   [Rel: Skylink.VIDEO_RESOLUTION]
- *   The video stream resolution.
- * @param {Integer} [ENTER.message.userInfo.settings.video.resolution.width]
- *   The video stream resolution width.
- * @param {Integer} [ENTER.message.userInfo.settings.video.resolution.height]
- *   The video stream resolution height.
- * @param {Integer} [ENTER.message.userInfo.settings.video.frameRate]
- *   The video stream maximum frame rate.
- * @param {JSON} ENTER.message.userInfo.mediaStatus The Peer's Stream status.
- *   This is used to indicate if connected video or audio stream is muted.
- * @param {Boolean} [ENTER.message.userInfo.mediaStatus.audioMuted=true]
- *   The flag to indicate that the Peer's audio stream is muted or disabled.
- * @param {Boolean} [ENTER.message.userInfo.mediaStatus.videoMuted=true]
- *   The flag to indicate that the Peer's video stream is muted or disabled.
- * @param {String|JSON} ENTER.message.userInfo.userData
- *   The custom User data.
- * @param {String} ENTER.message.type Protocol step: <code>"enter"</code>.
- *
  * @param {String} WELCOME Send as a response to Peer's enter received. User starts creating
  *    offer to the Peer.
- *
- * @param {JSON} WELCOME.message Expected WELCOME data object format.
- * @param {String} WELCOME.message.rid The roomId of the connected Room.
- * @param {String} WELCOME.message.mid The sender's peerId / userId.
- * @param {Boolean} [WELCOME.message.receiveOnly=false] The flag to prevent Peers from sending
- *   any Stream to the User but receive User's stream only.
- * @param {Boolean} [WELCOME.message.enableIceTrickle=false]
- *   The flag to forcefully enable or disable ICE Trickle for the Peer connection.
- * @param {Boolean} [WELCOME.message.enableDataChannel=false]
- *   The flag to forcefully enable or disable ICE Trickle for the Peer connection.
- * @param {String} WELCOME.message.agent The Peer's browser agent.
- * @param {String} WELCOME.message.version The Peer's browser version.
- * @param {String} WELCOME.message.userInfo The Peer's information.
- * @param {JSON} WELCOME.message.userInfo.settings The stream settings
- * @param {Boolean|JSON} [WELCOME.message.userInfo.settings.audio=false]
- *   The flag to indicate if audio is enabled in the connection or not.
- * @param {Boolean} [WELCOME.message.userInfo.settings.audio.stereo=false]
- *   The flag to indiciate if stereo should be enabled in OPUS connection.
- * @param {Boolean|JSON} [WELCOME.message.userInfo.settings.video=false]
- *   The flag to indicate if video is enabled in the connection or not.
- * @param {JSON} [WELCOME.message.userInfo.settings.video.resolution]
- *   [Rel: Skylink.VIDEO_RESOLUTION]
- *   The video stream resolution.
- * @param {Integer} [WELCOME.message.userInfo.settings.video.resolution.width]
- *   The video stream resolution width.
- * @param {Integer} [WELCOME.message.userInfo.settings.video.resolution.height]
- *   The video stream resolution height.
- * @param {Integer} [WELCOME.message.userInfo.settings.video.frameRate]
- *   The video stream maximum frame rate.
- * @param {JSON} WELCOME.message.userInfo.mediaStatus The Peer's Stream status.
- *   This is used to indicate if connected video or audio stream is muted.
- * @param {Boolean} [WELCOME.message.userInfo.mediaStatus.audioMuted=true]
- *   The flag to indicate that the Peer's audio stream is muted or disabled.
- * @param {Boolean} [WELCOME.message.userInfo.mediaStatus.videoMuted=true]
- *   The flag to indicate that the Peer's video stream is muted or disabled.
- * @param {String|JSON} WELCOME.message.userInfo.userData
- *   The custom User data.
- * @param {String} WELCOME.message.target The peerId of the peer to respond the enter message to.
- * @param {Integer} WELCOME.message.weight The priority weight of the message. This is required
- *   when two Peers receives each other's welcome message, hence disrupting the handshaking to
- *   be incorrect. With a generated weight usually done by invoking <code>Date.UTC()</code>, this
- *   would check against the received weight and generated weight for the Peer to prioritize who
- *   should create or receive the offer.
- * <ul>
- * <li><code>>=0</code> An ongoing weight priority check is going on.Weight priority message.</li>
- * <li><code>-1</code> Enforce create offer to happen without any priority weight check.</li>
- * <li><code>-2</code> Enforce create offer and re-creating of Peer connection to happen without
- *    any priority weight check.</li>
- * </ul>
- * @param {String} WELCOME.message.type Protocol step: <code>"welcome"</code>.
- *
  * @param {String} OFFER Send when <code>createOffer</code> is completed and generated.
- *
- * @param {JSON} OFFER.message Expected OFFER data object format.
- * @param {String} OFFER.message.rid The roomId of the connected room.
- * @param {String} OFFER.message.mid The sender's peerId.
- * @param {String} OFFER.message.sdp The generated offer session description.
- * @param {String} OFFER.message.type Protocol step: <code>"offer"</code>.
- *
  * @param {String} ANSWER Send as a response to Peer's offer Message after <code>createAnswer</code>
  *   is called.
- *
- * @param {JSON} ANSWER.message Expected ANSWER data object format.
- * @param {String} ANSWER.message.rid The roomId of the connected room.
- * @param {String} ANSWER.message.sdp The generated answer session description.
- * @param {String} ANSWER.message.mid The sender's peerId.
- * @param {String} ANSWER.message.type Protocol step: <code>"answer"</code>.
- *
  * @param {String} CANDIDATE Send when an ICE Candidate is generated.
- *
- * @param {JSON} CANDIDATE.message Expected CANDIDATE data object format.
- * @param {String} CANDIDATE.message.rid The roomId of the connected room.
- * @param {String} CANDIDATE.message.mid The sender's peerId.
- * @param {String} CANDIDATE.message.sdp The ICE Candidate's session description.
- * @param {String} CANDIDATE.message.target The peerId of the targeted Peer.
- * @param {String} CANDIDATE.message.id The ICE Candidate's id.
- * @param {String} CANDIDATE.message.candidate The ICE Candidate's candidate object.
- * @param {String} CANDIDATE.message.label The ICE Candidate's label.
- * @param {String} CANDIDATE.message.type Protocol step: <code>"candidate"</code>.
- *
  * @param {String} BYE Received as a response from server that a Peer has left the Room.
- *
- * @param {JSON} BYE.message Expected BYTE data object format.
- * @param {String} BYE.message.rid The roomId of the connected Room.
- * @param {String} BYE.message.mid The peerId of the Peer that has left the Room.
- * @param {String} BYE.message.type Protocol step: <code>"bye"</code>.
- *
  * @param {String} REDIRECT Received as a warning from server when User is rejected or
  *   is jamming the server.
- *
- * @param {JSON} REDIRECT.message Expected REDIRECT data object format.
- * @param {String} REDIRECT.message.rid The roomId of the connected Room.
- * @param {String} REDIRECT.message.info The server's message.
- * @param {String} REDIRECT.message.action The action that User has to take on.
- *   [Rel: Skylink.SYSTEM_ACTION]
- * @param {String} REDIRECT.message.reason The reason of why the action is worked upon.
- *   [Rel: Skylink.SYSTEM_ACTION_REASON]
- * @param {String} REDIRECT.message.type Protocol step: <code>"redirect"</code>.
- *
  * @param {String} UPDATE_USER Broadcast when a User's information is updated to reflect the
  *   the changes on Peer's end.
- *
- * @param {JSON} UPDATE_USER.message Expected UPDATE_USER data object format.
- * @param {String} UPDATE_USER.message.rid The roomId of the connected Room.
- * @param {String} UPDATE_USER.message.mid The sender's peerId.
- * @param {JSON|String} UPDATE_USER.message.userData The updated User data.
- * @param {String} UPDATE_USER.message.type Protocol step: <code>"updateUserEvent"</code>.
- *
  * @param {String} ROOM_LOCK Broadcast to change the Room lock status.
- *
- * @param {JSON} ROOM_LOCK.message Expected ROOM_LOCK data object format.
- * @param {String} ROOM_LOCK.message.rid The roomId of the connected Room.
- * @param {String} ROOM_LOCK.message.mid The sender's peerId.
- * @param {String} ROOM_LOCK.message.lock The flag to indicate if the Room is locked or not
- * @param {String} ROOM_LOCK.message.type Protocol step: <code>"roomLockEvent"</code>.
- *
  * @param {String} MUTE_VIDEO Broadcast when User's video stream is muted or unmuted.
- *
- * @param {JSON} MUTE_VIDEO.message Expected MUTE_VIDEO data object format.
- * @param {String} MUTE_VIDEO.message.rid The roomId of the connected Room.
- * @param {String} MUTE_VIDEO.message.mid The sender's peerId.
- * @param {String} MUTE_VIDEO.message.muted The flag to indicate if the User's video
- *    stream is muted or not.
- * @param {String} MUTE_VIDEO.message.type Protocol step: <code>"muteVideoEvent"</code>.
- *
  * @param {String} MUTE_AUDIO Broadcast when User's audio stream is muted or unmuted.
- *
- * @param {JSON} MUTE_AUDIO.message Expected MUTE_AUDIO data object format.
- * @param {String} MUTE_AUDIO.message.rid The roomId of the connected Room.
- * @param {String} MUTE_AUDIO.message.mid The sender's peerId.
- * @param {String} MUTE_AUDIO.message.muted The flag to indicate if the User's audio
- *    stream is muted or not.
- * @param {String} MUTE_AUDIO.message.type Protocol step: <code>"muteAudioEvent"</code>.
- *
  * @param {String} PUBLIC_MESSAGE Broadcasts a Message object to all Peers in the Room.
- *
- * @param {JSON} PUBLIC_MESSAGE.message Expected PUBLIC_MESSAGE data object format.
- * @param {JSON|String} PUBLIC_MESSAGE.message.data The Message object.
- * @param {String} PUBLIC_MESSAGE.message.rid The roomId of the connected Room.
- * @param {String} PUBLIC_MESSAGE.message.cid The credentialId of the connected Room.
- * @param {String} PUBLIC_MESSAGE.message.mid The sender's peerId.
- * @param {String} PUBLIC_MESSAGE.message.type Protocol step: <code>"public"</code>.
- *
  * @param {String} PRIVATE_MESSAGE Sends a Message object to a Peer in the Room.
- *
- * @param {JSON} PRIVATE_MESSAGE.message The message object.
- * @param {JSON|String} PRIVATE_MESSAGE.message.data The Message object.
- * @param {String} PRIVATE_MESSAGE.message.rid The roomId of the connected Room.
- * @param {String} PRIVATE_MESSAGE.message.cid The credentialId of the connected Room.
- * @param {String} PRIVATE_MESSAGE.message.mid The sender's peerId.
- * @param {String} PRIVATE_MESSAGE.message.target The peerId of the targeted Peer.
- * @param {String} PRIVATE_MESSAGE.message.type Protocol step: <code>"private"</code>.
- *
  * @param {String} RESTART Sends when a Peer connection is restarted.
- *
- * @param {JSON} RESTART.message Expected RESTART data object format.
- * @param {String} RESTART.message.rid The roomId of the connected Room.
- * @param {String} RESTART.message.mid The sender's peerId / userId.
- * @param {Boolean} [RESTART.message.receiveOnly=false] The flag to prevent Peers from sending
- *   any Stream to the User but receive User's stream only.
- * @param {Boolean} [RESTART.message.enableIceTrickle=false]
- *   The flag to forcefully enable or disable ICE Trickle for the Peer connection.
- * @param {Boolean} [RESTART.message.enableDataChannel=false]
- *   The flag to forcefully enable or disable ICE Trickle for the Peer connection.
- * @param {String} RESTART.message.agent The Peer's browser agent.
- * @param {String} RESTART.message.version The Peer's browser version.
- * @param {String} RESTART.message.userInfo The Peer's information.
- * @param {JSON} RESTART.message.userInfo.settings The stream settings
- * @param {Boolean|JSON} [RESTART.message.userInfo.settings.audio=false]
- *   The flag to indicate if audio is enabled in the connection or not.
- * @param {Boolean} [RESTART.message.userInfo.settings.audio.stereo=false]
- *   The flag to indiciate if stereo should be enabled in OPUS connection.
- * @param {Boolean|JSON} [RESTART.message.userInfo.settings.video=false]
- *   The flag to indicate if video is enabled in the connection or not.
- * @param {JSON} [RESTART.message.userInfo.settings.video.resolution]
- *   [Rel: Skylink.VIDEO_RESOLUTION]
- *   The video stream resolution.
- * @param {Integer} [RESTART.message.userInfo.settings.video.resolution.width]
- *   The video stream resolution width.
- * @param {Integer} [RESTART.message.userInfo.settings.video.resolution.height]
- *   The video stream resolution height.
- * @param {Integer} [RESTART.message.userInfo.settings.video.frameRate]
- *   The video stream maximum frame rate.
- * @param {JSON} RESTART.message.userInfo.mediaStatus The Peer's Stream status.
- *   This is used to indicate if connected video or audio stream is muted.
- * @param {Boolean} [RESTART.message.userInfo.mediaStatus.audioMuted=true]
- *   The flag to indicate that the Peer's audio stream is muted or disabled.
- * @param {Boolean} [RESTART.message.userInfo.mediaStatus.videoMuted=true]
- *   The flag to indicate that the Peer's video stream is muted or disabled.
- * @param {String|JSON} RESTART.message.userInfo.userData
- *   The custom User data.
- * @param {String} RESTART.message.target The peerId of the peer to respond the enter message to.
- * @param {String} RESTART.message.type Protocol step: <code>"restart"</code>.
- *
  * @param {String} STREAM Broadcast when a Stream has ended. This is temporal.
- *
- * @param {JSON} STREAM.message Expected STREAM data object format.
- * @param {String} STREAM.message.rid The roomId of the connected Room.
- * @param {String} STREAM.message.mid The peerId of the sender.
- * @param {String} STREAM.message.status The MediaStream status.
- * <ul>
- * <li><code>ended</code>: MediaStream has ended</li>
- * </ul>
- * @param {String} STREAM.message.type Protocol step: <code>"stream"</code>.
- *
  * @param {String} GROUP Messages are bundled together when messages are sent too fast to
  *   prevent server redirects over sending less than 1 second interval.
- *
- * @param {JSON} GROUP.message Expected GROUP data object format.
- * @param {Array} GROUP.message.list The list of bundled messages.
- * @param {Array} GROUP.message.list.<message> The Message object.
- * @param {String} GROUP.message.type Protocol step: <code>"group"</code>.
- *
  * @readOnly
  * @private
  * @component Message

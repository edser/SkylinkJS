<<<<<<< HEAD
/*! skylinkjs - v0.5.7 - 2015-01-22 */
=======
/*! skylinkjs - v0.5.8 - 2015-01-22 */
>>>>>>> 9bf2f8ee

(function() {

'use strict';

/**
 * Please refer to the {{#crossLink "Skylink/init:method"}}init(){{/crossLink}}
 * method for a guide to initializing Skylink.<br>
 * Please Note:
 * - You must subscribe Skylink events before calling
 *   {{#crossLink "Skylink/init:method"}}init(){{/crossLink}}.
 * - You will need an API key to use Skylink, if you do not have one you can
 *   [register for a developer account](http://
 *   developer.temasys.com.sg) in the Skylink Developer Console.
 * @class Skylink
 * @constructor
 * @example
 *   // Getting started on how to use Skylink
 *   var SkylinkDemo = new Skylink();
 *   SkylinkDemo.init('apiKey');
 *
 *   SkylinkDemo.joinRoom('my_room', {
 *     userData: 'My Username',
 *     audio: true,
 *     video: true
 *   });
 *
 *   SkylinkDemo.on('incomingStream', function (peerId, stream, peerInfo, isSelf) {
 *     if (isSelf) {
 *       attachMediaStream(document.getElementById('selfVideo'), stream);
 *     } else {
 *       var peerVideo = document.createElement('video');
 *       peerVideo.id = peerId;
 *       peerVideo.autoplay = 'autoplay';
 *       document.getElementById('peersVideo').appendChild(peerVideo);
 *       attachMediaStream(peerVideo, stream);
 *     }
 *   });
 *
 *   SkylinkDemo.on('peerLeft', function (peerId, peerInfo, isSelf) {
 *     if (isSelf) {
 *       document.getElementById('selfVideo').src = '';
 *     } else {
 *       var peerVideo = document.getElementById(peerId);
 *       document.getElementById('peersVideo').removeChild(peerVideo);
 *     }
 *   });
 * @for Skylink
 * @since 0.5.0
 */
function Skylink() {
  if (!(this instanceof Skylink)) {
    return new Skylink();
  }

  /**
   * Version of Skylink
   * @attribute VERSION
   * @type String
   * @readOnly
   * @for Skylink
   * @since 0.1.0
   */
  this.VERSION = '0.5.8';
}
this.Skylink = Skylink;

Skylink.prototype.DATA_CHANNEL_STATE = {
  CONNECTING: 'connecting',
  OPEN: 'open',
  CLOSING: 'closing',
  CLOSED: 'closed',
  ERROR: 'error'
};

/**
 * The flag that indicates if DataChannel should be enabled.
 * @attribute _enableDataChannel
 * @type Boolean
 * @default true
 * @private
 * @required
 * @component DataChannel
 * @for Skylink
 * @since 0.3.0
 */
Skylink.prototype._enableDataChannel = true;

/**
 * Stores the DataChannel received or created with peers.
 * @attribute _dataChannels
 * @param {Object} <peerId> The DataChannel associated with peer.
 * @type JSON
 * @private
 * @required
 * @component DataChannel
 * @for Skylink
 * @since 0.2.0
 */
Skylink.prototype._dataChannels = {};

/**
 * Creates and binds events to a SCTP DataChannel.
 * @method _createDataChannel
 * @param {String} peerId The peerId to tie the DataChannel to.
 * @param {Object} [dataChannel] The datachannel object received.
 * @trigger dataChannelState
 * @return {Object} New DataChannel with events.
 * @private
 * @component DataChannel
 * @for Skylink
 * @since 0.5.5
 */
Skylink.prototype._createDataChannel = function(peerId, dc) {
  var self = this;
  var channelName = (dc) ? dc.label : peerId;
  var pc = self._peerConnections[peerId];

  if (window.webrtcDetectedDCSupport !== 'SCTP' &&
    window.webrtcDetectedDCSupport !== 'plugin') {
    log.warn([peerId, 'RTCDataChannel', channelName, 'SCTP not supported']);
    return;
  }
  if (!dc) {
    dc = pc.createDataChannel(channelName);
    self._trigger('dataChannelState', dc.readyState, peerId);

    // wait and check if datachannel is opened
    self._checkDataChannelReadyState(dc, function () {
      log.log([peerId, 'RTCDataChannel', channelName, 'Datachannel state ->'], 'open');
      log.log([peerId, 'RTCDataChannel', channelName, 'Binary type support ->'], dc.binaryType);
      self._trigger('dataChannelState', dc.readyState, peerId);
    }, self.DATA_CHANNEL_STATE.OPEN);

  } else {
    if (dc.readyState === self.DATA_CHANNEL_STATE.OPEN) {
      log.log([peerId, 'RTCDataChannel', channelName, 'Datachannel state ->'], 'open');
      log.log([peerId, 'RTCDataChannel', channelName, 'Binary type support ->'], dc.binaryType);
      self._trigger('dataChannelState', dc.readyState, peerId);
    } else {
      dc.onopen = function () {
        log.log([peerId, 'RTCDataChannel', channelName, 'Datachannel state ->'], 'open');
        log.log([peerId, 'RTCDataChannel', channelName, 'Binary type support ->'], dc.binaryType);
        self._trigger('dataChannelState', dc.readyState, peerId);
      };
    }
  }

  dc.onerror = function(error) {
    log.error([peerId, 'RTCDataChannel', channelName, 'Exception occurred in datachannel:'], error);
    self._trigger('dataChannelState', self.DATA_CHANNEL_STATE.ERROR, peerId, error);
  };

  dc.onclose = function() {
    log.debug([peerId, 'RTCDataChannel', channelName, 'Datachannel state ->'], 'closed');

    // if closes because of firefox, reopen it again
    // if it is closed because of a restart, ignore
    if (self._peerConnections[peerId] && self._peerConnectionHealth[peerId]) {
      //self._closeDataChannel(peerId);
      self._createDataChannel(peerId);
    } else {
      self._trigger('dataChannelState', self.DATA_CHANNEL_STATE.CLOSED, peerId);
    }
  };

  dc.onmessage = function(event) {
    self._dataChannelProtocolHandler(event.data, peerId, channelName);
  };
  return dc;
};

/**
 * Checks and triggers provided callback when the current DataChannel readyState
 * is the same as the readyState provided.
 * @method _checkDataChannelReadyState
 * @param {Object} dataChannel The DataChannel readyState to check on.
 * @param {Function} callback The callback to be fired when DataChannel readyState
 *   matches the readyState provided.
 * @param {String} readyState The DataChannel readystate to match. [Rel: DATA_CHANNEL_STATE]
 * @private
 * @component DataChannel
 * @for Skylink
 * @since 0.5.5
 */
Skylink.prototype._checkDataChannelReadyState = function(dc, callback, state) {
  var self = this;
  if (!self._enableDataChannel) {
    log.debug('Datachannel not enabled. Returning callback');
    callback();
    return;
  }
  if (typeof dc !== 'object'){
    log.error('Datachannel not provided');
    return;
  }
  if (typeof callback !== 'function'){
    log.error('Callback not provided');
    return;
  }
  if (!state){
    log.error('State undefined');
    return;
  }
  self._wait(function () {
    log.log([null, 'RTCDataChannel', dc.label, 'Firing callback. ' +
      'Datachannel state has met provided state ->'], state);
    callback();
  }, function () {
    return dc.readyState === state;
  });
};

/**
 * Sends a Message via the peer's DataChannel based on the peerId provided.
 * @method _sendDataChannelMessage
 * @param {String} peerId The peerId associated with the DataChannel to send from.
 * @param {JSON} data The Message data to send.
 * @trigger dataChannelState
 * @private
 * @component DataChannel
 * @for Skylink
 * @since 0.5.2
 */
Skylink.prototype._sendDataChannelMessage = function(peerId, data) {
  var dc = this._dataChannels[peerId];
  if (!dc) {
    log.error([peerId, 'RTCDataChannel', null, 'Datachannel connection ' +
      'to peer does not exist']);
    return;
  } else {
    if (dc.readyState === this.DATA_CHANNEL_STATE.OPEN) {
      var dataString = (typeof data === 'object') ? JSON.stringify(data) : data;
      log.debug([peerId, 'RTCDataChannel', dc.label, 'Sending to peer ->'],
        (data.type || 'DATA'));
      dc.send(dataString);
    } else {
      log.error([peerId, 'RTCDataChannel', dc.label, 'Datachannel is not opened'],
        'State: ' + dc.readyState);
      this._trigger('dataChannelState', this.DATA_CHANNEL_STATE.ERROR,
        peerId, 'Datachannel is not ready.\nState is: ' + dc.readyState);
    }
  }
};

/**
 * Closes the peer's DataChannel based on the peerId provided.
 * @method _closeDataChannel
 * @param {String} peerId The peerId associated with the DataChannel to be closed.
 * @private
 * @component DataChannel
 * @for Skylink
 * @since 0.1.0
 */
Skylink.prototype._closeDataChannel = function(peerId) {
  var dc = this._dataChannels[peerId];
  if (dc) {
    if (dc.readyState !== this.DATA_CHANNEL_STATE.CLOSED) {
      dc.close();
    }
    delete this._dataChannels[peerId];
    log.log([peerId, 'RTCDataChannel', dc.label, 'Sucessfully removed datachannel']);
  }
};
Skylink.prototype._CHUNK_FILE_SIZE = 49152;

/**
 * The size of a chunk that DataTransfer should chunk a Blob into specifically for Firefox
 * based browsers.
 * - Tested: Sends <code>49152</code> kb | Receives <code>16384</code> kb.
 * @attribute _MOZ_CHUNK_FILE_SIZE
 * @type Integer
 * @private
 * @final
 * @required
 * @component DataProcess
 * @for Skylink
 * @since 0.5.2
 */
Skylink.prototype._MOZ_CHUNK_FILE_SIZE = 16384;

/**
 * The list of DataTransfer native data types that would be transfered with.
 * - Not Implemented: <code>ARRAY_BUFFER</code>, <code>BLOB</code>.
 * @attribute DATA_TRANSFER_DATA_TYPE
 * @type JSON
 * @param {String} BINARY_STRING BinaryString data type.
 * @param {String} ARRAY_BUFFER ArrayBuffer data type.
 * @param {String} BLOB Blob data type.
 * @readOnly
 * @component DataProcess
 * @for Skylink
 * @since 0.1.0
 */
Skylink.prototype.DATA_TRANSFER_DATA_TYPE = {
  BINARY_STRING: 'binaryString',
  ARRAY_BUFFER: 'arrayBuffer',
  BLOB: 'blob'
};

/**
 * Converts a Base64 encoded string to a Blob.
 * - Not Implemented: Handling of URLEncoded DataURIs.
 * @author devnull69@stackoverflow.com #6850276
 * @method _base64ToBlob
 * @param {String} dataURL Blob base64 dataurl.
 * @private
 * @component DataProcess
 * @for Skylink
 * @since 0.1.0
 */
Skylink.prototype._base64ToBlob = function(dataURL) {
  var byteString = atob(dataURL.replace(/\s\r\n/g, ''));
  // write the bytes of the string to an ArrayBuffer
  var ab = new ArrayBuffer(byteString.length);
  var ia = new Uint8Array(ab);
  for (var j = 0; j < byteString.length; j++) {
    ia[j] = byteString.charCodeAt(j);
  }
  // write the ArrayBuffer to a blob, and you're done
  return new Blob([ab]);
};

/**
 * Chunks a Blob into Blob chunks based on a fixed size.
 * @method _chunkBlobData
 * @param {Blob} blob The Blob data to chunk.
 * @param {Integer} blobByteSize The original Blob data size.
 * @private
 * @component DataProcess
 * @for Skylink
 * @since 0.5.2
 */
Skylink.prototype._chunkBlobData = function(blob, blobByteSize) {
  var chunksArray = [],
    startCount = 0,
    endCount = 0;
  if (blobByteSize > this._CHUNK_FILE_SIZE) {
    // File Size greater than Chunk size
    while ((blobByteSize - 1) > endCount) {
      endCount = startCount + this._CHUNK_FILE_SIZE;
      chunksArray.push(blob.slice(startCount, endCount));
      startCount += this._CHUNK_FILE_SIZE;
    }
    if ((blobByteSize - (startCount + 1)) > 0) {
      chunksArray.push(blob.slice(startCount, blobByteSize - 1));
    }
  } else {
    // File Size below Chunk size
    chunksArray.push(blob);
  }
  return chunksArray;
};
Skylink.prototype._DC_PROTOCOL_TYPE = {
  WRQ: 'WRQ',
  ACK: 'ACK',
  ERROR: 'ERROR',
  CANCEL: 'CANCEL',
  MESSAGE: 'MESSAGE'
};

/**
 * The list of DataTransfer streamming types to indicate an upload stream
 * or download stream.
 * @attribute DATA_TRANSFER_TYPE
 * @type JSON
 * @param {String} UPLOAD An upload stream.
 * @param {String} DOWNLOAD A download stream.
 * @readOnly
 * @component DataTransfer
 * @for Skylink
 * @since 0.1.0
 */
Skylink.prototype.DATA_TRANSFER_TYPE = {
  UPLOAD: 'upload',
  DOWNLOAD: 'download'
};

/**
 * The list of DataTransfer states that would be triggered.
 * @attribute DATA_TRANSFER_STATE
 * @type JSON
 * @param {String} UPLOAD_REQUEST A DataTransfer request to start a transfer is received.
 * @param {String} UPLOAD_STARTED The request has been accepted and upload is starting.
 * @param {String} DOWNLOAD_STARTED The request has been accepted and download is starting.
 * @param {String} UPLOADING An ongoing upload DataTransfer is occuring.
 * @param {String} DOWNLOADING An ongoing download DataTransfer is occuring.
 * @param {String} UPLOAD_COMPLETED The upload is completed.
 * @param {String} DOWNLOAD_COMPLETED The download is completed.
 * @param {String} REJECTED A DataTransfer request is rejected by a peer.
 * @param {String} ERROR DataTransfer has waiting longer than timeout is specified.
 *   DataTransfer is aborted.
 * @readOnly
 * @component DataTransfer
 * @for Skylink
 * @since 0.4.0
 */
Skylink.prototype.DATA_TRANSFER_STATE = {
  UPLOAD_REQUEST: 'request',
  UPLOAD_STARTED: 'uploadStarted',
  DOWNLOAD_STARTED: 'downloadStarted',
  REJECTED: 'rejected',
  CANCEL: 'cancel',
  ERROR: 'error',
  UPLOADING: 'uploading',
  DOWNLOADING: 'downloading',
  UPLOAD_COMPLETED: 'uploadCompleted',
  DOWNLOAD_COMPLETED: 'downloadCompleted'
};

/**
 * Stores the list of DataTransfer uploading chunks.
 * @attribute _uploadDataTransfers
 * @type JSON
 * @private
 * @required
 * @component DataTransfer
 * @for Skylink
 * @since 0.4.1
 */
Skylink.prototype._uploadDataTransfers = {};

/**
 * Stores the list of DataTransfer uploading sessions.
 * @attribute _uploadDataSessions
 * @type JSON
 * @private
 * @required
 * @component DataTransfer
 * @for Skylink
 * @since 0.4.1
 */
Skylink.prototype._uploadDataSessions = {};

/**
 * Stores the list of DataTransfer downloading chunks.
 * @attribute _downloadDataTransfers
 * @type JSON
 * @private
 * @required
 * @component DataTransfer
 * @for Skylink
 * @since 0.4.1
 */
Skylink.prototype._downloadDataTransfers = {};

/**
 * Stores the list of DataTransfer downloading sessions.
 * @attribute _downloadDataSessions
 * @type JSON
 * @private
 * @required
 * @component DataTransfer
 * @for Skylink
 * @since 0.4.1
 */
Skylink.prototype._downloadDataSessions = {};

/**
 * Stores all the <code>setTimeout</code> objects for each
 * request received.
 * @attribute _dataTransfersTimeout
 * @type JSON
 * @private
 * @required
 * @component DataTransfer
 * @for Skylink
 * @since 0.4.1
 */
Skylink.prototype._dataTransfersTimeout = {};

/**
 * Sets a waiting timeout for the request received from the peer. Once
 * timeout has expired, an error would be thrown.
 * @method _setDataChannelTimeout
 * @param {String} peerId The responding peerId of the peer to await for
 *   response during the DataTransfer.
 * @param {Integer} timeout The timeout to set in seconds.
 * @param {Boolean} [isSender=false] The flag to indicate if the response
 *    received is from the sender or the receiver.
 * @private
 * @component DataTransfer
 * @for Skylink
 * @since 0.5.0
 */
Skylink.prototype._setDataChannelTimeout = function(peerId, timeout, isSender) {
  var self = this;
  if (!self._dataTransfersTimeout[peerId]) {
    self._dataTransfersTimeout[peerId] = [];
  }
  var type = (isSender) ? self.DATA_TRANSFER_TYPE.UPLOAD :
    self.DATA_TRANSFER_TYPE.DOWNLOAD;
  self._dataTransfersTimeout[peerId][type] = setTimeout(function() {
    var name;
    if (self._dataTransfersTimeout[peerId][type]) {
      if (isSender) {
        name = self._uploadDataSessions[peerId].name;
        delete self._uploadDataTransfers[peerId];
        delete self._uploadDataSessions[peerId];
      } else {
        name = self._downloadDataSessions[peerId].name;
        delete self._downloadDataTransfers[peerId];
        delete self._downloadDataSessions[peerId];
      }
      self._sendDataChannelMessage(peerId, {
        type: self._DC_PROTOCOL_TYPE.ERROR,
        sender: self._user.sid,
        name: name,
        content: 'Connection Timeout. Longer than ' + timeout +
          ' seconds. Connection is abolished.',
        isUploadError: isSender
      });
      // TODO: Find a way to add channel name so it's more specific
      log.error([peerId, 'RTCDataChannel', null, 'Failed transfering data:'],
        'Transfer ' + ((isSender) ? 'for': 'from') + ' ' + peerId +
        ' failed. Connection timeout');
      self._clearDataChannelTimeout(peerId, isSender);
    }
  }, 1000 * timeout);
};

/**
 * Clears the timeout set for the DataTransfer.
 * @method _clearDataChannelTimeout
 * @param {String} peerId The responding peerId of the peer to await for
 *    response during the DataTransfer.
 * @param {Boolean} [isSender=false] The flag to indicate if the response
 *    received is from the sender or the receiver.
 * @private
 * @component DataTransfer
 * @for Skylink
 * @since 0.5.0
 */
Skylink.prototype._clearDataChannelTimeout = function(peerId, isSender) {
  if (this._dataTransfersTimeout[peerId]) {
    var type = (isSender) ? this.DATA_TRANSFER_TYPE.UPLOAD :
      this.DATA_TRANSFER_TYPE.DOWNLOAD;
    clearTimeout(this._dataTransfersTimeout[peerId][type]);
    delete this._dataTransfersTimeout[peerId][type];
  }
};

/**
 * Initiates a DataTransfer with the peer.
 * @method _sendBlobDataToPeer
 * @param {Blob} data The Blob data to send.
 * @param {JSON} dataInfo The Blob data information.
 * @param {String} dataInfo.transferId The transferId of the DataTransfer.
 * @param {String} dataInfo.name The Blob data name.
 * @param {Integer} [dataInfo.timeout=60] The timeout set to await for response from peer.
 * @param {Integer} dataInfo.size The Blob data size.
 * @param {Boolean} data.target The real peerId to send data to, in the case where MCU is enabled.
 * @param {String} [targetPeerId] The peerId of the peer to start the DataTransfer.
 *    To start the DataTransfer to all peers, set as <code>false</code>.
 * @param {Boolean} isPrivate The flag to indicate if the DataTransfer is broadcasted to other
 *    peers or sent to the peer privately.
 * @private
 * @component DataTransfer
 * @for Skylink
 * @since 0.5.5
 */
Skylink.prototype._sendBlobDataToPeer = function(data, dataInfo, targetPeerId, isPrivate) {
  //If there is MCU then directs all messages to MCU
  var useChannel = (this._hasMCU) ? 'MCU' : targetPeerId;
  var ongoingTransfer = null;
  var binarySize = parseInt((dataInfo.size * (4 / 3)).toFixed(), 10);
  var chunkSize = parseInt((this._CHUNK_FILE_SIZE * (4 / 3)).toFixed(), 10);

  if (window.webrtcDetectedBrowser === 'firefox' &&
    window.webrtcDetectedVersion < 30) {
    chunkSize = this._MOZ_CHUNK_FILE_SIZE;
  }
  log.log([targetPeerId, null, null, 'Chunk size of data:'], chunkSize);

  if (this._uploadDataSessions[targetPeerId]) {
    ongoingTransfer = this.DATA_TRANSFER_TYPE.UPLOAD;
  } else if (this._downloadDataSessions[targetPeerId]) {
    ongoingTransfer = this.DATA_TRANSFER_TYPE.DOWNLOAD;
  }

  if (ongoingTransfer) {
    log.error([targetPeerId, null, null, 'User have ongoing ' + ongoingTransfer + ' ' +
      'transfer session with peer. Unable to send data'], dataInfo);
    // data transfer state
    this._trigger('dataTransferState', this.DATA_TRANSFER_STATE.ERROR,
      dataInfo.transferId, targetPeerId, {}, {
      name: dataInfo.name,
      message: dataInfo.content,
      transferType: ongoingTransfer
    });
    return;
  }

  this._uploadDataTransfers[targetPeerId] = this._chunkBlobData(data, dataInfo.size);
  this._uploadDataSessions[targetPeerId] = {
    name: dataInfo.name,
    size: binarySize,
    transferId: dataInfo.transferId,
    timeout: dataInfo.timeout
  };
  this._sendDataChannelMessage(useChannel, {
    type: this._DC_PROTOCOL_TYPE.WRQ,
    sender: this._user.sid,
    agent: window.webrtcDetectedBrowser,
    name: dataInfo.name,
    size: binarySize,
    chunkSize: chunkSize,
    timeout: dataInfo.timeout,
    target: targetPeerId,
    isPrivate: !!isPrivate
  });
  this._setDataChannelTimeout(targetPeerId, dataInfo.timeout, true);
};

/**
 * Handles the DataTransfer protocol stage and invokes the related handler function.
 * @method _dataChannelProtocolHandler
 * @param {String|Object} data The DataTransfer data received from the DataChannel.
 * @param {String} senderPeerId The peerId of the sender.
 * @param {String} channelName The DataChannel name related to the DataTransfer.
 * @private
 * @component DataTransfer
 * @for Skylink
 * @since 0.5.2
 */
Skylink.prototype._dataChannelProtocolHandler = function(dataString, peerId, channelName) {
  // PROTOCOL ESTABLISHMENT
  if (typeof dataString === 'string') {
    var data = {};
    try {
      data = JSON.parse(dataString);
    } catch (error) {
      log.debug([peerId, 'RTCDataChannel', channelName, 'Received from peer ->'], 'DATA');
      this._DATAProtocolHandler(peerId, dataString,
        this.DATA_TRANSFER_DATA_TYPE.BINARY_STRING, channelName);
      return;
    }
    log.debug([peerId, 'RTCDataChannel', channelName, 'Received from peer ->'], data.type);
    switch (data.type) {
    case this._DC_PROTOCOL_TYPE.WRQ:
      this._WRQProtocolHandler(peerId, data, channelName);
      break;
    case this._DC_PROTOCOL_TYPE.ACK:
      this._ACKProtocolHandler(peerId, data, channelName);
      break;
    case this._DC_PROTOCOL_TYPE.ERROR:
      this._ERRORProtocolHandler(peerId, data, channelName);
      break;
    case this._DC_PROTOCOL_TYPE.CANCEL:
      this._CANCELProtocolHandler(peerId, data, channelName);
      break;
    case this._DC_PROTOCOL_TYPE.MESSAGE: // Not considered a protocol actually?
      this._MESSAGEProtocolHandler(peerId, data, channelName);
      break;
    default:
      log.error([peerId, 'RTCDataChannel', channelName, 'Unsupported message ->'], data.type);
    }
  }
};

/**
 * Handles the WRQ request.
 * @method _WRQProtocolHandler
 * @param {String} senderPeerId The peerId of the sender.
 * @param {JSON} data The WRQ data object.
 *   [Rel: Skylink._DC_PROTOCOL_TYPE.WRQ.data]
 * @param {String} channelName The DataChannel name related to the DataTransfer.
 * @trigger dataTransferState
 * @private
 * @component DataTransfer
 * @for Skylink
 * @since 0.5.2
 */
Skylink.prototype._WRQProtocolHandler = function(peerId, data, channelName) {
  var transferId = this._user.sid + this.DATA_TRANSFER_TYPE.DOWNLOAD +
    (((new Date()).toISOString().replace(/-/g, '').replace(/:/g, ''))).replace('.', '');
  log.log([peerId, 'RTCDataChannel', [channelName, 'WRQ'],
    'Received file request from peer:'], data);
  var name = data.name;
  var binarySize = data.size;
  var expectedSize = data.chunkSize;
  var timeout = data.timeout;
  this._downloadDataSessions[peerId] = {
    transferId: transferId,
    name: name,
    size: binarySize,
    ackN: 0,
    receivedSize: 0,
    chunkSize: expectedSize,
    timeout: timeout
  };
  this._trigger('dataTransferState', this.DATA_TRANSFER_STATE.UPLOAD_REQUEST,
    transferId, peerId, {
    name: name,
    size: binarySize,
    senderPeerId: peerId
  });
};

/**
 * Handles the ACK request.
 * @method _ACKProtocolHandler
 * @param {String} senderPeerId The peerId of the sender.
 * @param {JSON} data The ACK data object.
 *   [Rel: Skylink._DC_PROTOCOL_TYPE.ACK.data]
 * @param {String} channelName The DataChannel name related to the DataTransfer.
 * @trigger dataTransferState
 * @private
 * @component DataTransfer
 * @for Skylink
 * @since 0.5.2
 */
Skylink.prototype._ACKProtocolHandler = function(peerId, data, channelName) {
  var self = this;
  var ackN = data.ackN;
  peerId = (peerId === 'MCU') ? data.sender : peerId;

  var chunksLength = self._uploadDataTransfers[peerId].length;
  var uploadedDetails = self._uploadDataSessions[peerId];
  var transferId = uploadedDetails.transferId;
  var timeout = uploadedDetails.timeout;

  self._clearDataChannelTimeout(peerId, true);
  log.log([peerId, 'RTCDataChannel', [channelName, 'ACK'], 'ACK stage ->'],
    ackN + ' / ' + chunksLength);

  if (ackN > -1) {
    // Still uploading
    if (ackN < chunksLength) {
      var fileReader = new FileReader();
      fileReader.onload = function() {
        // Load Blob as dataurl base64 string
        var base64BinaryString = fileReader.result.split(',')[1];
        self._sendDataChannelMessage(peerId, base64BinaryString);
        self._setDataChannelTimeout(peerId, timeout, true);
        self._trigger('dataTransferState', self.DATA_TRANSFER_STATE.UPLOADING,
          transferId, peerId, {
          percentage: (((ackN + 1) / chunksLength) * 100).toFixed()
        });
      };
      fileReader.readAsDataURL(self._uploadDataTransfers[peerId][ackN]);
    } else if (ackN === chunksLength) {
      self._trigger('dataTransferState',
        self.DATA_TRANSFER_STATE.UPLOAD_COMPLETED, transferId, peerId, {
        name: uploadedDetails.name
      });
      delete self._uploadDataTransfers[peerId];
      delete self._uploadDataSessions[peerId];
    }
  } else {
    self._trigger('dataTransferState', self.DATA_TRANSFER_STATE.REJECTED,
      transferId, peerId, {
        name: self._uploadDataSessions[peerId].name,
        size: self._uploadDataSessions[peerId].size
      });
    delete self._uploadDataTransfers[peerId];
    delete self._uploadDataSessions[peerId];
  }
};

/**
 * Handles the MESSAGE request.
 * @method _MESSAGEProtocolHandler
 * @param {String} senderPeerId The peerId of the sender.
 * @param {JSON} data The ACK data object.
 *   [Rel: Skylink._DC_PROTOCOL_TYPE.MESSAGE.data]
 * @param {String} channelName The DataChannel name related to the DataTransfer.
 * @trigger incomingMessage
 * @private
 * @component DataTransfer
 * @for Skylink
 * @since 0.5.2
 */
Skylink.prototype._MESSAGEProtocolHandler = function(peerId, data, channelName) {
  var targetMid = data.sender;
  log.log([channelName, 'RTCDataChannel', [targetMid, 'MESSAGE'],
    'Received P2P message from peer:'], data);
  this._trigger('incomingMessage', {
    content: data.data,
    isPrivate: data.isPrivate,
    isDataChannel: true,
    targetPeerId: this._user.sid,
    senderPeerId: targetMid
  }, targetMid, this._peerInformations[targetMid], false);
};

/**
 * Handles the ERROR request.
 * @method _ERRORProtocolHandler
 * @param {String} senderPeerId The peerId of the sender.
 * @param {JSON} data The ERROR data object.
 *   [Rel: Skylink._DC_PROTOCOL_TYPE.ERROR.data]
 * @param {String} channelName The DataChannel name related to the DataTransfer.
 * @trigger dataTransferState
 * @private
 * @for Skylink
 * @since 0.5.2
 */
Skylink.prototype._ERRORProtocolHandler = function(peerId, data, channelName) {
  var isUploader = data.isUploadError;
  var transferId = (isUploader) ? this._uploadDataSessions[peerId].transferId :
    this._downloadDataSessions[peerId].transferId;
  log.error([peerId, 'RTCDataChannel', [channelName, 'ERROR'],
    'Received an error from peer:'], data);
  this._clearDataChannelTimeout(peerId, isUploader);
  this._trigger('dataTransferState', this.DATA_TRANSFER_STATE.ERROR,
    transferId, peerId, {}, {
    name: data.name,
    message: data.content,
    transferType: ((isUploader) ? this.DATA_TRANSFER_TYPE.UPLOAD :
      this.DATA_TRANSFER_TYPE.DOWNLOAD)
  });
};

/**
 * Handles the CANCEL request.
 * @method _CANCELProtocolHandler
 * @param {String} senderPeerId The peerId of the sender.
 * @param {JSON} data The CANCEL data object.
 *   [Rel: Skylink._DC_PROTOCOL_TYPE.CANCEL.data]
 * @param {String} channelName The DataChannel name related to the DataTransfer.
 * @trigger dataTransferState
 * @private
 * @component DataTransfer
 * @for Skylink
 * @since 0.5.0
 */
Skylink.prototype._CANCELProtocolHandler = function(peerId, data, channelName) {
  var isUpload = !!this._uploadDataSessions[peerId];
  var isDownload = !!this._downloadDataSessions[peerId];

  var transferId = (isUpload) ? this._uploadDataSessions[peerId].transferId :
    this._downloadDataSessions[peerId].transferId;

  log.log([peerId, 'RTCDataChannel', [channelName, 'CANCEL'],
    'Received file transfer cancel request:'], data);

  this._clearDataChannelTimeout(peerId, isUploader);

  this._trigger('dataTransferState', this.DATA_TRANSFER_STATE.CANCEL,
    transferId, peerId, {}, {
    name: data.name,
    content: data.content,
    senderPeerId: data.sender,
    transferType: ((isUpload) ? this.DATA_TRANSFER_TYPE.UPLOAD :
      this.DATA_TRANSFER_TYPE.DOWNLOAD)
  });

  try {
    if (isUpload) {
      delete this._uploadDataSessions[peerId];
      delete this._uploadDataTransfers[peerId];
    } else {
      delete this._downloadDataSessions[peerId];
      delete this._downloadDataTransfers[peerId];
    }
    this._trigger('dataTransferState', this.DATA_TRANSFER_STATE.CANCEL, transferId, peerId, {
      name: data.name,
      content: data.content,
      senderPeerId: data.sender,
      transferType: ((isUpload) ? this.DATA_TRANSFER_TYPE.UPLOAD :
        this.DATA_TRANSFER_TYPE.DOWNLOAD)
    });
  } catch (error) {
    this._trigger('dataTransferState', this.DATA_TRANSFER_STATE.ERROR, {}, {
      message: 'Failed cancelling data request from peer',
      transferType: ((isUpload) ? this.DATA_TRANSFER_TYPE.UPLOAD :
        this.DATA_TRANSFER_TYPE.DOWNLOAD)
    });
  }
};

/**
 * Handles the DATA request.
 * @method _DATAProtocolHandler
 * @param {String} senderPeerId The peerId of the sender.
 * @param {ArrayBuffer|Blob|String} dataString The data received.
 *   [Rel: Skylink._DC_PROTOCOL_TYPE.DATA.data]
 * @param {String} dataType The data type received from datachannel.
 *   [Rel: Skylink.DATA_TRANSFER_DATA_TYPE]
 * @param {String} channelName The DataChannel name related to the DataTransfer.
 * @trigger dataTransferState
 * @private
 * @component DataTransfer
 * @for Skylink
 * @since 0.5.5
 */
Skylink.prototype._DATAProtocolHandler = function(peerId, dataString, dataType, channelName) {
  var chunk, error = '';
  var transferStatus = this._downloadDataSessions[peerId];
  log.log([peerId, 'RTCDataChannel', [channelName, 'DATA'],
    'Received data chunk from peer. Data type:'], dataType);

  var transferId = transferStatus.transferId;

  this._clearDataChannelTimeout(peerId, false);

  if (dataType === this.DATA_TRANSFER_DATA_TYPE.BINARY_STRING) {
    chunk = this._base64ToBlob(dataString);
  } else if (dataType === this.DATA_TRANSFER_DATA_TYPE.ARRAY_BUFFER) {
    chunk = new Blob(dataString);
  } else if (dataType === this.DATA_TRANSFER_DATA_TYPE.BLOB) {
    chunk = dataString;
  } else {
    error = 'Unhandled data exception: ' + dataType;
    log.error([peerId, 'RTCDataChannel', [channelName, 'DATA'],
      'Failed downloading data packets:'], error);
    this._trigger('dataTransferState',
      this.DATA_TRANSFER_STATE.ERROR, transferId, peerId, {}, {
      message: error,
      transferType: this.DATA_TRANSFER_TYPE.DOWNLOAD
    });
    return;
  }
  var receivedSize = (chunk.size * (4 / 3));
  log.log([peerId, 'RTCDataChannel', [channelName, 'DATA'],
    'Received data chunk size:'], receivedSize);
  log.log([peerId, 'RTCDataChannel', [channelName, 'DATA'],
    'Expected data chunk size:'], transferStatus.chunkSize);

  if (transferStatus.chunkSize >= receivedSize) {
    this._downloadDataTransfers[peerId].push(chunk);
    transferStatus.ackN += 1;
    transferStatus.receivedSize += receivedSize;
    var totalReceivedSize = transferStatus.receivedSize;
    var percentage = ((totalReceivedSize / transferStatus.size) * 100).toFixed();

    this._sendDataChannelMessage(peerId, {
      type: this._DC_PROTOCOL_TYPE.ACK,
      sender: this._user.sid,
      ackN: transferStatus.ackN
    });
    if (transferStatus.chunkSize === receivedSize) {
      log.log([peerId, 'RTCDataChannel', [channelName, 'DATA'],
        'Transfer in progress']);
      this._trigger('dataTransferState', this.DATA_TRANSFER_STATE.DOWNLOADING,
        transferId, peerId, {
        percentage: percentage
      });
      this._setDataChannelTimeout(peerId, transferStatus.timeout, false);
      this._downloadDataTransfers[peerId].info = transferStatus;
    } else {
      log.log([peerId, 'RTCDataChannel', [channelName, 'DATA'],
        'Download complete']);
      var blob = new Blob(this._downloadDataTransfers[peerId]);
      this._trigger('dataTransferState', this.DATA_TRANSFER_STATE.DOWNLOAD_COMPLETED,
        transferId, peerId, {
        data: blob
      });
      delete this._downloadDataTransfers[peerId];
      delete this._downloadDataSessions[peerId];
    }
  } else {
    error = 'Packet not match - [Received]' + receivedSize +
      ' / [Expected]' + transferStatus.chunkSize;
    this._trigger('dataTransferState',
      this.DATA_TRANSFER_STATE.ERROR, transferId, peerId, {}, {
      message: error,
      transferType: this.DATA_TRANSFER_TYPE.DOWNLOAD
    });
    log.error([peerId, 'RTCDataChannel', [channelName, 'DATA'],
      'Failed downloading data packets:'], error);
  }
};

/**
 * Starts a DataTransfer request to the peers based on the peerIds provided.
 * Peers have the option to accept or reject the receiving data.
 * DataTransfers are encrypted.
 * @method sendBlobData
 * @param {Object} data The Blob data to be sent over.
 * @param {JSON} dataInfo Information required about the data transferred
 * @param {String} dataInfo.name The request name (name of the file for example).
 * @param {Integer} [dataInfo.timeout=60] The time (in seconds) before the transfer
 * request is cancelled if not answered.
 * @param {Integer} dataInfo.size The Blob data size (in bytes).
 * @param {String} [targetPeerId] The peerId of the peer targeted to receive data.
 *   To send to all peers, leave this option blank.
 * @param {Function} [callback] The callback fired after data was uploaded.
 * @param {Object} [callback.error] The error received in the callback.
 * @param {Object} [callback.success] The result received in the callback.
 * @example
 *
 *   // Example 1: Send file to all peers connected
 *   SkylinkDemo.sendBlobData(file, 67);
 *
 *   // Example 2: Send file to individual peer
 *   SkylinkDemo.sendBlobData(blob, 87, targetPeerId);
 *
 *   // Example 3: Send file with callback
 *   SkylinkDemo.sendBlobData(data,{
 *      name: data.name,
 *      size: data.size
 *    },function(error, success){
 *     if (error){
 *       console.log('Error happened. Can not send file'));
 *     }
 *     else{
 *       console.log('Successfully uploaded file');
 *     }
 *   });
 *
 * @trigger dataTransferState
 * @since 0.5.5
 * @component DataTransfer
 * @for Skylink
 */
Skylink.prototype.sendBlobData = function(data, dataInfo, targetPeerId, callback) {
  var self = this;
  var error = '';
  //Shift parameters
  if (typeof targetPeerId === 'function'){
    callback = targetPeerId;
    targetPeerId = undefined;
  }

  // check if datachannel is enabled first or not
  if (!self._enableDataChannel) {
    error = 'Unable to send any blob data. Datachannel is disabled';
    log.error(error);
    if (typeof callback === 'function'){
      log.log([null, 'RTCDataChannel', null, 'Error occurred. Firing callback ' +
        'with error -> '],error);
      callback(error,null);
    }
    return;
  }

  //Both data and dataInfo are required as objects
  if (arguments.length < 2 || typeof data !== 'object' || typeof dataInfo !== 'object'){
    error = 'Either data or dataInfo was not supplied.';
    log.error(error);
    if (typeof callback === 'function'){
      log.log([null, 'RTCDataChannel', null, 'Error occurred. Firing callback with ' +
        'error -> '],error);
      callback(error,null);
    }
    return;
  }

  //Name and size and required properties of dataInfo
  if (!dataInfo.hasOwnProperty('name') || !dataInfo.hasOwnProperty('size')){
    error = 'Either name or size is missing in dataInfo';
    log.error(error);
    if (typeof callback === 'function'){
      log.log([null, 'RTCDataChannel', null, 'Error occurred. Firing callback ' +
        'with error -> '],error);
      callback(error,null);
    }
    return;
  }

  var noOfPeersSent = 0;
  dataInfo.timeout = dataInfo.timeout || 60;
  dataInfo.transferId = self._user.sid + self.DATA_TRANSFER_TYPE.UPLOAD +
    (((new Date()).toISOString().replace(/-/g, '').replace(/:/g, ''))).replace('.', '');

  //Send file to specific peer only
  if (targetPeerId) {
    if (self._dataChannels.hasOwnProperty(targetPeerId)) {
      log.log([targetPeerId, null, null, 'Sending blob data ->'], dataInfo);

      self._sendBlobDataToPeer(data, dataInfo, targetPeerId, true);
      noOfPeersSent = 1;
    } else {
      log.error([targetPeerId, null, null, 'Datachannel does not exist']);
    }
  }
  //No peer specified --> send to all peers
    else {
    targetPeerId = self._user.sid;
    for (var peerId in self._dataChannels) {
      if (self._dataChannels.hasOwnProperty(peerId)) {
        // Binary String filesize [Formula n = 4/3]
        self._sendBlobDataToPeer(data, dataInfo, peerId);
        noOfPeersSent++;
      } else {
        log.error([peerId, null, null, 'Datachannel does not exist']);
      }
    }
  }
  if (noOfPeersSent > 0) {
    self._trigger('dataTransferState', self.DATA_TRANSFER_STATE.UPLOAD_STARTED,
      dataInfo.transferId, targetPeerId, {
      transferId: dataInfo.transferId,
      senderPeerId: self._user.sid,
      name: dataInfo.name,
      size: dataInfo.size,
      timeout: dataInfo.timeout || 60,
      data: data
    });
  } else {
    error = 'No available datachannels to send data.';
    self._trigger('dataTransferState', self.DATA_TRANSFER_STATE.ERROR,
      dataInfo.transferId, targetPeerId, {}, {
      message: error,
      transferType: self.DATA_TRANSFER_TYPE.UPLOAD
    });
    log.error('Failed sending data: ', error);
    self._uploadDataTransfers = [];
    self._uploadDataSessions = [];
  }

  if (typeof callback === 'function'){
    self.once('dataTransferState',function(state, transferId, peerId, transferInfo, error){
      log.log([null, 'RTCDataChannel', null, 'Firing callback. ' +
      'Data transfer state has met provided state ->'], state);
      callback(null,{
        state: state,
        transferId: transferId,
        peerId: peerId,
        transferInfo: transferInfo
      });
    },function(state){
      return state === self.DATA_TRANSFER_STATE.UPLOAD_COMPLETED;
    },false);

    self.once('dataTransferState',function(state, transferId, peerId, transferInfo, error){
      log.log([null, 'RTCDataChannel', null, 'Firing callback. ' +
      'Data transfer state has met provided state ->'], state);
      callback({
        state: state,
        error: error
      },null);
    },function(state){
      return (state === self.DATA_TRANSFER_STATE.REJECTED ||
        state === self.DATA_TRANSFER_STATE.CANCEL ||
        state === self.DATA_TRANSFER_STATE.ERROR);
    },false);
  }
};

/**
 * Responds to a DataTransfer request initiated by a peer.
 * @method respondBlobRequest
 * @param {String} [peerId] The peerId of the peer to respond the request to.
 * @param {Boolean} [accept=false] The flag to accept or reject the request.
 * @trigger dataTransferState
 * @component DataTransfer
 * @for Skylink
 * @since 0.5.0
 */
Skylink.prototype.respondBlobRequest = function (peerId, accept) {
  if (accept) {
    log.info([peerId, null, null, 'User accepted peer\'s request']);
    this._downloadDataTransfers[peerId] = [];
    var data = this._downloadDataSessions[peerId];
    this._sendDataChannelMessage(peerId, {
      type: this._DC_PROTOCOL_TYPE.ACK,
      sender: this._user.sid,
      ackN: 0,
      agent: window.webrtcDetectedBrowser
    });
    this._trigger('dataTransferState', this.DATA_TRANSFER_STATE.DOWNLOAD_STARTED,
      data.transferId, peerId, {
      name: data.name,
      size: data.size,
      senderPeerId: peerId
    });
  } else {
    log.info([peerId, null, null, 'User rejected peer\'s request']);
    this._sendDataChannelMessage(peerId, {
      type: this._DC_PROTOCOL_TYPE.ACK,
      sender: this._user.sid,
      ackN: -1
    });
    delete this._downloadDataSessions[peerId];
  }
};

/**
 * Cancels or terminates an ongoing DataTransfer request.
 * @method cancelBlobTransfer
 * @param {String} [peerId] The peerId of the peer associated with the DataTransfer to cancel.
 * @param {String} [transferType] The transfer type of the request. Is it an ongoing uploading
 *    stream to reject or an downloading stream.
 *    If not transfer type is provided, it cancels all DataTransfer associated with the peer.
 *    [Rel: Skylink.DATA_TRANSFER_TYPE]
 * @trigger dataTransferState.
 * @since 0.5.7
 * @component DataTransfer
 * @for Skylink
 */
Skylink.prototype.cancelBlobTransfer = function (peerId, transferType) {
  var data;

  // cancel upload
  if (transferType === this.DATA_TRANSFER_TYPE.UPLOAD && !transferType) {
    data = this._uploadDataSessions[peerId];

    if (data) {
      delete this._uploadDataSessions[peerId];
      delete this._uploadDataTransfers[peerId];

      // send message
      this._sendDataChannelMessage(peerId, {
        type: this._DC_PROTOCOL_TYPE.CANCEL,
        sender: this._user.sid,
        name: data.name,
        content: 'Peer cancelled upload transfer'
      });
    } else {
      this._trigger('dataTransferState', this.DATA_TRANSFER_STATE.ERROR,
        dataInfo.transferId, targetPeerId, {}, {
        name: dataInfo.name,
        message: 'Unable to cancel upload transfer. There is ' +
          'not ongoing upload sessions with the peer',
        transferType: this.DATA_TRANSFER_TYPE.UPLOAD
      });

      if (!!transferType) {
        return;
      }
    }
  }
  if (transferType === this.DATA_TRANSFER_TYPE.DOWNLOAD) {
    data = this._downloadDataSessions[peerId];

    if (data) {
      delete this._downloadDataSessions[peerId];
      delete this._downloadDataTransfers[peerId];

      // send message
      this._sendDataChannelMessage(peerId, {
        type: this._DC_PROTOCOL_TYPE.CANCEL,
        sender: this._user.sid,
        name: data.name,
        content: 'Peer cancelled download transfer'
      });
    } else {
      this._trigger('dataTransferState', this.DATA_TRANSFER_STATE.ERROR,
        dataInfo.transferId, targetPeerId, {}, {
        name: dataInfo.name,
        message: 'Unable to cancel download transfer. There is ' +
          'not ongoing download sessions with the peer',
        transferType: this.DATA_TRANSFER_TYPE.DOWNLOAD
      });
    }
  }
};

/**
 * Send a Message object via the DataChannel established with peers.
 * - Maximum size: <code>16Kb</code>
 * @method sendP2PMessage
 * @param {String|JSON} message The Message object to send.
 * @param {String} [targetPeerId] The peerId of the targeted peer to
 *   send the Message object only. To send to all peers, leave this
 *   option blank.
 * @example
 *   // Example 1: Send to all peers
 *   SkylinkDemo.sendP2PMessage('Hi there! This is from a DataChannel!');
 *
 *   // Example 2: Send to specific peer
 *   SkylinkDemo.sendP2PMessage('Hi there peer! This is from a DataChannel!', targetPeerId);
 * @trigger incomingMessage
 * @since 0.5.5
 * @component DataTransfer
 * @for Skylink
 */
Skylink.prototype.sendP2PMessage = function(message, targetPeerId) {
  // check if datachannel is enabled first or not
  if (!this._enableDataChannel) {
    log.warn('Unable to send any P2P message. Datachannel is disabled');
    return;
  }
  //targetPeerId is defined -> private message
  if (targetPeerId) {
    //If there is MCU then directs all messages to MCU
    var useChannel = (this._hasMCU) ? 'MCU' : targetPeerId;

    //send private P2P message       
    log.log([targetPeerId, null, useChannel, 'Sending private P2P message to peer']);
    this._sendDataChannelMessage(useChannel, {
      type: this._DC_PROTOCOL_TYPE.MESSAGE,
      isPrivate: true,
      sender: this._user.sid,
      target: targetPeerId,
      data: message
    });
  }
  //targetPeerId is null or undefined -> public message
  else {
    //If has MCU, only need to send once to MCU then it will forward to all peers
    if (this._hasMCU) {
      log.log(['MCU', null, null, 'Relaying P2P message to peers']);
      this._sendDataChannelMessage('MCU', {
        type: this._DC_PROTOCOL_TYPE.MESSAGE,
        isPrivate: false,
        sender: this._user.sid,
        data: message
      });
    //If no MCU -> need to send to every peers
    } else {
      // send to all datachannels
      for (var peerId in this._dataChannels){
        if (this._dataChannels.hasOwnProperty(peerId)) {
          log.log([peerId, null, null, 'Sending P2P message to peer']);

          this._sendDataChannelMessage(peerId, {
            type: this._DC_PROTOCOL_TYPE.MESSAGE,
            isPrivate: false,
            sender: this._user.sid,
            data: message
          });
        }
      }
    }
  }
  this._trigger('incomingMessage', {
    content: message,
    isPrivate: !!targetPeerId,
    targetPeerId: targetPeerId,
    isDataChannel: true,
    senderPeerId: this._user.sid
  }, this._user.sid, this.getPeerInfo(), true);
};

Skylink.prototype._peerCandidatesQueue = [];

/**
 * The list of ICE candidate generation states that would be triggered.
 * @attribute CANDIDATE_GENERATION_STATE
 * @type JSON
 * @param {String} NEW The object was just created, and no networking
 *   has occurred yet.
 * @param {String} GATHERING The ICE engine is in the process of gathering
 *   candidates for connection.
 * @param {String} COMPLETED The ICE engine has completed gathering. Events
 *   such as adding a new interface or a new TURN server will cause the
 *   state to go back to gathering.
 * @readOnly
 * @since 0.4.1
 * @component ICE
 * @for Skylink
 */
Skylink.prototype.CANDIDATE_GENERATION_STATE = {
  NEW: 'new',
  GATHERING: 'gathering',
  COMPLETED: 'completed'
};

/**
 * An ICE candidate has just been generated (ICE gathering) and will be sent to the peer.
 * Part of connection establishment.
 * @method _onIceCandidate
 * @param {String} targetMid The peerId of the target peer.
 * @param {Event} event This is provided directly by the peerconnection API.
 * @trigger candidateGenerationState
 * @private
 * @since 0.1.0
 * @component ICE
 * @for Skylink
 */
Skylink.prototype._onIceCandidate = function(targetMid, event) {
  if (event.candidate) {
    if (this._enableIceTrickle) {
      var messageCan = event.candidate.candidate.split(' ');
      var candidateType = messageCan[7];
      log.debug([targetMid, 'RTCIceCandidate', null, 'Created and sending ' +
        candidateType + ' candidate:'], event);
      this._sendChannelMessage({
        type: this._SIG_MESSAGE_TYPE.CANDIDATE,
        label: event.candidate.sdpMLineIndex,
        id: event.candidate.sdpMid,
        candidate: event.candidate.candidate,
        mid: this._user.sid,
        target: targetMid,
        rid: this._room.id
      });
    }
  } else {
    log.debug([targetMid, 'RTCIceCandidate', null, 'End of gathering']);
    this._trigger('candidateGenerationState', this.CANDIDATE_GENERATION_STATE.COMPLETED,
      targetMid);
    // Disable Ice trickle option
    if (!this._enableIceTrickle) {
      var sessionDescription = this._peerConnections[targetMid].localDescription;
      this._sendChannelMessage({
        type: sessionDescription.type,
        sdp: sessionDescription.sdp,
        mid: this._user.sid,
        agent: window.webrtcDetectedBrowser,
        target: targetMid,
        rid: this._room.id
      });
    }
  }
};

/**
 * Stores an ICE Candidate received before handshaking
 * @method _addIceCandidateToQueue
 * @param {String} targetMid The peerId of the target peer.
 * @param {Object} candidate The ICE Candidate object.
 * @private
 * @since 0.5.2
 * @component ICE
 * @for Skylink
 */
Skylink.prototype._addIceCandidateToQueue = function(targetMid, candidate) {
  log.debug([targetMid, null, null, 'Queued candidate to add after ' +
    'setRemoteDescription'], candidate);
  this._peerCandidatesQueue[targetMid] =
    this._peerCandidatesQueue[targetMid] || [];
  this._peerCandidatesQueue[targetMid].push(candidate);
};

/**
 * Adds all stored ICE Candidates received before handshaking.
 * @method _addIceCandidateFromQueue
 * @param {String} targetMid The peerId of the target peer.
 * @private
 * @since 0.5.2
 * @component ICE
 * @for Skylink
 */
Skylink.prototype._addIceCandidateFromQueue = function(targetMid) {
  this._peerCandidatesQueue[targetMid] =
    this._peerCandidatesQueue[targetMid] || [];
  if(this._peerCandidatesQueue[targetMid].length > 0) {
    for (var i = 0; i < this._peerCandidatesQueue[targetMid].length; i++) {
      var candidate = this._peerCandidatesQueue[targetMid][i];
      log.debug([targetMid, null, null, 'Added queued candidate'], candidate);
      this._peerConnections[targetMid].addIceCandidate(candidate);
    }
    delete this._peerCandidatesQueue[targetMid];
  } else {
    log.log([targetMid, null, null, 'No queued candiate to add']);
  }
};
Skylink.prototype.ICE_CONNECTION_STATE = {
  STARTING: 'starting',
  CHECKING: 'checking',
  CONNECTED: 'connected',
  COMPLETED: 'completed',
  CLOSED: 'closed',
  FAILED: 'failed',
  DISCONNECTED: 'disconnected'
};

/**
 * The list of TURN server transports.
 * @attribute TURN_TRANSPORT
 * @type JSON
 * @param {String} TCP Use only TCP transport option.
 * @param {String} UDP Use only UDP transport option.
 * @param {String} ANY Use both TCP and UDP transport option.
 * @param {String} NONE Set no transport option in TURN servers
 * @readOnly
 * @since 0.5.4
 * @component ICE
 * @for Skylink
 */
Skylink.prototype.TURN_TRANSPORT = {
  UDP: 'udp',
  TCP: 'tcp',
  ANY: 'any',
  NONE: 'none'
};

/**
 * The flag that indicates if ICE trickle is enabled.
 * @attribute _enableIceTrickle
 * @type Boolean
 * @default true
 * @private
 * @required
 * @since 0.3.0
 * @component ICE
 * @for Skylink
 */
Skylink.prototype._enableIceTrickle = true;

/**
 * The flag that indicates if STUN server is to be used.
 * @attribute _enableSTUN
 * @type Boolean
 * @default true
 * @private
 * @required
 * @component ICE
 * @since 0.5.4
 */
Skylink.prototype._enableSTUN = true;

/**
 * The flag that indicates if TURN server is to be used.
 * @attribute _enableTURN
 * @type Boolean
 * @default true
 * @private
 * @required
 * @component ICE
 * @since 0.5.4
 */
Skylink.prototype._enableTURN = true;

/**
 * The flag that indicates if SSL is used in STUN server connection.
 * @attribute _STUNSSL
 * @type Boolean
 * @default false
 * @private
 * @required
 * @development true
 * @unsupported true
 * @since 0.5.4
 * @component ICE
 * @for Skylink
 */
//Skylink.prototype._STUNSSL = false;

/**
 * The flag that indicates if SSL is used in TURN server connection.
 * @attribute _TURNSSL
 * @type Boolean
 * @default false
 * @private
 * @required
 * @development true
 * @unsupported true
 * @since 0.5.4
 * @component ICE
 * @for Skylink
 */
//Skylink.prototype._TURNSSL = false;

/**
 * The option of transport protocol for TURN servers.
 * @attribute _TURNTransport
 * @type String
 * @default Skylink.TURN_TRANSPORT.ANY
 * @private
 * @required
 * @since 0.5.4
 * @component ICE
 * @for Skylink
 */
Skylink.prototype._TURNTransport = 'any';

/**
 * Sets the STUN server specifically for Firefox ICE Connection.
 * @method _setFirefoxIceServers
 * @param {JSON} config Ice configuration servers url object.
 * @return {JSON} Updated configuration
 * @private
 * @since 0.1.0
 * @component ICE
 * @for Skylink
 */
Skylink.prototype._setFirefoxIceServers = function(config) {
  if (window.webrtcDetectedType === 'moz') {
    log.log('Updating firefox Ice server configuration', config);
    // NOTE ALEX: shoul dbe given by the server
    var newIceServers = [{
      'url': 'stun:stun.services.mozilla.com'
    }];
    for (var i = 0; i < config.iceServers.length; i++) {
      var iceServer = config.iceServers[i];
      var iceServerType = iceServer.url.split(':')[0];
      if (iceServerType === 'stun') {
        if (iceServer.url.indexOf('google')) {
          continue;
        }
        iceServer.url = [iceServer.url];
        newIceServers.push(iceServer);
      } else {
        var newIceServer = {};
        newIceServer.credential = iceServer.credential;
        newIceServer.url = iceServer.url.split(':')[0];
        newIceServer.username = iceServer.url.split(':')[1].split('@')[0];
        newIceServer.url += ':' + iceServer.url.split(':')[1].split('@')[1];
        newIceServers.push(newIceServer);
      }
    }
    config.iceServers = newIceServers;
    log.debug('Updated firefox Ice server configuration: ', config);
  }
  return config;
};

/**
 * Sets the STUN server specially for Firefox for ICE Connection.
 * @method _setIceServers
 * @param {JSON} config Ice configuration servers url object.
 * @return {JSON} Updated configuration
 * @private
 * @since 0.5.4
 * @component ICE
 * @for Skylink
 */
Skylink.prototype._setIceServers = function(config) {
  // firstly, set the STUN server specially for firefox
  config = this._setFirefoxIceServers(config);

  var newConfig = {
    iceServers: []
  };

  for (var i = 0; i < config.iceServers.length; i++) {
    var iceServer = config.iceServers[i];
    var iceServerParts = iceServer.url.split(':');
    // check for stun servers
    if (iceServerParts[0] === 'stun' || iceServerParts[0] === 'stuns') {
      if (!this._enableSTUN) {
        log.log('Removing STUN Server support');
        continue;
      } else {
        // STUNS is unsupported
        iceServerParts[0] = (this._STUNSSL) ? 'stuns' : 'stun';
      }
      iceServer.url = iceServerParts.join(':');
    }
    // check for turn servers
    if (iceServerParts[0] === 'turn' || iceServerParts[0] === 'turns') {
      if (!this._enableTURN) {
        log.log('Removing TURN Server support');
        continue;
      } else {
        iceServerParts[0] = (this._TURNSSL) ? 'turns' : 'turn';
        iceServer.url = iceServerParts.join(':');
        // check if requires SSL
        log.log('Transport option:', this._TURNTransport);
        if (this._TURNTransport !== this.TURN_TRANSPORT.ANY) {
          // this has a transport attached to it
          if (iceServer.url.indexOf('?transport=') > -1) {
            // remove transport because user does not want it
            if (this._TURNTransport === this.TURN_TRANSPORT.NONE) {
              log.log('Removing transport option');
              iceServer.url = iceServer.url.split('?')[0];
            } else {
              // UDP or TCP
              log.log('Setting transport option');
              var urlProtocolParts = iceServer.url.split('=')[1];
              urlProtocolParts = this._TURNTransport;
              iceServer.url = urlProtocolParts.join('=');
            }
          } else {
            if (this._TURNTransport !== this.TURN_TRANSPORT.NONE) {
              log.log('Setting transport option');
              // no transport here. manually add
              iceServer.url += '?transport=' + this._TURNTransport;
            }
          }
        }
      }
    }
    newConfig.iceServers.push(iceServer);
  }
  log.log('Output iceServers configuration:', newConfig.iceServers);
  return newConfig;
};
Skylink.prototype.PEER_CONNECTION_STATE = {
  STABLE: 'stable',
  HAVE_LOCAL_OFFER: 'have-local-offer',
  HAVE_REMOTE_OFFER: 'have-remote-offer',
  CLOSED: 'closed'
};

/**
 * Internal array of Peer connections.
 * @attribute _peerConnections
 * @type Object
 * @required
 * @private
 * @component Peer
 * @for Skylink
 * @since 0.1.0
 */
Skylink.prototype._peerConnections = [];

/**
 * Initiates a Peer connection with either a response to an answer or starts
 * a connection with an offer.
 * @method _addPeer
 * @param {String} targetMid PeerId of the peer we should connect to.
 * @param {JSON} peerBrowser The peer browser information.
 * @param {String} peerBrowser.agent The peer browser agent.
 * @param {Integer} peerBrowser.version The peer browser version.
 * @param {Boolean} [toOffer=false] Whether we should start the O/A or wait.
 * @param {Boolean} [restartConn=false] Whether connection is restarted.
 * @param {Boolean} [receiveOnly=false] Should they only receive?
 * @private
 * @component Peer
 * @for Skylink
 * @since 0.5.4
 */
Skylink.prototype._addPeer = function(targetMid, peerBrowser, toOffer, restartConn, receiveOnly) {
  var self = this;
  if (self._peerConnections[targetMid] && !restartConn) {
    log.error([targetMid, null, null, 'Connection to peer has already been made']);
    return;
  }
  log.log([targetMid, null, null, 'Starting the connection to peer. Options provided:'], {
    peerBrowser: peerBrowser,
    toOffer: toOffer,
    receiveOnly: receiveOnly,
    enableDataChannel: self._enableDataChannel
  });
  if (!restartConn) {
    self._peerConnections[targetMid] = self._createPeerConnection(targetMid);
  }
  self._peerConnections[targetMid].receiveOnly = !!receiveOnly;
  if (!receiveOnly) {
    self._addLocalMediaStreams(targetMid);
  }
  // I'm the callee I need to make an offer
  if (toOffer) {
    if (self._enableDataChannel) {
      self._dataChannels[targetMid] = self._createDataChannel(targetMid);
    }
    self._doOffer(targetMid, peerBrowser);
  }
};

/**
 * Restarts a Peer connection.
 * @method _restartPeerConnection
 * @param {String} peerId PeerId of the peer to restart connection with.
 * @param {Boolean} isSelfInitiatedRestart Indicates whether the restarting action
 *   was caused by self.
 * @param {Function} [callback] The callback once restart peer connection is completed.
 * @private
 * @component Peer
 * @for Skylink
 * @since 0.5.8
 */
Skylink.prototype._restartPeerConnection = function (peerId, isSelfInitiatedRestart, callback) {
  var self = this;

  if (!self._peerConnections[peerId]) {
    log.error([peerId, null, null, 'Peer does not have an existing ' +
      'connection. Unable to restart']);
    return;
  }
  log.log([peerId, null, null, 'Restarting a peer connection']);
  // get the value of receiveOnly
  var receiveOnly = !!self._peerConnections[peerId].receiveOnly;

  // close the peer connection and remove the reference
  var iceConnectionStateClosed = false;
  var peerConnectionStateClosed = false;
  var dataChannelStateClosed = !self._enableDataChannel;

  self.once('iceConnectionState', function () {
    iceConnectionStateClosed = true;
  }, function (state, currentPeerId) {
    return state === self.ICE_CONNECTION_STATE.CLOSED && peerId === currentPeerId;
  });

  self.once('peerConnectionState', function () {
    peerConnectionStateClosed = true;
  }, function (state, currentPeerId) {
    return state === self.PEER_CONNECTION_STATE.CLOSED && peerId === currentPeerId;
  });

  delete self._peerConnectionHealth[peerId];

  if (self._peerConnections[peerId].signalingState !== 'closed') {
    self._peerConnections[peerId].close();
  }

  if (self._peerConnections[peerId].hasStream) {
    self._trigger('streamEnded', peerId, self.getPeerInfo(peerId), false);
  }

  self._wait(function () {

    log.log([peerId, null, null, 'Ice and peer connections closed']);

    delete self._peerConnections[peerId];

    if (isSelfInitiatedRestart){

      log.log([peerId, null, null, 'Sending restart message to signaling server']);

      self._sendChannelMessage({
        type: self._SIG_MESSAGE_TYPE.RESTART,
        mid: self._user.sid,
        rid: self._room.id,
        agent: window.webrtcDetectedBrowser,
        version: window.webrtcDetectedVersion,
        userInfo: self.getPeerInfo(),
        target: peerId,
      });
    }

    // Set one second tiemout before sending the offer or the message gets received
    setTimeout(function () {
      log.log([peerId, null, null, 'Re-creating peer connection']);
      self._peerConnections[peerId] = self._createPeerConnection(peerId);
      self._peerConnections[peerId].receiveOnly = receiveOnly;

      if (!receiveOnly) {
        self._addLocalMediaStreams(peerId);
      }

      self._trigger('peerRestart', peerId, self._peerInformations[peerId] || {}, true);

      if (typeof callback === 'function'){
        log.log('Firing callback');
        callback();
      }
    }, 1000);
  }, function () {
    return iceConnectionStateClosed && peerConnectionStateClosed;
  });
};

/**
 * Removes and closes a Peer connection.
 * @method _removePeer
 * @param {String} peerId PeerId of the peer to close connection.
 * @trigger peerLeft
 * @private
 * @component Peer
 * @for Skylink
 * @since 0.5.5
 */
Skylink.prototype._removePeer = function(peerId) {
  if (peerId !== 'MCU') {
    this._trigger('peerLeft', peerId, this._peerInformations[peerId], false);
  } else {
    this._hasMCU = false;
    log.log([peerId, null, null, 'MCU has stopped listening and left']);
  }
  if (this._peerConnections[peerId]) {
    if (this._peerConnections[peerId].signalingState !== 'closed') {
      this._peerConnections[peerId].close();
    }

    if (this._peerConnections[peerId].hasStream) {
      this._trigger('streamEnded', peerId, this.getPeerInfo(peerId), false);
    }

    delete this._peerConnections[peerId];
  }
  if (this._peerHSPriorities[peerId]) {
    delete this._peerHSPriorities[peerId];
  }
  if (this._peerInformations[peerId]) {
    delete this._peerInformations[peerId];
  }
  if (this._peerConnectionHealth[peerId]) {
    delete this._peerConnectionHealth[peerId];
  }
  // close datachannel connection
  if (this._enableDataChannel) {
    this._closeDataChannel();
  }
  log.log([peerId, null, null, 'Successfully removed peer']);
};

/**
 * Creates a Peer connection to communicate with the peer whose ID is 'targetMid'.
 * All the peerconnection callbacks are set up here. This is a quite central piece.
 * @method _createPeerConnection
 * @param {String} targetMid
 * @return {Object} The created peer connection object.
 * @private
 * @component Peer
 * @for Skylink
 * @since 0.5.1
 */
Skylink.prototype._createPeerConnection = function(targetMid) {
  var pc, self = this;
  try {
    pc = new window.RTCPeerConnection(
      self._room.connection.peerConfig,
      self._room.connection.peerConstraints);
    log.info([targetMid, null, null, 'Created peer connection']);
    log.debug([targetMid, null, null, 'Peer connection config:'],
      self._room.connection.peerConfig);
    log.debug([targetMid, null, null, 'Peer connection constraints:'],
      self._room.connection.peerConstraints);
  } catch (error) {
    log.error([targetMid, null, null, 'Failed creating peer connection:'], error);
    return null;
  }
  // attributes (added on by Temasys)
  pc.setOffer = '';
  pc.setAnswer = '';
  pc.hasStream = false;
  // callbacks
  // standard not implemented: onnegotiationneeded,
  pc.ondatachannel = function(event) {
    var dc = event.channel || event;
    log.debug([targetMid, 'RTCDataChannel', dc.label, 'Received datachannel ->'], dc);
    if (self._enableDataChannel) {
      self._dataChannels[targetMid] = self._createDataChannel(targetMid, dc);
    } else {
      log.warn([targetMid, 'RTCDataChannel', dc.label, 'Not adding datachannel']);
    }
  };
  pc.onaddstream = function(event) {
    self._onRemoteStreamAdded(targetMid, event);
    pc.hasStream = true;
  };
  pc.onicecandidate = function(event) {
    log.debug([targetMid, 'RTCIceCandidate', null, 'Ice candidate generated ->'],
      event.candidate);
    self._onIceCandidate(targetMid, event);
  };
  pc.oniceconnectionstatechange = function(evt) {
    checkIceConnectionState(targetMid, pc.iceConnectionState,
      function(iceConnectionState) {
      log.debug([targetMid, 'RTCIceConnectionState', null,
        'Ice connection state changed ->'], iceConnectionState);
      self._trigger('iceConnectionState', iceConnectionState, targetMid);

      // clear all peer connection health check
      // peer connection is stable. now if there is a waiting check on it
      if (iceConnectionState === self.ICE_CONNECTION_STATE.COMPLETED) {
        log.debug([targetMid, 'PeerConnectionHealth', null,
          'Peer connection with user is stable']);
        self._peerConnectionHealth[targetMid] = true;
        self._stopPeerConnectionHealthCheck(targetMid);
      }

      /**** SJS-53: Revert of commit ******
      // resend if failed
      if (iceConnectionState === self.ICE_CONNECTION_STATE.FAILED) {
        log.debug([targetMid, 'RTCIceConnectionState', null,
          'Ice connection state failed. Re-negotiating connection']);
        self._removePeer(targetMid);
        self._sendChannelMessage({
          type: self._SIG_MESSAGE_TYPE.WELCOME,
          mid: self._user.sid,
          rid: self._room.id,
          agent: window.webrtcDetectedBrowser,
          version: window.webrtcDetectedVersion,
          userInfo: self.getPeerInfo(),
          target: targetMid,
          restartNego: true,
          hsPriority: -1
        });
      } *****/
    });
  };
  // pc.onremovestream = function () {
  //   self._onRemoteStreamRemoved(targetMid);
  // };
  pc.onsignalingstatechange = function() {
    log.debug([targetMid, 'RTCSignalingState', null,
      'Peer connection state changed ->'], pc.signalingState);
    self._trigger('peerConnectionState', pc.signalingState, targetMid);
  };
  pc.onicegatheringstatechange = function() {
    log.log([targetMid, 'RTCIceGatheringState', null,
      'Ice gathering state changed ->'], pc.iceGatheringState);
    self._trigger('candidateGenerationState', pc.iceGatheringState, targetMid);
  };
  return pc;
};

/**
 * Refreshes a Peer connection with a connected peer.
 * @method refreshConnection
 * @param {String} [peerId] The peerId of the peer to refresh the connection.
 * @example
 *   SkylinkDemo.on('iceConnectionState', function (state, peerId)) {
 *     if (iceConnectionState === SkylinkDemo.ICE_CONNECTION_STATE.FAILED) {
 *       // Do a refresh
 *       SkylinkDemo.refreshConnection(peerId);
 *     }
 *   });
 * @component Peer
 * @for Skylink
 * @since 0.5.5
 */
Skylink.prototype.refreshConnection = function(peerId) {
  var self = this;

  var to_refresh = function(){
    if (!self._peerConnections[peerId]) {
      log.error([peerId, null, null, 'There is currently no existing peer connection made ' +
        'with the peer. Unable to restart connection']);
      return;
    }
    // do a hard reset on variable object
    self._peerConnections[peerId] = self._restartPeerConnection(peerId, true);
  };

  self._throttle(to_refresh,5000)();
};
Skylink.prototype._peerInformations = [];

/**
 * Stores the User information, credential and the local stream(s).
 * @attribute _user
 * @type JSON
 * @param {String} uid The user's session id.
 * @param {String} sid The user's secret id. This is the id used as the peerId.
 * @param {String} timestamp The user's timestamp.
 * @param {String} token The user's access token.
 * @required
 * @private
 * @component User
 * @for Skylink
 * @since 0.5.6
 */
Skylink.prototype._user = null;

/**
 * User's custom data set.
 * @attribute _userData
 * @type JSON|String
 * @required
 * @private
 * @component User
 * @for Skylink
 * @since 0.5.6
 */
Skylink.prototype._userData = '';

/**
 * Update/Set the User custom data. This Data can be a simple string or a JSON data.
 * It is let to user choice to decide how this information must be handled.
 * The Skylink demos provided use this parameter as a string for displaying user name.
 * - Please note that the custom data would be totally overwritten.
 * - If you want to modify only some data, please call
 *   {{#crossLink "Skylink/getUserData:method"}}getUserData(){{/crossLink}}
 *   and then modify the information you want individually.
 * - {{#crossLink "Skylink/peerUpdated:event"}}peerUpdated{{/crossLink}}
 *   event fires only if <b>setUserData()</b> is called after
 *   joining a room.
 * @method setUserData
 * @param {JSON|String} userData User custom data.
 * @example
 *   // Example 1: Intial way of setting data before user joins the room
 *   SkylinkDemo.setUserData({
 *     displayName: 'Bobby Rays',
 *     fbUserId: '1234'
 *   });
 *
 *  // Example 2: Way of setting data after user joins the room
 *   var userData = SkylinkDemo.getUserData();
 *   userData.displayName = 'New Name';
 *   userData.fbUserId = '1234';
 *   SkylinkDemo.setUserData(userData);
 * @trigger peerUpdated
 * @component User
 * @for Skylink
 * @since 0.5.5
 */
Skylink.prototype.setUserData = function(userData) {
  var self = this;
  // NOTE ALEX: be smarter and copy fields and only if different
  self._condition('readyStateChange', function () {
    self._wait(function () {
      self._parseUserData(userData);

      if (self._inRoom) {
        log.log('Updated userData -> ', userData);
        self._sendChannelMessage({
          type: self._SIG_MESSAGE_TYPE.UPDATE_USER,
          mid: self._user.sid,
          rid: self._room.id,
          userData: self._userData
        });
        self._trigger('peerUpdated', self._user.sid, self.getPeerInfo(), true);
      } else {
        log.warn('User is not in the room. Broadcast of updated information will be dropped');
      }
    }, function () {
      return !!self._user;
    });
  }, function () {
    return self._readyState === self.READY_STATE_CHANGE.COMPLETED;
  }, function (state) {
    return state === self.READY_STATE_CHANGE.COMPLETED;
  });
};

/**
 * Gets the User custom data.
 * See {{#crossLink "Skylink/setUserData:method"}}setUserData(){{/crossLink}}
 *   for more information
 * @method getUserData
 * @return {JSON|String} User custom data.
 * @example
 *   var userInfo = SkylinkDemo.getUserData();
 * @component User
 * @for Skylink
 * @since 0.5.6
 */
Skylink.prototype.getUserData = function() {
  return this._userData;
};

/**
 * Gets the Peer information (media settings,media status and personnal data set by the peer).
 * @method _parseUserData
 * @param {JSON} [userData] User custom data.
 * @private
 * @component User
 * @for Skylink
 * @since 0.5.6
 */
Skylink.prototype._parseUserData = function(userData) {
  log.debug('Parsing user data:', userData);

  this._userData = userData || '';
};

/**
 * Gets the Peer information.
 * - If there is no information related to the peer, <code>null</code> would be returned.
 * @method getPeerInfo
 * @param {String} [peerId] The peerId of the peer retrieve we want to retrieve the information.
 *    Leave this blank to return the User information.
 * @return {JSON} Peer information. Please reference
 *   {{#crossLink "Skylink/peerJoined:event"}}peerJoined{{/crossLink}}
 *   <code>peerInfo</code> parameter.
 * @example
 *   // Example 1: To get other peer's information
 *   var peerInfo = SkylinkDemo.getPeerInfo(peerId);
 *
 *   // Example 2: To get own information
 *   var userInfo = SkylinkDemo.getPeerInfo();
 * @component Peer
 * @for Skylink
 * @since 0.4.0
 */
Skylink.prototype.getPeerInfo = function(peerId) {
  if (peerId && peerId !== this._user.sid) {
    // peer info
    return this._peerInformations[peerId] || {};
  } else {
    // user info
    // prevent undefined error
    this._user = this._user || {};
    this._userData = this._userData || '';

    this._mediaStreamsStatus = this._mediaStreamsStatus || {};
    this._streamSettings = this._streamSettings || {};

    return {
      userData: this._userData,
      settings: this._streamSettings,
      mediaStatus: this._mediaStreamsStatus,
      agent: {
        name: window.webrtcDetectedBrowser,
        version: window.webrtcDetectedVersion
      }
    };
  }
};

Skylink.prototype.HANDSHAKE_PROGRESS = {
  ENTER: 'enter',
  WELCOME: 'welcome',
  OFFER: 'offer',
  ANSWER: 'answer',
  ERROR: 'error'
};

/**
 * Stores the list of <code>setTimeout</code> awaiting for successful connection.
 * @attribute _peerConnectionHealthTimers
 * @type JSON
 * @private
 * @required
 * @component Peer
 * @for Skylink
 * @since 0.5.5
 */
Skylink.prototype._peerConnectionHealthTimers = {};

/**
 * Stores the list of stable Peer connection.
 * @attribute _peerConnectionHealth
 * @type JSON
 * @private
 * @required
 * @component Peer
 * @since 0.5.5
 */
Skylink.prototype._peerConnectionHealth = {};

/**
 * Stores the list of handshaking weights received that would be compared against
 * to indicate if User should send an "offer" or Peer should.
 * @attribute _peerHSPriorities
 * @type JSON
 * @private
 * @required
 * @for Skylink
 * @since 0.5.0
 */
Skylink.prototype._peerHSPriorities = {};

/**
 * Creates an offer to Peer to initate Peer connection.
 * @method _doOffer
 * @param {String} targetMid PeerId of the peer to send offer to.
 * @param {JSON} peerBrowser The peer browser information.
 * @param {String} peerBrowser.agent The peer browser agent.
 * @param {Integer} peerBrowser.version The peer browser version.
 * @private
 * @for Skylink
 * @component Peer
 * @since 0.5.2
 */
Skylink.prototype._doOffer = function(targetMid, peerBrowser) {
  var self = this;
  var pc = self._peerConnections[targetMid] || self._addPeer(targetMid, peerBrowser);
  log.log([targetMid, null, null, 'Checking caller status'], peerBrowser);
  // NOTE ALEX: handle the pc = 0 case, just to be sure
  var inputConstraints = self._room.connection.offerConstraints;
  var sc = self._room.connection.sdpConstraints;
  for (var name in sc.mandatory) {
    if (sc.mandatory.hasOwnProperty(name)) {
      inputConstraints.mandatory[name] = sc.mandatory[name];
    }
  }
  inputConstraints.optional.concat(sc.optional);
  checkMediaDataChannelSettings(peerBrowser.agent, peerBrowser.version,
    function(beOfferer, unifiedOfferConstraints) {
    // attempt to force make firefox not to offer datachannel.
    // we will not be using datachannel in MCU
    if (window.webrtcDetectedType === 'moz' && peerBrowser.agent === 'MCU') {
      unifiedOfferConstraints.mandatory = unifiedOfferConstraints.mandatory || {};
      unifiedOfferConstraints.mandatory.MozDontOfferDataChannel = true;
      beOfferer = true;
    }
    if (beOfferer) {
      log.debug([targetMid, null, null, 'Creating offer with config:'], unifiedOfferConstraints);
      pc.createOffer(function(offer) {
        log.debug([targetMid, null, null, 'Created offer'], offer);
        self._setLocalAndSendMessage(targetMid, offer);
      }, function(error) {
        self._trigger('handshakeProgress', self.HANDSHAKE_PROGRESS.ERROR,
          targetMid, error);
        log.error([targetMid, null, null, 'Failed creating an offer:'], error);
      }, unifiedOfferConstraints);
    } else {
      log.debug([targetMid, null, null, 'User\'s browser is not eligible to create ' +
        'the offer to the other peer. Requesting other peer to create the offer instead'
        ], peerBrowser);
      self._sendChannelMessage({
        type: self._SIG_MESSAGE_TYPE.WELCOME,
        mid: self._user.sid,
        rid: self._room.id,
        agent: window.webrtcDetectedBrowser,
        version: window.webrtcDetectedVersion,
        userInfo: self.getPeerInfo(),
        target: targetMid,
        weight: -1
      });
    }
  }, inputConstraints);
};

/**
 * Creates an answer to Peer as a response to Peer's offer.
 * @method _doAnswer
 * @param {String} targetMid PeerId of the peer to send answer to.
 * @private
 * @for Skylink
 * @component Peer
 * @since 0.1.0
 */
Skylink.prototype._doAnswer = function(targetMid) {
  var self = this;
  log.log([targetMid, null, null, 'Creating answer with config:'],
    self._room.connection.sdpConstraints);
  var pc = self._peerConnections[targetMid];
  if (pc) {
    pc.createAnswer(function(answer) {
      log.debug([targetMid, null, null, 'Created answer'], answer);
      self._setLocalAndSendMessage(targetMid, answer);
    }, function(error) {
      log.error([targetMid, null, null, 'Failed creating an answer:'], error);
      self._trigger('handshakeProgress', self.HANDSHAKE_PROGRESS.ERROR, targetMid, error);
    }, self._room.connection.sdpConstraints);
  } else {
    /* Houston ..*/
    log.error([targetMid, null, null, 'Requested to create an answer but user ' +
      'does not have any existing connection to peer']);
    return;
  }
};

/**
 * Starts a Peer connection health check.
 * The health timers waits for connection, and within 1m if there is not connection,
 * it attempts a reconnection.
 * @method _startPeerConnectionHealthCheck
 * @param {String} peerId The peerId of the peer to set a connection timeout if connection failed.
 * @private
 * @component Peer
 * @for Skylink
 * @since 0.5.5
 */
Skylink.prototype._startPeerConnectionHealthCheck = function (peerId) {
  var self = this;

  log.log([peerId, 'PeerConnectionHealth', null,
    'Initializing check for peer\'s connection health']);

  if (self._peerConnectionHealthTimers[peerId]) {
    // might be a re-handshake again
    self._stopPeerConnectionHealthCheck(peerId);
  }

  self._peerConnectionHealthTimers[peerId] = setTimeout(function () {
    // re-handshaking should start here.
    if (!self._peerConnectionHealth[peerId]) {
      log.warn([peerId, 'PeerConnectionHealth', null, 'Peer\'s health timer ' +
      'has expired'], 10000);

      // clear the loop first
      self._stopPeerConnectionHealthCheck(peerId);

      log.debug([peerId, 'PeerConnectionHealth', null,
        'Ice connection state time out. Re-negotiating connection']);

      // do a complete clean
      self._restartPeerConnection(peerId, true);
    }
  }, (self._enableIceTrickle) ? 10000 : 50000);
};

/**
 * Stops a Peer connection health check.
 * @method _stopPeerConnectionHealthCheck
 * @param {String} peerId The peerId of the peer to clear the checking.
 * @private
 * @component Peer
 * @for Skylink
 * @since 0.5.5
 */
Skylink.prototype._stopPeerConnectionHealthCheck = function (peerId) {
  var self = this;

  if (self._peerConnectionHealthTimers[peerId]) {
    log.debug([peerId, 'PeerConnectionHealth', null,
      'Stopping peer connection health timer check']);

    clearTimeout(self._peerConnectionHealthTimers[peerId]);
    delete self._peerConnectionHealthTimers[peerId];

  } else {
    log.debug([peerId, 'PeerConnectionHealth', null,
      'Peer connection health does not have a timer check']);
  }
};

/**
 * Sets a generated session description and sends to Peer.
 * @method _setLocalAndSendMessage
 * @param {String} targetMid PeerId of the peer to send offer/answer to.
 * @param {JSON} sessionDescription This should be provided by the peerconnection API.
 *   User might 'tamper' with it, but then , the setLocal may fail.
 * @trigger handshakeProgress
 * @private
 * @component Peer
 * @for Skylink
 * @since 0.5.2
 */
Skylink.prototype._setLocalAndSendMessage = function(targetMid, sessionDescription) {
  var self = this;
  var pc = self._peerConnections[targetMid];
  if (sessionDescription.type === self.HANDSHAKE_PROGRESS.ANSWER && pc.setAnswer) {
    log.log([targetMid, 'RTCSessionDescription', sessionDescription.type,
      'Ignoring session description. User has already set local answer'], sessionDescription);
    return;
  }
  if (sessionDescription.type === self.HANDSHAKE_PROGRESS.OFFER && pc.setOffer) {
    log.log([targetMid, 'RTCSessionDescription', sessionDescription.type,
      'Ignoring session description. User has already set local offer'], sessionDescription);
    return;
  }
  // NOTE ALEX: handle the pc = 0 case, just to be sure
  var sdpLines = sessionDescription.sdp.split('\r\n');
  // remove h264 invalid pref
  sdpLines = self._removeSDPFirefoxH264Pref(sdpLines);
  // Check if stereo was enabled
  if (self._streamSettings.hasOwnProperty('audio')) {
    if (self._streamSettings.audio.stereo) {
      self._addSDPStereo(sdpLines);
    }
  }
  log.info([targetMid, null, null, 'Requested stereo:'], (self._streamSettings.audio ?
    (self._streamSettings.audio.stereo ? self._streamSettings.audio.stereo : false) :
    false));
  // set sdp bitrate
  if (self._streamSettings.hasOwnProperty('bandwidth')) {
    sdpLines = self._setSDPBitrate(sdpLines, self._streamSettings.bandwidth);
  }
  // set sdp resolution
  if (self._streamSettings.hasOwnProperty('video')) {
    sdpLines = self._setSDPVideoResolution(sdpLines, self._streamSettings.video);
  }
  self._streamSettings.bandwidth = self._streamSettings.bandwidth || {};
  self._streamSettings.video = self._streamSettings.video || false;
  log.info([targetMid, null, null, 'Custom bandwidth settings:'], {
    audio: (self._streamSettings.bandwidth.audio || 'Not set') + ' kB/s',
    video: (self._streamSettings.bandwidth.video || 'Not set') + ' kB/s',
    data: (self._streamSettings.bandwidth.data || 'Not set') + ' kB/s'
  });
  if (self._streamSettings.video.hasOwnProperty('frameRate') &&
    self._streamSettings.video.hasOwnProperty('resolution')){
    log.info([targetMid, null, null, 'Custom resolution settings:'], {
      frameRate: (self._streamSettings.video.frameRate || 'Not set') + ' fps',
      width: (self._streamSettings.video.resolution.width || 'Not set') + ' px',
      height: (self._streamSettings.video.resolution.height || 'Not set') + ' px'
    });
  }
  sessionDescription.sdp = sdpLines.join('\r\n');
  // NOTE ALEX: opus should not be used for mobile
  // Set Opus as the preferred codec in SDP if Opus is present.
  //sessionDescription.sdp = preferOpus(sessionDescription.sdp);
  // limit bandwidth
  //sessionDescription.sdp = this._limitBandwidth(sessionDescription.sdp);
  log.log([targetMid, 'RTCSessionDescription', sessionDescription.type,
    'Updated session description:'], sessionDescription);
  pc.setLocalDescription(sessionDescription, function() {
    log.debug([targetMid, sessionDescription.type, 'Local description set']);
    self._trigger('handshakeProgress', sessionDescription.type, targetMid);
    if (sessionDescription.type === self.HANDSHAKE_PROGRESS.ANSWER) {
      pc.setAnswer = 'local';
    } else {
      pc.setOffer = 'local';
    }
    if (self._enableIceTrickle) {
      self._sendChannelMessage({
        type: sessionDescription.type,
        sdp: sessionDescription.sdp,
        mid: self._user.sid,
        target: targetMid,
        rid: self._room.id
      });
    } else {
      log.log([targetMid, 'RTCSessionDescription', sessionDescription.type,
        'Waiting for Ice gathering to complete to prevent Ice trickle']);
    }
  }, function(error) {
    self._trigger('handshakeProgress', self.HANDSHAKE_PROGRESS.ERROR, targetMid, error);
    log.error([targetMid, 'RTCSessionDescription', sessionDescription.type,
      'Failed setting local description: '], error);
  });
};
Skylink.prototype.SYSTEM_ACTION = {
  WARNING: 'warning',
  REJECT: 'reject'
};

/**
 * The list of signaling actions to be taken upon received.
 * @attribute SYSTEM_ACTION_REASON
 * @type JSON
 * @param {String} FAST_MESSAGE User is not alowed to
 *   send too quick messages as it is used to prevent jam.
 * @param {String} ROOM_LOCKED Room is locked and User is rejected from joining the Room.
 * @param {String} ROOM_FULL The target Peers in a persistent room is full.
 * @param {String} DUPLICATED_LOGIN The User is re-attempting to connect again with
 *   an userId that has been used.
 * @param {String} SERVER_ERROR Server has an error.
 * @param {String} VERIFICATION Verification is incomplete for roomId provided.
 * @param {String} EXPIRED Persistent meeting. Room has
 *   expired and user is unable to join the room.
 * @param {String} ROOM_CLOSED The persistent room is closed as it has been expired.
 * @param {String} ROOM_CLOSING The persistent room is closing.
 * @param {String} OVER_SEAT_LIMIT The seat limit has been reached.
 * @readOnly
 * @component Room
 * @for Skylink
 * @since 0.5.2
 */
Skylink.prototype.SYSTEM_ACTION_REASON = {
  FAST_MESSAGE: 'fastmsg',
  ROOM_LOCKED: 'locked',
  ROOM_FULL: 'roomfull',
  DUPLICATED_LOGIN: 'duplicatedLogin',
  SERVER_ERROR: 'serverError',
  VERIFICATION: 'verification',
  EXPIRED: 'expired',
  ROOM_CLOSED: 'roomclose',
  ROOM_CLOSING: 'toclose',
  OVER_SEAT_LIMIT: 'seatquota'
};

/**
 * The room that the user is currently connected to.
 * @attribute _selectedRoom
 * @type String
 * @default Skylink._defaultRoom
 * @private
 * @component Room
 * @for Skylink
 * @since 0.3.0
 */
Skylink.prototype._selectedRoom = null;

/**
 * The flag that indicates whether room is currently locked.
 * @attribute _roomLocked
 * @type Boolean
 * @private
 * @component Room
 * @for Skylink
 * @since 0.5.2
 */
Skylink.prototype._roomLocked = false;

/**
 * Connects the User to a Room.
 * @method joinRoom
 * @param {String} [room=init.options.defaultRoom] Room name to join.
 *   If Room name is not provided, User would join the default room.
 * @param {JSON} [options] Media Constraints
 * @param {JSON|String} [options.userData] User custom data. See
 * {{#crossLink "Skylink/setUserData:method"}}setUserData(){{/crossLink}}
 *   for more information
 * @param {Boolean|JSON} [options.audio=false] Enable audio stream.
 * @param {Boolean} [options.audio.stereo] Option to enable stereo
 *    during call.
 * @param {Boolean} [options.audio.mute=false] If audio stream should be muted.
 * @param {Boolean|JSON} [options.video=false] Enable video stream.
 * @param {JSON} [options.video.resolution] The resolution of video stream.
 *   [Rel: Skylink.VIDEO_RESOLUTION]
 * @param {Integer} [options.video.resolution.width]
 *   The video stream resolution width (in px).
 * @param {Integer} [options.video.resolution.height]
 *   The video stream resolution height (in px).
 * @param {Integer} [options.video.frameRate]
 *   The video stream frameRate.
 * @param {Boolean} [options.video.mute=false] If audio stream should be muted.
 * @param {JSON} [options.bandwidth] Stream bandwidth settings.
 * @param {Integer} [options.bandwidth.audio=50] Audio stream bandwidth in kbps.
 * @param {Integer} [options.bandwidth.video=256] Video stream bandwidth in kbps.
 * @param {Integer} [options.bandwidth.data=1638400] Data stream bandwidth in kbps.
 * @param {Boolean} [options.manualGetUserMedia] Get the user media manually.
 * @param {Function} [callback] The callback fired after peer leaves the room.
 *   Default signature: function(error object, success object)
 * @example
 *   // To just join the default room without any video or audio
 *   // Note that calling joinRoom without any parameters
 *   // still sends any available existing MediaStreams allowed.
 *   // See Examples 2, 3, 4 and 5 etc to prevent video or audio stream
 *   SkylinkDemo.joinRoom();
 *
 *   // To just join the default room with bandwidth settings
 *   SkylinkDemo.joinRoom({
 *     'bandwidth': {
 *       'data': 14440
 *     }
 *   });
 *
 *   // Example 1: To call getUserMedia and joinRoom seperately
 *   SkylinkDemo.getUserMedia();
 *   SkylinkDemo.on('mediaAccessSuccess', function (stream)) {
 *     attachMediaStream($('.localVideo')[0], stream);
 *     SkylinkDemo.joinRoom();
 *   });
 *
 *   // Example 2: Join a room without any video or audio
 *   SkylinkDemo.joinRoom('room');
 *
 *   // Example 3: Join a room with audio only
 *   SkylinkDemo.joinRoom('room', {
 *     'audio' : true,
 *     'video' : false
 *   });
 *
 *   // Example 4: Join a room with prefixed video width and height settings
 *   SkylinkDemo.joinRoom('room', {
 *     'audio' : true,
 *     'video' : {
 *       'resolution' : {
 *         'width' : 640,
 *         'height' : 320
 *       }
 *     }
 *   });
 *
 *   // Example 5: Join a room with userData and settings with audio, video
 *   // and bandwidth
 *   SkylinkDemo.joinRoom({
 *     'userData': {
 *       'item1': 'My custom data',
 *       'item2': 'Put whatever, string or JSON or array'
 *     },
 *     'audio' : {
 *        'stereo' : true
 *      },
 *     'video' : {
 *        'res' : SkylinkDemo.VIDEO_RESOLUTION.VGA,
 *        'frameRate' : 50
 *     },
 *     'bandwidth' : {
 *        'audio' : 48,
 *        'video' : 256,
 *        'data' : 14480
 *      }
 *   });
 *
 *   //Example 6: joinRoom with callback
 *   SkylinkDemo.joinRoom(function(error, success){
 *     if (error){
 *       console.log('Error happened. Can not join room'));
 *     }
 *     else{
 *       console.log('Successfully joined room');
 *     }
 *   });
 * @trigger peerJoined, mediaAccessRequired
 * @component Room
 * @for Skylink
 * @since 0.5.5
 */

Skylink.prototype.joinRoom = function(room, mediaOptions, callback) {
  var self = this;

  if (typeof room === 'string'){
    //joinRoom(room, callback)
    if (typeof mediaOptions === 'function'){
      callback = mediaOptions;
      mediaOptions = undefined;
    }
  }
  else if (typeof room === 'object'){
    //joinRoom(mediaOptions, callback);
    if (typeof mediaOptions === 'function'){
      callback = mediaOptions;
      mediaOptions = room;
      room = undefined;
    }
    //joinRoom(mediaOptions);
    else{
      mediaOptions = room;
    }
  }
  else if (typeof room === 'function'){
    //joinRoom(callback);
    callback = room;
    room = undefined;
    mediaOptions = undefined;
  }
  //if none of the above is true --> joinRoom()

  if (self._inRoom) {

    self.leaveRoom(function(){
      log.log([null, 'Socket', self._selectedRoom, 'Joining room. Media options:'], mediaOptions);
      if (typeof room === 'string') {
        self._initSelectedRoom(room, function () {
          self._waitForOpenChannel(mediaOptions);
        });
      } else {
        self._waitForOpenChannel(mediaOptions);
      }
    });

    if (typeof callback === 'function'){
      self.once('peerJoined',function(peerId, peerInfo, isSelf){
        log.log([null, 'Socket', self._selectedRoom, 'Peer joined. Firing callback. ' +
        'PeerId ->'], peerId);
        callback(null,{
          room: self._selectedRoom,
          peerId: peerId,
          peerInfo: peerInfo
        });
      },function(peerId, peerInfo, isSelf){
        return isSelf;
      }, false);
    }

    return;
  }
  log.log([null, 'Socket', self._selectedRoom, 'Joining room. Media options:'],
    mediaOptions);

  if (typeof room === 'string') {

    self._initSelectedRoom(room, function () {
      self._waitForOpenChannel(mediaOptions);
    });
  } else {
    self._waitForOpenChannel(mediaOptions);
  }

  if (typeof callback === 'function'){
    self.once('peerJoined',function(peerId, peerInfo, isSelf){
      log.log([null, 'Socket', self._selectedRoom, 'Peer joined. Firing callback. ' +
      'PeerId ->'], peerId);
      callback(null,{
        room: self._selectedRoom,
        peerId: peerId,
        peerInfo: peerInfo
      });
    },function(peerId, peerInfo, isSelf){
      return isSelf;
    }, false);
  }
};
/**
 * Waits for room to ready, before starting the Room connection.
 * @method _waitForOpenChannel
 * @private
 * @param {JSON} [options] Media Constraints.
 * @param {JSON|String} [options.userData] User custom data.
 * @param {Boolean|JSON} [options.audio=false] This call requires audio stream.
 * @param {Boolean} [options.audio.stereo] Option to enable stereo
 *    during call.
 * @param {Boolean} [options.audio.mute=false] If audio stream should be muted.
 * @param {Boolean|JSON} [options.video=false] This call requires video stream.
 * @param {JSON} [options.video.resolution] The resolution of video stream.
 * @param {Integer} [options.video.resolution.width]
 *   The video stream resolution width.
 * @param {Integer} [options.video.resolution.height]
 *   The video stream resolution height.
 * @param {Integer} [options.video.frameRate]
 *   The video stream maximum frameRate.
 * @param {Boolean} [options.video.mute=false] If video stream should be muted.
 * @param {JSON} [options.bandwidth] Stream bandwidth settings.
 * @param {Integer} [options.bandwidth.audio] Audio stream bandwidth in kbps.
 *   Recommended: 50 kbps.
 * @param {Integer} [options.bandwidth.video] Video stream bandwidth in kbps.
 *   Recommended: 256 kbps.
 * @param {Integer} [options.bandwidth.data] Data stream bandwidth in kbps.
 *   Recommended: 1638400 kbps.
 * @trigger peerJoined, incomingStream, mediaAccessRequired
 * @component Room
 * @for Skylink
 * @since 0.5.5
 */
Skylink.prototype._waitForOpenChannel = function(mediaOptions) {
  var self = this;
  // when reopening room, it should stay as 0
  self._socketCurrentReconnectionAttempt = 0;
  // wait for ready state before opening
  self._condition('readyStateChange', function () {
    self._condition('channelOpen', function () {
      mediaOptions = mediaOptions || {};

      // parse user data settings
      self._parseUserData(mediaOptions.userData);
      self._parseBandwidthSettings(mediaOptions.bandwidth);

      // wait for local mediastream
      self._waitForLocalMediaStream(function() {
        // once mediastream is loaded, send channel message
        self._sendChannelMessage({
          type: self._SIG_MESSAGE_TYPE.JOIN_ROOM,
          uid: self._user.uid,
          cid: self._key,
          rid: self._room.id,
          userCred: self._user.token,
          timeStamp: self._user.timeStamp,
          apiOwner: self._apiKeyOwner,
          roomCred: self._room.token,
          start: self._room.startDateTime,
          len: self._room.duration
        });
      }, mediaOptions);
    }, function () {
      // open channel first if it's not opened
      if (!self._channelOpen) {
        self._openChannel();
      }
      return self._channelOpen;
    }, function (state) {
      return true;
    });
  }, function () {
    return self._readyState === self.READY_STATE_CHANGE.COMPLETED;
  }, function (state) {
    return state === self.READY_STATE_CHANGE.COMPLETED;
  });
};

/**
 * Disconnects a User from the room.
 * @method leaveRoom
 * @param {Function} [callback] The callback fired after peer leaves the room.
 *   Default signature: function(error object, success object)
 * @example
 *   //Example 1: Just leaveRoom
 *   SkylinkDemo.leaveRoom();
 *
 *   //Example 2: leaveRoom with callback
 *   SkylinkDemo.leaveRoom(function(error, success){
 *     if (error){
 *       console.log('Error happened'));
 *     }
 *     else{
 *       console.log('Successfully left room');
 *     }
 *   });
 * @trigger peerLeft, channelClose, streamEnded
 * @component Room
 * @for Skylink
 * @since 0.5.5
 */
Skylink.prototype.leaveRoom = function(callback) {
  var self = this;
  if (!self._inRoom) {
    var error = 'Unable to leave room as user is not in any room';
    log.error(error);
    if (typeof callback === 'function'){
      log.log([null, 'Socket', self._selectedRoom, 'Error occurred. '+
        'Firing callback with error -> '],error);
      callback(error,null);
    }
    return;
  }
  for (var pc_index in self._peerConnections) {
    if (self._peerConnections.hasOwnProperty(pc_index)) {
      self._removePeer(pc_index);
    }
  }
  self._inRoom = false;
  self._closeChannel();
  self.stopStream();

  self._wait(function(){
    if (typeof callback === 'function'){
      callback(null, {
        peerId: self._user.sid,
        previousRoom: self._selectedRoom,
        inRoom: self._inRoom
      });
    }
    log.log([null, 'Socket', self._selectedRoom, 'User left the room. Callback fired.']);
    self._trigger('peerLeft', self._user.sid, self.getPeerInfo(), true);

  }, function(){
    return (Object.keys(self._peerConnections).length === 0 &&
      self._channelOpen === false &&
      self._readyState === self.READY_STATE_CHANGE.COMPLETED);
  }, false);
};

/**
 * Locks the room to prevent other Peers from joining the room.
 * @method lockRoom
 * @example
 *   SkylinkDemo.lockRoom();
 * @trigger lockRoom
 * @component Room
 * @for Skylink
 * @since 0.5.0
 */
Skylink.prototype.lockRoom = function() {
  log.log('Update to isRoomLocked status ->', true);
  this._sendChannelMessage({
    type: this._SIG_MESSAGE_TYPE.ROOM_LOCK,
    mid: this._user.sid,
    rid: this._room.id,
    lock: true
  });
  this._trigger('roomLock', true, this._user.sid,
    this.getPeerInfo(), true);
};

/**
 * Unlocks the room to allow other Peers to join the room.
 * @method unlockRoom
 * @example
 *   SkylinkDemo.unlockRoom();
 * @trigger lockRoom
 * @component Room
 * @for Skylink
 * @since 0.5.0
 */
Skylink.prototype.unlockRoom = function() {
  log.log('Update to isRoomLocked status ->', false);
  this._sendChannelMessage({
    type: this._SIG_MESSAGE_TYPE.ROOM_LOCK,
    mid: this._user.sid,
    rid: this._room.id,
    lock: false
  });
  this._trigger('roomLock', false, this._user.sid,
    this.getPeerInfo(), true);
};
Skylink.prototype.READY_STATE_CHANGE = {
  INIT: 0,
  LOADING: 1,
  COMPLETED: 2,
  ERROR: -1
};

/**
 * The list of ready state change errors.
 * - These are the error states from the error object error code.
 * - <b>ROOM_LOCKED</b> is deprecated in 0.5.2. Please use
 *   {{#crossLink "Skylink/:attr"}}leaveRoom(){{/crossLink}}
 * - The states that would occur are:
 * @attribute READY_STATE_CHANGE_ERROR
 * @type JSON
 * @param {Integer} API_INVALID  Api Key provided does not exist.
 * @param {Integer} API_DOMAIN_NOT_MATCH Api Key used in domain does
 *   not match.
 * @param {Integer} API_CORS_DOMAIN_NOT_MATCH Api Key used in CORS
 *   domain does not match.
 * @param {Integer} API_CREDENTIALS_INVALID Api Key credentials does
 *   not exist.
 * @param {Integer} API_CREDENTIALS_NOT_MATCH Api Key credentials does not
 *   match what is expected.
 * @param {Integer} API_INVALID_PARENT_KEY Api Key does not have a parent
 *   key nor is a root key.
 * @param {Integer} API_NOT_ENOUGH_CREDIT Api Key does not have enough
 *   credits to use.
 * @param {Integer} API_NOT_ENOUGH_PREPAID_CREDIT Api Key does not have
 *   enough prepaid credits to use.
 * @param {Integer} API_FAILED_FINDING_PREPAID_CREDIT Api Key preapid
 *   payments does not exist.
 * @param {Integer} API_NO_MEETING_RECORD_FOUND Api Key does not have a
 *   meeting record at this timing. This occurs when Api Key is a
 *   static one.
 * @param {Integer} ROOM_LOCKED Room is locked.
 * @param {Integer} NO_SOCKET_IO No socket.io dependency is loaded to use.
 * @param {Integer} NO_XMLHTTPREQUEST_SUPPORT Browser does not support
 *   XMLHttpRequest to use.
 * @param {Integer} NO_WEBRTC_SUPPORT Browser does not have WebRTC support.
 * @param {Integer} NO_PATH No path is loaded yet.
 * @param {Integer} INVALID_XMLHTTPREQUEST_STATUS Invalid XMLHttpRequest
 *   when retrieving information.
 * @readOnly
 * @component Room
 * @for Skylink
 * @since 0.4.0
 */
Skylink.prototype.READY_STATE_CHANGE_ERROR = {
  API_INVALID: 4001,
  API_DOMAIN_NOT_MATCH: 4002,
  API_CORS_DOMAIN_NOT_MATCH: 4003,
  API_CREDENTIALS_INVALID: 4004,
  API_CREDENTIALS_NOT_MATCH: 4005,
  API_INVALID_PARENT_KEY: 4006,
  API_NOT_ENOUGH_CREDIT: 4007,
  API_NOT_ENOUGH_PREPAID_CREDIT: 4008,
  API_FAILED_FINDING_PREPAID_CREDIT: 4009,
  API_NO_MEETING_RECORD_FOUND: 4010,
  ROOM_LOCKED: 5001,
  NO_SOCKET_IO: 1,
  NO_XMLHTTPREQUEST_SUPPORT: 2,
  NO_WEBRTC_SUPPORT: 3,
  NO_PATH: 4,
  INVALID_XMLHTTPREQUEST_STATUS: 5,
  SCRIPT_ERROR: 6
};

/**
 * The list of available regional servers.
 * - This is for developers to set the nearest region server
 *   for Skylink to connect to for faster connectivity.
 * - The available regional servers are:
 * @attribute REGIONAL_SERVER
 * @type JSON
 * @param {String} APAC1 Asia pacific server 1.
 * @param {String} US1 server 1.
 * @readOnly
 * @component Room
 * @for Skylink
 * @since 0.5.0
 */
Skylink.prototype.REGIONAL_SERVER = {
  APAC1: 'sg',
  US1: 'us2'
};

/**
 * Force an SSL connection to signalling and API server.
 * @attribute _forceSSL
 * @type Boolean
 * @default false
 * @required
 * @private
 * @component Room
 * @for Skylink
 * @since 0.5.4
 */
Skylink.prototype._forceSSL = false;

/**
 * The path that user is currently connect to.
 * - NOTE ALEX: check if last char is '/'
 * @attribute _path
 * @type String
 * @default Skylink._serverPath
 * @final
 * @required
 * @private
 * @component Room
 * @for Skylink
 * @since 0.1.0
 */
Skylink.prototype._path = null;

/**
 * The regional server that Skylink connects to.
 * @attribute _serverRegion
 * @type String
 * @private
 * @component Room
 * @for Skylink
 * @since 0.5.0
 */
Skylink.prototype._serverRegion = null;

/**
 * The server that user connects to to make
 * api calls to.
 * - The reason why users can input this value is to give
 *   users the chance to connect to any of our beta servers
 *   if available instead of the stable version.
 * @attribute _roomServer
 * @type String
 * @default '//api.temasys.com.sg'
 * @private
 * @component Room
 * @for Skylink
 * @since 0.5.2
 */
Skylink.prototype._roomServer = '//api.temasys.com.sg';

/**
 * The API Key ID.
 * @attribute _apiKey
 * @type String
 * @private
 * @component Room
 * @for Skylink
 * @since 0.3.0
 */
Skylink.prototype._apiKey = null;

/**
 * The default room that the user connects to if no room is provided in
 * {{#crossLink "Skylink/joinRoom:method"}}joinRoom(){{/crossLink}}.
 * @attribute _defaultRoom
 * @type String
 * @private
 * @component Room
 * @for Skylink
 * @since 0.3.0
 */
Skylink.prototype._defaultRoom = null;

/**
 * The static room's meeting starting date and time.
 * - The value is in ISO formatted string.
 * @attribute _roomStart
 * @type String
 * @private
 * @optional
 * @component Room
 * @for Skylink
 * @since 0.3.0
 */
Skylink.prototype._roomStart = null;

/**
 * The static room's meeting duration.
 * @attribute _roomDuration
 * @type Integer
 * @private
 * @optional
 * @component Room
 * @for Skylink
 * @since 0.3.0
 */
Skylink.prototype._roomDuration = null;

/**
 * The credentials required to set the start date and time
 * and the duration.
 * @attribute _roomCredentials
 * @type String
 * @private
 * @optional
 * @component Room
 * @for Skylink
 * @since 0.3.0
 */
Skylink.prototype._roomCredentials = null;

/**
 * The current Skylink ready state change.
 * [Rel: Skylink.READY_STATE_CHANGE]
 * @attribute _readyState
 * @type Integer
 * @private
 * @required
 * @component Room
 * @for Skylink
 * @since 0.1.0
 */
Skylink.prototype._readyState = 0;

/**
 * The received server key.
 * @attribute _key
 * @type String
 * @private
 * @component Room
 * @for Skylink
 * @since 0.1.0
 */
Skylink.prototype._key = null;

/**
 * The owner's username of the apiKey.
 * @attribute _apiKeyOwner
 * @type String
 * @private
 * @component Room
 * @for Skylink
 * @since 0.5.2
 */
Skylink.prototype._apiKeyOwner = null;

/**
 * The room connection information.
 * @attribute _room
 * @type JSON
 * @param {String} id The roomId of the room user is connected to.
 * @param {String} token The token of the room user is connected to.
 * @param {String} startDateTime The startDateTime in ISO string format of the room.
 * @param {String} duration The duration of the room.
 * @param {JSON} connection Connection constraints and configuration.
 * @param {JSON} connection.peerConstraints The peerconnection constraints.
 * @param {JSON} connection.peerConfig The peerconnection configuration.
 * @param {JSON} connection.offerConstraints The offer constraints.
 * @param {JSON} connection.sdpConstraints The sdp constraints.
 * @required
 * @private
 * @component Room
 * @for Skylink
 * @since 0.5.2
 */
Skylink.prototype._room = null;

/**
 * Gets information from api server.
 * @method _requestServerInfo
 * @param {String} method The http method.
 * @param {String} url The url to do a rest call.
 * @param {Function} callback The callback fired after Skylink
 *   receives a response from the api server.
 * @param {JSON} params HTTP Params
 * @private
 * @component Room
 * @for Skylink
 * @since 0.5.2
 */
Skylink.prototype._requestServerInfo = function(method, url, callback, params) {
  var self = this;
  // XDomainRequest is supported in IE8 - 9
  var useXDomainRequest = window.webrtcDetectedBrowser === 'IE' &&
    (window.webrtcDetectedVersion === 9 || window.webrtcDetectedVersion === 8) &&
    typeof window.XDomainRequest === 'function';
  self._socketUseXDR = useXDomainRequest;
  var xhr;

  // set force SSL option
  url = (self._forceSSL) ? 'https:' + url : url;

  if (useXDomainRequest) {
    log.debug([null, 'XMLHttpRequest', method, 'Using XDomainRequest. ' +
      'XMLHttpRequest is now XDomainRequest'], {
      agent: window.webrtcDetectedBrowser,
      version: window.webrtcDetectedVersion
    });
    xhr = new XDomainRequest();
    xhr.setContentType = function (contentType) {
      xhr.contentType = contentType;
    };
  } else {
    log.debug([null, 'XMLHttpRequest', method, 'Using XMLHttpRequest'], {
      agent: window.webrtcDetectedBrowser,
      version: window.webrtcDetectedVersion
    });
    xhr = new window.XMLHttpRequest();
    xhr.setContentType = function (contentType) {
      xhr.setRequestHeader('Content-type', contentType);
    };
  }

  xhr.onload = function () {
    var response = xhr.responseText || xhr.response;
    var status = xhr.status || 200;
    log.debug([null, 'XMLHttpRequest', method, 'Received sessions parameters'],
      JSON.parse(response || '{}'));
    callback(status, JSON.parse(response || '{}'));
  };

  xhr.onerror = function () {
    log.error([null, 'XMLHttpRequest', method, 'Failed retrieving information:'],
      { status: xhr.status });
  };

  xhr.onprogress = function () {
    log.debug([null, 'XMLHttpRequest', method,
      'Retrieving information and config from webserver. Url:'], url);
    log.debug([null, 'XMLHttpRequest', method, 'Provided parameters:'], params);
  };

  xhr.open(method, url, true);
  if (params) {
    xhr.setContentType('application/json;charset=UTF-8');
    xhr.send(JSON.stringify(params));
  } else {
    xhr.send();
  }
};

/**
 * Parse the information received from the api server.
 * @method _parseInfo
 * @param {JSON} info The parsed information from the server.
 * @trigger readyStateChange
 * @private
 * @required
 * @component Room
 * @for Skylink
 * @since 0.5.2
 */
Skylink.prototype._parseInfo = function(info) {
  log.log('Parsing parameter from server', info);
  if (!info.pc_constraints && !info.offer_constraints) {
    this._trigger('readyStateChange', this.READY_STATE_CHANGE.ERROR, {
      status: 200,
      content: info.info,
      errorCode: info.error
    });
    return;
  }

  log.debug('Peer connection constraints:', info.pc_constraints);
  log.debug('Offer constraints:', info.offer_constraints);

  this._key = info.cid;
  this._apiKeyOwner = info.apiOwner;

  this._signalingServer = info.ipSigserver;

  this._user = {
    uid: info.username,
    token: info.userCred,
    timeStamp: info.timeStamp,
    streams: [],
    info: {}
  };
  this._room = {
    id: info.room_key,
    token: info.roomCred,
    startDateTime: info.start,
    duration: info.len,
    connection: {
      peerConstraints: JSON.parse(info.pc_constraints),
      peerConfig: null,
      offerConstraints: JSON.parse(info.offer_constraints),
      sdpConstraints: {
        mandatory: {
          OfferToReceiveAudio: true,
          OfferToReceiveVideo: true
        }
      },
      mediaConstraints: JSON.parse(info.media_constraints)
    }
  };
  this._parseDefaultMediaStreamSettings(this._room.connection.mediaConstraints);

  // use default bandwidth and media resolution provided by server
  //this._streamSettings.bandwidth = info.bandwidth;
  //this._streamSettings.video = info.video;
  this._readyState = 2;
  this._trigger('readyStateChange', this.READY_STATE_CHANGE.COMPLETED);
  log.info('Parsed parameters from webserver. ' +
    'Ready for web-realtime communication');

};

/**
 * Start the loading of information from the api server.
 * @method _loadInfo
 * @trigger readyStateChange
 * @private
 * @required
 * @component Room
 * @for Skylink
 * @since 0.5.2
 */
Skylink.prototype._loadInfo = function() {
  var self = this;
  if (!window.io) {
    log.error('Socket.io not loaded. Please load socket.io');
    self._trigger('readyStateChange', self.READY_STATE_CHANGE.ERROR, {
      status: null,
      content: 'Socket.io not found',
      errorCode: self.READY_STATE_CHANGE_ERROR.NO_SOCKET_IO
    });
    return;
  }
  if (!window.XMLHttpRequest) {
    log.error('XMLHttpRequest not supported. Please upgrade your browser');
    self._trigger('readyStateChange', self.READY_STATE_CHANGE.ERROR, {
      status: null,
      content: 'XMLHttpRequest not available',
      errorCode: self.READY_STATE_CHANGE_ERROR.NO_XMLHTTPREQUEST_SUPPORT
    });
    return;
  }
  if (!window.RTCPeerConnection) {
    log.error('WebRTC not supported. Please upgrade your browser');
    self._trigger('readyStateChange', self.READY_STATE_CHANGE.ERROR, {
      status: null,
      content: 'WebRTC not available',
      errorCode: self.READY_STATE_CHANGE_ERROR.NO_WEBRTC_SUPPORT
    });
    return;
  }
  if (!self._path) {
    log.error('Skylink is not initialised. Please call init() first');
    self._trigger('readyStateChange', self.READY_STATE_CHANGE.ERROR, {
      status: null,
      content: 'No API Path is found',
      errorCode: self.READY_STATE_CHANGE_ERROR.NO_PATH
    });
    return;
  }
  self._readyState = 1;
  self._trigger('readyStateChange', self.READY_STATE_CHANGE.LOADING);
  self._requestServerInfo('GET', self._path, function(status, response) {
    if (status !== 200) {
      // 403 - Room is locked
      // 401 - API Not authorized
      // 402 - run out of credits
      var errorMessage = 'XMLHttpRequest status not OK\nStatus was: ' + status;
      self._readyState = 0;
      self._trigger('readyStateChange', self.READY_STATE_CHANGE.ERROR, {
        status: status,
        content: (response) ? (response.info || errorMessage) : errorMessage,
        errorCode: response.error ||
          self.READY_STATE_CHANGE_ERROR.INVALID_XMLHTTPREQUEST_STATUS
      });
      return;
    }
    self._parseInfo(response);
  });
};

/**
 * Initialize Skylink to retrieve new connection information based on options.
 * @method _initSelectedRoom
 * @param {String} [room=Skylink._defaultRoom] The room to connect to.
 * @param {Function} callback The callback fired once Skylink is re-initialized.
 * @trigger readyStateChange
 * @private
 * @component Room
 * @for Skylink
 * @since 0.5.5
 */
Skylink.prototype._initSelectedRoom = function(room, callback) {
  var self = this;
  if (typeof room === 'function' || typeof room === 'undefined') {
    log.error('Invalid room provided. Room:', room);
    return;
  }
  var defaultRoom = self._defaultRoom;
  var initOptions = {
    roomServer: self._roomServer,
    defaultRoom: room || defaultRoom,
    apiKey: self._apiKey,
    region: self._serverRegion,
    enableDataChannel: self._enableDataChannel,
    enableIceTrickle: self._enableIceTrickle
  };
  if (self._roomCredentials) {
    initOptions.credentials = {
      credentials: self._roomCredentials,
      duration: self._roomDuration,
      startDateTime: self._roomStart
    };
  }
  self.init(initOptions);
  self._defaultRoom = defaultRoom;

  // wait for ready state to be completed
  self._condition('readyStateChange', function () {
    callback();
  }, function () {
    return self._readyState === self.READY_STATE_CHANGE.COMPLETED;
  }, function (state) {
    return state === self.READY_STATE_CHANGE.COMPLETED;
  });
};

/**
 * Initialize Skylink to retrieve connection information.
 * This is the first method to invoke before using any of Skylink functionalities.
 * - Credentials parsing is not usabel.
 * @method init
 * @param {String|JSON} options Connection options or API Key ID
 * @param {String} options.apiKey API Key ID to identify with the Temasys
 *   backend server
 * @param {String} [options.defaultRoom] The default room to connect
 *   to if there is no room provided in
 *   {{#crossLink "Skylink/joinRoom:method"}}joinRoom(){{/crossLink}}.
 * @param {String} [options.roomServer] Path to the Temasys
 *   backend server. If there's no room provided, default room would be used.
 * @param {String} [options.region] The regional server that user
 *   chooses to use. [Rel: Skylink.REGIONAL_SERVER]
 * @param {Boolean} [options.enableIceTrickle=true] The option to enable
 *   ICE trickle or not.
 * @param {Boolean} [options.enableDataChannel=true] The option to enable
 *   enableDataChannel or not.
 * @param {Boolean} [options.enableTURNServer=true] To enable TURN servers in ice connection.
 *   Please do so at your own risk as it might disrupt the connection.
 * @param {Boolean} [options.enableSTUNServer=true] To enable STUN servers in ice connection.
 *   Please do so at your own risk as it might disrupt the connection.
 * @param {Boolean} [options.TURNServerTransport=Skylink.TURN_TRANSPORT.ANY] Transport
 *  to set the transport packet type. [Rel: Skylink.TURN_TRANSPORT]
 * @param {JSON} [options.credentials] Credentials options for
 *   setting a static meeting.
 * @param {String} options.credentials.startDateTime The start timing of the
 *   meeting in Date ISO String
 * @param {Integer} options.credentials.duration The duration of the meeting
 * @param {String} options.credentials.credentials The credentials required
 *   to set the timing and duration of a meeting.
 * @param {Boolean} [options.audioFallback=false] To allow the option to fallback to
 *   audio if failed retrieving video stream.
 * @param {Boolean} [options.forceSSL=false] To force SSL connections to the API server
 *   and signaling server.
 * @param {Integer} [options.socketTimeout=20000] To set the timeout for socket to fail
 *   and attempt a reconnection. The mininum value is 5000.
 * @param {Function} [callback] The callback fired after the room was initialized.
 *   Default signature: function(error object, success object)
 * @example
 *   // Note: Default room is apiKey when no room
 *   // Example 1: To initalize without setting any default room.
 *   SkylinkDemo.init('apiKey');
 *
 *   // Example 2: To initialize with apikey, roomServer and defaultRoom
 *   SkylinkDemo.init({
 *     'apiKey' : 'apiKey',
 *     'roomServer' : 'http://xxxx.com',
 *     'defaultRoom' : 'mainHangout'
 *   });
 *
 *   // Example 3: To initialize with credentials to set startDateTime and
 *   // duration of the room
 *   var hash = CryptoJS.HmacSHA1(roomname + '_' + duration + '_' +
 *     (new Date()).toISOString(), token);
 *   var credentials = encodeURIComponent(hash.toString(CryptoJS.enc.Base64));
 *   SkylinkDemo.init({
 *     'apiKey' : 'apiKey',
 *     'roomServer' : 'http://xxxx.com',
 *     'defaultRoom' : 'mainHangout'
 *     'credentials' : {
 *        'startDateTime' : (new Date()).toISOString(),
 *        'duration' : 500,
 *        'credentials' : credentials
 *     }
 *   });
 *
 *   // Example 4: To initialize with callback
 *   SkylinkDemo.init('apiKey',function(error,success){
 *     if (error){
 *       console.log('Init failed: '+JSON.stringify(error));
 *     }
 *     else{
 *       console.log('Init succeed: '+JSON.stringify(success));
 *     }
 *   });
 *
 * @trigger readyStateChange
 * @required
 * @component Room
 * @for Skylink
 * @since 0.5.5
 */
Skylink.prototype.init = function(options, callback) {
  var self = this;

  if (typeof options === 'function'){
    callback = options;
    options = undefined;
  }

  if (!options) {
    var error = 'No API key provided';
    log.error(error);
    if (typeof callback === 'function'){
      callback(error,null);
    }
    return;
  }
  var apiKey, room, defaultRoom, region;
  var startDateTime, duration, credentials;
  var roomServer = self._roomServer;
  // NOTE: Should we get all the default values from the variables
  // rather than setting it?
  var enableIceTrickle = true;
  var enableDataChannel = true;
  var enableSTUNServer = true;
  var enableTURNServer = true;
  var TURNTransport = self.TURN_TRANSPORT.ANY;
  var audioFallback = false;
  var forceSSL = false;
  var socketTimeout = 0;

  log.log('Provided init options:', options);

  if (typeof options === 'string') {
    // set all the default api key, default room and room
    apiKey = options;
    defaultRoom = apiKey;
    room = apiKey;
  } else {
    // set the api key
    apiKey = options.apiKey;
    // set the room server
    roomServer = options.roomServer || roomServer;
    // check room server if it ends with /. Remove the extra /
    roomServer = (roomServer.lastIndexOf('/') ===
      (roomServer.length - 1)) ? roomServer.substring(0,
      roomServer.length - 1) : roomServer;
    // set the region
    region = options.region || region;
    // set the default room
    defaultRoom = options.defaultRoom || apiKey;
    // set the selected room
    room = defaultRoom;
    // set ice trickle option
    enableIceTrickle = (typeof options.enableIceTrickle === 'boolean') ?
      options.enableIceTrickle : enableIceTrickle;
    // set data channel option
    enableDataChannel = (typeof options.enableDataChannel === 'boolean') ?
      options.enableDataChannel : enableDataChannel;
    // set stun server option
    enableSTUNServer = (typeof options.enableSTUNServer === 'boolean') ?
      options.enableSTUNServer : enableSTUNServer;
    // set turn server option
    enableTURNServer = (typeof options.enableTURNServer === 'boolean') ?
      options.enableTURNServer : enableTURNServer;
    // set the force ssl always option
    forceSSL = (typeof options.forceSSL === 'boolean') ?
      options.forceSSL : forceSSL;
    // set the socket timeout option
    socketTimeout = (typeof options.socketTimeout === 'number') ?
      options.socketTimeout : socketTimeout;
    // set the socket timeout option to be above 5000
    socketTimeout = (socketTimeout < 5000) ? 5000 : socketTimeout;

    // set turn transport option
    if (typeof options.TURNServerTransport === 'string') {
      // loop out for every transport option
      for (var type in self.TURN_TRANSPORT) {
        if (self.TURN_TRANSPORT.hasOwnProperty(type)) {
          // do a check if the transport option is valid
          if (self.TURN_TRANSPORT[type] === options.TURNServerTransport) {
            TURNTransport = options.TURNServerTransport;
            break;
          }
        }
      }
    }
    // set audio fallback option
    audioFallback = options.audioFallback || audioFallback;
    // Custom default meeting timing and duration
    // Fallback to default if no duration or startDateTime provided
    if (options.credentials) {
      // set start data time
      startDateTime = options.credentials.startDateTime ||
        (new Date()).toISOString();
      // set the duration
      duration = options.credentials.duration || 200;
      // set the credentials
      credentials = options.credentials.credentials;
    }
  }
  // api key path options
  self._apiKey = apiKey;
  self._roomServer = roomServer;
  self._defaultRoom = defaultRoom;
  self._selectedRoom = room;
  self._serverRegion = region;
  self._path = roomServer + '/api/' + apiKey + '/' + room;
  // set credentials if there is
  if (credentials) {
    self._roomStart = startDateTime;
    self._roomDuration = duration;
    self._roomCredentials = credentials;
    self._path += (credentials) ? ('/' + startDateTime + '/' +
      duration + '?&cred=' + credentials) : '';
  }
  // check if there is a other query parameters or not
  if (region) {
    self._path += ((self._path.indexOf('?&') > -1) ?
      '&' : '?&') + 'rg=' + region;
  }
  // skylink functionality options
  self._enableIceTrickle = enableIceTrickle;
  self._enableDataChannel = enableDataChannel;
  self._enableSTUN = enableSTUNServer;
  self._enableTURN = enableTURNServer;
  self._TURNTransport = TURNTransport;
  self._audioFallback = audioFallback;
  self._forceSSL = forceSSL;
  self._socketTimeout = socketTimeout;

  log.log('Init configuration:', {
    serverUrl: self._path,
    readyState: self._readyState,
    apiKey: self._apiKey,
    roomServer: self._roomServer,
    defaultRoom: self._defaultRoom,
    selectedRoom: self._selectedRoom,
    serverRegion: self._serverRegion,
    enableDataChannel: self._enableDataChannel,
    enableIceTrickle: self._enableIceTrickle,
    enableTURNServer: self._enableTURN,
    enableSTUNServer: self._enableSTUN,
    TURNTransport: self._TURNTransport,
    audioFallback: self._audioFallback,
    forceSSL: self._forceSSL,
    socketTimeout: self._socketTimeout
  });
  // trigger the readystate
  self._readyState = 0;
  self._trigger('readyStateChange', self.READY_STATE_CHANGE.INIT);
  self._loadInfo();

  if (typeof callback === 'function'){
    //Success callback fired if readyStateChange is completed
    self.once('readyStateChange',function(readyState, error){
        log.log([null, 'Socket', null, 'Firing callback. ' +
        'Ready state change has met provided state ->'], readyState);
        callback(null,{
          serverUrl: self._path,
          readyState: self._readyState,
          apiKey: self._apiKey,
          roomServer: self._roomServer,
          defaultRoom: self._defaultRoom,
          selectedRoom: self._selectedRoom,
          serverRegion: self._serverRegion,
          enableDataChannel: self._enableDataChannel,
          enableIceTrickle: self._enableIceTrickle,
          enableTURNServer: self._enableTURN,
          enableSTUNServer: self._enableSTUN,
          TURNTransport: self._TURNTransport,
          audioFallback: self._audioFallback,
          forceSSL: self._forceSSL,
          socketTimeout: self._socketTimeout
        });
      },
      function(state){
        return state === self.READY_STATE_CHANGE.COMPLETED;
      },
      false
    );

    //Error callback fired if readyStateChange is error
    self.once('readyStateChange',function(readyState, error){
        log.log([null, 'Socket', null, 'Firing callback. ' +
        'Ready state change has met provided state ->'], readyState);
        callback(error,null);
      },
      function(state){
        return state === self.READY_STATE_CHANGE.ERROR;
      },
      false
    );
  }
};






Skylink.prototype.LOG_LEVEL = {
  DEBUG: 4,
  LOG: 3,
  INFO: 2,
  WARN: 1,
  ERROR: 0
};

/**
 * The log key
 * @attribute _LOG_KEY
 * @type String
 * @scoped true
 * @readOnly
 * @private
 * @component Log
 * @for Skylink
 * @since 0.5.4
 */
var _LOG_KEY = 'SkylinkJS';


/**
 * The list of level levels based on index.
 * @attribute _LOG_LEVELS
 * @type Array
 * @required
 * @scoped true
 * @private
 * @component Log
 * @for Skylink
 * @since 0.5.5
 */
var _LOG_LEVELS = ['error', 'warn', 'info', 'log', 'debug'];

/**
 * The log level of Skylink
 * @attribute _logLevel
 * @type String
 * @default Skylink.LOG_LEVEL.ERROR
 * @required
 * @scoped true
 * @private
 * @component Log
 * @for Skylink
 * @since 0.5.4
 */
var _logLevel = 0;

/**
 * The current state if debugging mode is enabled.
 * @attribute _enableDebugMode
 * @type Boolean
 * @default false
 * @private
 * @required
 * @scoped true
 * @component Log
 * @for Skylink
 * @since 0.5.4
 */
var _enableDebugMode = false;

/**
 * The current state if debugging mode should store
 * the logs in SkylinkLogs.
 * @attribute _enableDebugStack
 * @type Boolean
 * @default false
 * @private
 * @required
 * @scoped true
 * @component Log
 * @for Skylink
 * @since 0.5.5
 */
var _enableDebugStack = false;

/**
 * The current state if debugging mode should
 * print the trace in every log information.
 * @attribute _enableDebugTrace
 * @type Boolean
 * @default false
 * @private
 * @required
 * @scoped true
 * @component Log
 * @for Skylink
 * @since 0.5.5
 */
var _enableDebugTrace = false;

/**
 * An internal array of logs.
 * @attribute _storedLogs
 * @type Array
 * @private
 * @required
 * @scoped true
 * @component Log
 * @for Skylink
 * @since 0.5.5
 */
var _storedLogs = [];

/**
 * Gets the list of logs
 * @method _getStoredLogsFn
 * @param {Integer} [logLevel] The log level that get() should return.
 *  If not provided, it get() will return all logs from all levels.
 *  [Rel: Skylink.LOG_LEVEL]
 * @return {Array} The array of logs
 * @private
 * @required
 * @scoped true
 * @component Log
 * @for Skylink
 * @since 0.5.5
 */
var _getStoredLogsFn = function (logLevel) {
  if (typeof logLevel === 'undefined') {
    return _storedLogs;
  }
  var returnLogs = [];
  for (var i = 0; i < _storedLogs.length; i++) {
    if (_storedLogs[i][1] === _LOG_LEVELS[logLevel]) {
      returnLogs.push(_storedLogs[i]);
    }
  }
  return returnLogs;
};

/**
 * Gets the list of logs
 * @method _clearAllStoredLogsFn
 * @param {Integer} [logLevel] The log level that get() should return.
 *  If not provided, it get() will return all logs from all levels.
 *  [Rel: Skylink.LOG_LEVEL]
 * @return {Array} The array of logs
 * @private
 * @required
 * @scoped true
 * @component Log
 * @for Skylink
 * @since 0.5.5
 */
var _clearAllStoredLogsFn = function () {
  _storedLogs = [];
};

/**
 * Print out all the store logs in console.
 * @method _printAllStoredLogsFn
 * @private
 * @required
 * @scoped true
 * @component Log
 * @for Skylink
 * @since 0.5.5
 */
var _printAllStoredLogsFn = function () {
  for (var i = 0; i < _storedLogs.length; i++) {
    var timestamp = _storedLogs[i][0];
    var log = (console[_storedLogs[i][1]] !== 'undefined') ?
      _storedLogs[i][1] : 'log';
    var message = _storedLogs[i][2];
    var debugObject = _storedLogs[i][3];

    if (typeof debugObject !== 'undefined') {
      console[log](message, debugObject, timestamp);
    } else {
      console[log](message, timestamp);
    }
  }
};

/**
 * Handles the list of Skylink logs.
 * @attribute SkylinkLogs
 * @type JSON
 * @required
 * @global true
 * @component Log
 * @for Skylink
 * @since 0.5.5
 */
window.SkylinkLogs = {
  /**
   * Gets the list of logs
   * @property SkylinkLogs.getLogs
   * @param {Integer} [logLevel] The log level that getLogs() should return.
   *  If not provided, it getLogs() will return all logs from all levels.
   *  [Rel: Skylink.LOG_LEVEL]
   * @return {Array} The array of logs
   * @type Function
   * @required
   * @global true
   * @component Log
   * @for Skylink
   * @since 0.5.5
   */
  getLogs: _getStoredLogsFn,

  /**
   * Clear all the stored logs.
   * @property SkylinkLogs.clearAllLogs
   * @type Function
   * @required
   * @global true
   * @component Log
   * @for Skylink
   * @since 0.5.5
   */
  clearAllLogs: _clearAllStoredLogsFn,

  /**
   * Print out all the store logs in console.
   * @property SkylinkLogs.printAllLogs
   * @type Function
   * @required
   * @global true
   * @component Log
   * @for Skylink
   * @since 0.5.5
   */
  printAllLogs: _printAllStoredLogsFn
};

/**
 * Logs all the console information.
 * @method _logFn
 * @param {String} logLevel The log level.
 * @param {Array|String} message The console message.
 * @param {String} message.0 The targetPeerId the message is targeted to.
 * @param {String} message.1 The interface the message is targeted to.
 * @param {String|Array} message.2 The events the message is targeted to.
 * @param {String} message.3: The log message.
 * @param {Object|String} [debugObject] The console parameter string or object.
 * @private
 * @required
 * @scoped true
 * @component Log
 * @for Skylink
 * @since 0.5.5
 */
var _logFn = function(logLevel, message, debugObject) {
  var outputLog = _LOG_KEY;

  if (typeof message === 'object') {
    outputLog += (message[0]) ? ' [' + message[0] + '] -' : ' -';
    outputLog += (message[1]) ? ' <<' + message[1] + '>>' : '';
    if (message[2]) {
      outputLog += ' ';
      if (typeof message[2] === 'object') {
        for (var i = 0; i < message[2].length; i++) {
          outputLog += '(' + message[2][i] + ')';
        }
      } else {
        outputLog += '(' + message[2] + ')';
      }
    }
    outputLog += ' ' + message[3];
  } else {
    outputLog += ' - ' + message;
  }

  if (_enableDebugMode && _enableDebugStack) {
    // store the logs
    var logItem = [(new Date()), _LOG_LEVELS[logLevel], outputLog];

    if (typeof debugObject !== 'undefined') {
      logItem.push(debugObject);
    }
    _storedLogs.push(logItem);
  }

  if (_logLevel >= logLevel) {
    // Fallback to log if failure
    logLevel = (typeof console[_LOG_LEVELS[logLevel]] === 'undefined') ? 3 : logLevel;

    if (_enableDebugMode && _enableDebugTrace) {
      var logConsole = (typeof console.trace === 'undefined') ? logLevel[3] : 'trace';
      if (typeof debugObject !== 'undefined') {
        console[_LOG_LEVELS[logLevel]](outputLog, debugObject);
        // output if supported
        if (typeof console.trace !== 'undefined') {
          console.trace('');
        }
      } else {
        console[_LOG_LEVELS[logLevel]](outputLog);
        // output if supported
        if (typeof console.trace !== 'undefined') {
          console.trace('');
        }
      }
    } else {
      if (typeof debugObject !== 'undefined') {
        console[_LOG_LEVELS[logLevel]](outputLog, debugObject);
      } else {
        console[_LOG_LEVELS[logLevel]](outputLog);
      }
    }
  }
};

/**
 * Logs all the console information.
 * @attribute log
 * @type JSON
 * @param {Function} debug For debug mode.
 * @param {Function} log For log mode.
 * @param {Function} info For info mode.
 * @param {Function} warn For warn mode.
 * @param {Function} serror For error mode.
 * @private
 * @required
 * @scoped true
 * @component Log
 * @for Skylink
 * @since 0.5.4
 */
var log = {
  /**
   * Outputs a debug log in the console.
   * @property log.debug
   * @type Function
   * @param {Array|String} message or the message
   * @param {String} message.0 The targetPeerId the log is targetted to
   * @param {String} message.1 he interface the log is targetted to
   * @param {String|Array} message.2 The related names, keys or events to the log
   * @param {String} message.3 The log message.
   * @param {String|Object} [object] The log object.
   * @example
   *   // Logging for message
   *   log.debug('This is my message', object);
   * @private
   * @required
   * @scoped true
   * @component Log
   * @for Skylink
   * @since 0.5.4
   */
  debug: function (message, object) {
    _logFn(4, message, object);
  },

  /**
   * Outputs a normal log in the console.
   * @property log.log
   * @type Function
   * @param {Array|String} message or the message
   * @param {String} message.0 The targetPeerId the log is targetted to
   * @param {String} message.1 he interface the log is targetted to
   * @param {String|Array} message.2 The related names, keys or events to the log
   * @param {String} message.3 The log message.
   * @param {String|Object} [object] The log object.
   * @example
   *   // Logging for message
   *   log.log('This is my message', object);
   * @private
   * @required
   * @scoped true
   * @component Log
   * @for Skylink
   * @since 0.5.4
   */
  log: function (message, object) {
    _logFn(3, message, object);
  },

  /**
   * Outputs an info log in the console.
   * @property log.info
   * @type Function
   * @param {Array|String} message or the message
   * @param {String} message.0 The targetPeerId the log is targetted to
   * @param {String} message.1 he interface the log is targetted to
   * @param {String|Array} message.2 The related names, keys or events to the log
   * @param {String} message.3 The log message.
   * @param {String|Object} [object] The log object.
   * @example
   *   // Logging for message
   *   log.debug('This is my message', object);
   * @private
   * @required
   * @scoped true
   * @component Log
   * @for Skylink
   * @since 0.5.4
   */
  info: function (message, object) {
    _logFn(2, message, object);
  },

  /**
   * Outputs a warning log in the console.
   * @property log.warn
   * @type Function
   * @param {Array|String} message or the message
   * @param {String} message.0 The targetPeerId the log is targetted to
   * @param {String} message.1 he interface the log is targetted to
   * @param {String|Array} message.2 The related names, keys or events to the log
   * @param {String} message.3 The log message.
   * @param {String|Object} [object] The log object.
   * @example
   *   // Logging for message
   *   log.debug('Here\'s a warning. Please do xxxxx to resolve this issue', object);
   * @private
   * @required
   * @component Log
   * @for Skylink
   * @since 0.5.4
   */
  warn: function (message, object) {
    _logFn(1, message, object);
  },

  /**
   * Outputs an error log in the console.
   * @property log.error
   * @type Function
   * @param {Array|String} message or the message
   * @param {String} message.0 The targetPeerId the log is targetted to
   * @param {String} message.1 he interface the log is targetted to
   * @param {String|Array} message.2 The related names, keys or events to the log
   * @param {String} message.3 The log message.
   * @param {String|Object} [object] The log object.
   *   // Logging for external information
   *   log.error('There has been an error', object);
   * @private
   * @required
   * @scoped true
   * @component Log
   * @for Skylink
   * @since 0.5.4
   */
  error: function (message, object) {
    _logFn(0, message, object);
  }
};

/**
 * Sets the debugging log level. A log level displays logs of his level and higher:
 * ERROR > WARN > INFO > LOG > DEBUG.
 * - The default log level is Skylink.LOG_LEVEL.WARN
 * @method setLogLevel
 * @param {Integer} [logLevel] The log level.[Rel: Skylink.Data.LOG_LEVEL]
 * @example
 *   //Display logs level: Error, warn, info, log and debug.
 *   SkylinkDemo.setLogLevel(SkylinkDemo.LOG_LEVEL.DEBUG);
 * @component Log
 * @for Skylink
 * @since 0.5.5
 */
Skylink.prototype.setLogLevel = function(logLevel) {
  if(logLevel === undefined) {
    logLevel = Skylink.LOG_LEVEL.WARN;
  }
  for (var level in this.LOG_LEVEL) {
    if (this.LOG_LEVEL[level] === logLevel) {
      _logLevel = logLevel;
      log.log([null, 'Log', level, 'Log level exists. Level is set']);
      return;
    }
  }
  log.error([null, 'Log', level, 'Log level does not exist. Level is not set']);
};

/**
 * Sets Skylink in debugging mode to display log stack trace.
 * - By default, debugging mode is turned off.
 * @method setDebugMode
 * @param {Boolean|JSON} [options=false] Is debugging mode enabled.
 * @param {Boolean} [options.trace=false] If console output should trace.
 * @param {Boolean} [options.storeLogs=false] If SkylinkLogs should store
 *   the output logs.
 * @example
 *   // Example 1: just to enable
 *   SkylinkDemo.setDebugMode(true);
 *   // or
 *   SkylinkDemo.setDebugMode();
 *
 *   // Example 2: just to disable
 *   SkylinkDemo.setDebugMode(false);
 * @component Log
 * @for Skylink
 * @since 0.5.2
 */
Skylink.prototype.setDebugMode = function(isDebugMode) {
  if (typeof isDebugMode === 'object') {
    if (Object.keys(isDebugMode).length > 0) {
      _enableDebugTrace = !!isDebugMode.trace;
      _enableDebugStack = !!isDebugMode.storeLogs;
    } else {
      _enableDebugMode = false;
      _enableDebugTrace = false;
      _enableDebugStack = false;
    }
  }
  if (isDebugMode === false) {
    _enableDebugMode = false;
    _enableDebugTrace = false;
    _enableDebugStack = false;

    return;
  }
  _enableDebugMode = true;
  _enableDebugTrace = true;
  _enableDebugStack = true;
};
Skylink.prototype._EVENTS = {
  /**
   * Event fired when the socket connection to the signaling
   * server is open.
   * @event channelOpen
   * @component Events
   * @for Skylink
   * @since 0.1.0
   */
  channelOpen: [],

  /**
   * Event fired when the socket connection to the signaling
   * server has closed.
   * @event channelClose
   * @component Events
   * @for Skylink
   * @since 0.1.0
   */
  channelClose: [],

  /**
   * Event fired when the socket connection received a message
   * from the signaling server.
   * @event channelMessage
   * @param {JSON} message
   * @component Events
   * @for Skylink
   * @since 0.1.0
   */
  channelMessage: [],

  /**
   * Event fired when the socket connection has occurred an error.
   * @event channelError
   * @param {Object|String} error Error message or object thrown.
   * @component Events
   * @for Skylink
   * @since 0.1.0
   */
  channelError: [],

  /**
   * Event fired when the socket re-tries to connection with fallback ports.
   * @event channelRetry
   * @param {String} fallbackType The type of fallback [Rel: Skylink.SOCKET_FALLBACK]
   * @param {Integer} currentAttempt The current attempt of the fallback re-try attempt.
   * @component Events
   * @for Skylink
   * @since 0.5.6
   */
  channelRetry: [],

  /**
   * Event fired when the socket connection failed connecting.
   * - The difference between this and <b>channelError</b> is that
   *   channelError triggers during the connection. This throws
   *   when connection failed to be established.
   * @event socketError
   * @param {String} errorCode The error code.
   *   [Rel: Skylink.SOCKET_ERROR]
   * @param {Integer|String|Object} error The reconnection attempt or error object.
   * @param {String} fallbackType The type of fallback [Rel: Skylink.SOCKET_FALLBACK]
   * @component Events
   * @for Skylink
   * @since 0.5.5
   */
  socketError: [],

  /**
   * Event fired whether the room is ready for use.
   * @event readyStateChange
   * @param {String} readyState [Rel: Skylink.READY_STATE_CHANGE]
   * @param {JSON} error Error object thrown.
   * @param {Integer} error.status Http status when retrieving information.
   *   May be empty for other errors.
   * @param {String} error.content Error message.
   * @param {Integer} error.errorCode Error code.
   *   [Rel: Skylink.READY_STATE_CHANGE_ERROR]
   * @component Events
   * @for Skylink
   * @since 0.4.0
   */
  readyStateChange: [],

  /**
   * Event fired when a peer's handshake progress has changed.
   * @event handshakeProgress
   * @param {String} step The handshake progress step.
   *   [Rel: Skylink.HANDSHAKE_PROGRESS]
   * @param {String} peerId PeerId of the peer's handshake progress.
   * @param {Object|String} error Error message or object thrown.
   * @component Events
   * @for Skylink
   * @since 0.3.0
   */
  handshakeProgress: [],

  /**
   * Event fired when an ICE gathering state has changed.
   * @event candidateGenerationState
   * @param {String} state The ice candidate generation state.
   *   [Rel: Skylink.CANDIDATE_GENERATION_STATE]
   * @param {String} peerId PeerId of the peer that had an ice candidate
   *    generation state change.
   * @component Events
   * @for Skylink
   * @since 0.1.0
   */
  candidateGenerationState: [],

  /**
   * Event fired when a peer Connection state has changed.
   * @event peerConnectionState
   * @param {String} state The peer connection state.
   *   [Rel: Skylink.PEER_CONNECTION_STATE]
   * @param {String} peerId PeerId of the peer that had a peer connection state
   *    change.
   * @component Events
   * @for Skylink
   * @since 0.1.0
   */
  peerConnectionState: [],

  /**
   * Event fired when an ICE connection state has changed.
   * @iceConnectionState
   * @param {String} state The ice connection state.
   *   [Rel: Skylink.ICE_CONNECTION_STATE]
   * @param {String} peerId PeerId of the peer that had an ice connection state change.
   * @component Events
   * @for Skylink
   * @since 0.1.0
   */
  iceConnectionState: [],

  /**
   * Event fired when webcam or microphone media access fails.
   * @event mediaAccessError
   * @param {Object|String} error Error object thrown.
   * @component Events
   * @for Skylink
   * @since 0.1.0
   */
  mediaAccessError: [],

  /**
   * Event fired when webcam or microphone media acces passes.
   * @event mediaAccessSuccess
   * @param {Object} stream MediaStream object.
   * @component Events
   * @for Skylink
   * @since 0.1.0
   */
  mediaAccessSuccess: [],

  /**
   * Event fired when it's required to have audio or video access.
   * @event mediaAccessRequired
   * @component Events
   * @for Skylink
   * @since 0.5.5
   */
  mediaAccessRequired: [],

  /**
   * Event fired when media access to MediaStream has stopped.
   * @event mediaAccessStopped
   * @component Events
   * @for Skylink
   * @since 0.5.6
   */
  mediaAccessStopped: [],

  /**
   * Event fired when a peer joins the room.
   * @event peerJoined
   * @param {String} peerId PeerId of the peer that joined the room.
   * @param {JSON} peerInfo Peer's information.
   * @param {JSON} peerInfo.settings Peer's stream settings.
   * @param {Boolean|JSON} [peerInfo.settings.audio=false] Peer's audio stream
   *   settings.
   * @param {Boolean} [peerInfo.settings.audio.stereo=false] If peer has stereo
   *   enabled or not.
   * @param {Boolean|JSON} [peerInfo.settings.video=false] Peer's video stream
   *   settings.
   * @param {JSON} [peerInfo.settings.video.resolution]
   *   Peer's video stream resolution [Rel: Skylink.VIDEO_RESOLUTION]
   * @param {Integer} [peerInfo.settings.video.resolution.width]
   *   Peer's video stream resolution width.
   * @param {Integer} [peerInfo.settings.video.resolution.height]
   *   Peer's video stream resolution height.
   * @param {Integer} [peerInfo.settings.video.frameRate]
   *   Peer's video stream resolution minimum frame rate.
   * @param {JSON} peerInfo.mediaStatus Peer stream status.
   * @param {Boolean} [peerInfo.mediaStatus.audioMuted=true] If peer's audio
   *   stream is muted.
   * @param {Boolean} [peerInfo.mediaStatus.videoMuted=true] If peer's video
   *   stream is muted.
   * @param {JSON|String} peerInfo.userData Peer's custom user data.
   * @param {JSON} peerInfo.agent Peer's browser agent.
   * @param {String} peerInfo.agent.name Peer's browser agent name.
   * @param {Integer} peerInfo.agent.version Peer's browser agent version.
   * @param {Boolean} isSelf Is the peer self.
   * @component Events
   * @for Skylink
   * @since 0.5.2
   */
  peerJoined: [],

  /**
   * Event fired when a peer's connection is restarted.
   * @event peerRestart
   * @param {String} peerId PeerId of the peer that is being restarted.
   * @param {JSON} peerInfo Peer's information.
   * @param {JSON} peerInfo.settings Peer's stream settings.
   * @param {Boolean|JSON} peerInfo.settings.audio Peer's audio stream
   *   settings.
   * @param {Boolean} peerInfo.settings.audio.stereo If peer has stereo
   *   enabled or not.
   * @param {Boolean|JSON} peerInfo.settings.video Peer's video stream
   *   settings.
   * @param {JSON} peerInfo.settings.video.resolution
   *   Peer's video stream resolution [Rel: Skylink.VIDEO_RESOLUTION]
   * @param {Integer} peerInfo.settings.video.resolution.width
   *   Peer's video stream resolution width.
   * @param {Integer} peerInfo.settings.video.resolution.height
   *   Peer's video stream resolution height.
   * @param {Integer} peerInfo.settings.video.frameRate
   *   Peer's video stream resolution minimum frame rate.
   * @param {JSON} peerInfo.mediaStatus Peer stream status.
   * @param {Boolean} peerInfo.mediaStatus.audioMuted If peer's audio
   *   stream is muted.
   * @param {Boolean} peerInfo.mediaStatus.videoMuted If peer's video
   *   stream is muted.
   * @param {JSON|String} peerInfo.userData Peer's custom user data.
   * @param {JSON} peerInfo.agent Peer's browser agent.
   * @param {String} peerInfo.agent.name Peer's browser agent name.
   * @param {Integer} peerInfo.agent.version Peer's browser agent version.
   * @param {Boolean} isSelfInitiateRestart Is it us who initiated the restart.
   * @component Events
   * @for Skylink
   * @since 0.5.5
   */
  peerRestart: [],

  /**
   * Event fired when a peer information is updated.
   * @event peerUpdated
   * @param {String} peerId PeerId of the peer that had information updaed.
   * @param {JSON} peerInfo Peer's information.
   * @param {JSON} peerInfo.settings Peer's stream settings.
   * @param {Boolean|JSON} [peerInfo.settings.audio=false] Peer's audio stream
   *   settings.
   * @param {Boolean} [peerInfo.settings.audio.stereo=false] If peer has stereo
   *   enabled or not.
   * @param {Boolean|JSON} [peerInfo.settings.video=false] Peer's video stream
   *   settings.
   * @param {JSON} [peerInfo.settings.video.resolution]
   *   Peer's video stream resolution [Rel: Skylink.VIDEO_RESOLUTION]
   * @param {Integer} [peerInfo.settings.video.resolution.width]
   *   Peer's video stream resolution width.
   * @param {Integer} [peerInfo.settings.video.resolution.height]
   *   Peer's video stream resolution height.
   * @param {Integer} [peerInfo.settings.video.frameRate]
   *   Peer's video stream resolution minimum frame rate.
   * @param {JSON} peerInfo.mediaStatus Peer stream status.
   * @param {Boolean} [peerInfo.mediaStatus.audioMuted=true] If peer's audio
   *   stream is muted.
   * @param {Boolean} [peerInfo.mediaStatus.videoMuted=true] If peer's video
   *   stream is muted.
   * @param {JSON|String} peerInfo.userData Peer's custom user data.
   * @param {JSON} peerInfo.agent Peer's browser agent.
   * @param {String} peerInfo.agent.name Peer's browser agent name.
   * @param {Integer} peerInfo.agent.version Peer's browser agent version.
   * @param {Boolean} isSelf Is the peer self.
   * @component Events
   * @for Skylink
   * @since 0.5.2
   */
  peerUpdated: [],

  /**
   * Event fired when a peer leaves the room
   * @event peerLeft
   * @param {String} peerId PeerId of the peer that left.
   * @param {JSON} peerInfo Peer's information.
   * @param {JSON} peerInfo.settings Peer's stream settings.
   * @param {Boolean|JSON} [peerInfo.settings.audio=false] Peer's audio stream
   *   settings.
   * @param {Boolean} [peerInfo.settings.audio.stereo=false] If peer has stereo
   *   enabled or not.
   * @param {Boolean|JSON} [peerInfo.settings.video=false] Peer's video stream
   *   settings.
   * @param {JSON} [peerInfo.settings.video.resolution]
   *   Peer's video stream resolution [Rel: Skylink.VIDEO_RESOLUTION]
   * @param {Integer} [peerInfo.settings.video.resolution.width]
   *   Peer's video stream resolution width.
   * @param {Integer} [peerInfo.settings.video.resolution.height]
   *   Peer's video stream resolution height.
   * @param {Integer} [peerInfo.settings.video.frameRate]
   *   Peer's video stream resolution minimum frame rate.
   * @param {JSON} peerInfo.mediaStatus Peer stream status.
   * @param {Boolean} [peerInfo.mediaStatus.audioMuted=true] If peer's audio
   *   stream is muted.
   * @param {Boolean} [peerInfo.mediaStatus.videoMuted=true] If peer's video
   *   stream is muted.
   * @param {JSON|String} peerInfo.userData Peer's custom user data.
   * @param {JSON} peerInfo.agent Peer's browser agent.
   * @param {String} peerInfo.agent.name Peer's browser agent name.
   * @param {Integer} peerInfo.agent.version Peer's browser agent version.
   * @param {Boolean} isSelf Is the peer self.
   * @component Events
   * @for Skylink
   * @since 0.5.2
   */
  peerLeft: [],

  /**
   * Event fired when a remote stream has become available.
   * - This occurs after the user joins the room.
   * - This is changed from <b>addPeerStream</b> event.
   * - Note that <b>addPeerStream</b> is removed from the specs.
   * - There has been a documentation error whereby the stream it is
   *   supposed to be (stream, peerId, isSelf), but instead is received
   *   as (peerId, stream, isSelf) in 0.5.0.
   * @event incomingStream
   * @param {String} peerId PeerId of the peer that is sending the stream.
   * @param {Object} stream MediaStream object.
   * @param {Boolean} isSelf Is the peer self.
   * @param {JSON} peerInfo Peer's information.
   * @component Events
   * @for Skylink
   * @since 0.5.5
   */
  incomingStream: [],

  /**
   * Event fired when a message being broadcasted is received.
   * - This is changed from <b>chatMessageReceived</b>,
   *   <b>privateMessage</b> and <b>publicMessage</b> event.
   * - Note that <b>chatMessageReceived</b>, <b>privateMessage</b>
   *   and <b>publicMessage</b> is removed from the specs.
   * @event incomingMessage
   * @param {JSON} message Message object that is received.
   * @param {JSON|String} message.content Data that is broadcasted.
   * @param {String} message.senderPeerId PeerId of the sender peer.
   * @param {String} message.targetPeerId PeerId that is specifically
   *   targeted to receive the message.
   * @param {Boolean} message.isPrivate Is data received a private message.
   * @param {Boolean} message.isDataChannel Is data received from a
   *   data channel.
   * @param {String} peerId PeerId of the sender peer.
   * @param {JSON} peerInfo Peer's information.
   * @param {JSON} peerInfo.settings Peer's stream settings.
   * @param {Boolean|JSON} [peerInfo.settings.audio=false] Peer's audio stream
   *   settings.
   * @param {Boolean} [peerInfo.settings.audio.stereo=false] If peer has stereo
   *   enabled or not.
   * @param {Boolean|JSON} [peerInfo.settings.video=false] Peer's video stream
   *   settings.
   * @param {JSON} [peerInfo.settings.video.resolution]
   *   Peer's video stream resolution [Rel: Skylink.VIDEO_RESOLUTION]
   * @param {Integer} [peerInfo.settings.video.resolution.width]
   *   Peer's video stream resolution width.
   * @param {Integer} [peerInfo.settings.video.resolution.height]
   *   Peer's video stream resolution height.
   * @param {Integer} [peerInfo.settings.video.frameRate]
   *   Peer's video stream resolution minimum frame rate.
   * @param {JSON} peerInfo.mediaStatus Peer stream status.
   * @param {Boolean} [peerInfo.mediaStatus.audioMuted=true] If peer's audio
   *   stream is muted.
   * @param {Boolean} [peerInfo.mediaStatus.videoMuted=true] If peer's video
   *   stream is muted.
   * @param {JSON|String} peerInfo.userData Peer's custom user data.
   * @param {JSON} peerInfo.agent Peer's browser agent.
   * @param {String} peerInfo.agent.name Peer's browser agent name.
   * @param {Integer} peerInfo.agent.version Peer's browser agent version.
   * @param {Boolean} isSelf Is the peer self.
   * @component Events
   * @for Skylink
   * @since 0.5.2
   */
  incomingMessage: [],

  /**
   * Event fired when connected to a room and the lock status has changed.
   * @event roomLock
   * @param {Boolean} isLocked Is the room locked.
   * @param {String} peerId PeerId of the peer that is locking/unlocking
   *   the room.
   * @param {JSON} peerInfo Peer's information.
   * @param {JSON} peerInfo.settings Peer's stream settings.
   * @param {Boolean|JSON} [peerInfo.settings.audio=false] Peer's audio stream
   *   settings.
   * @param {Boolean} [peerInfo.settings.audio.stereo=false] If peer has stereo
   *   enabled or not.
   * @param {Boolean|JSON} [peerInfo.settings.video=false] Peer's video stream
   *   settings.
   * @param {JSON} [peerInfo.settings.video.resolution]
   *   Peer's video stream resolution [Rel: Skylink.VIDEO_RESOLUTION]
   * @param {Integer} [peerInfo.settings.video.resolution.width]
   *   Peer's video stream resolution width.
   * @param {Integer} [peerInfo.settings.video.resolution.height]
   *   Peer's video stream resolution height.
   * @param {Integer} [peerInfo.settings.video.frameRate]
   *   Peer's video stream resolution minimum frame rate.
   * @param {JSON} peerInfo.mediaStatus Peer stream status.
   * @param {Boolean} [peerInfo.mediaStatus.audioMuted=true] If peer's audio
   *   stream is muted.
   * @param {Boolean} [peerInfo.mediaStatus.videoMuted=true] If peer's video
   *   stream is muted.
   * @param {JSON|String} peerInfo.userData Peer's custom user data.
   * @param {JSON} peerInfo.agent Peer's browser agent.
   * @param {String} peerInfo.agent.name Peer's browser agent name.
   * @param {Integer} peerInfo.agent.version Peer's browser agent version.
   * @param {Boolean} isSelf Is the peer self.
   * @component Events
   * @for Skylink
   * @since 0.5.2
   */
  roomLock: [],

  /**
   * Event fired when a peer's datachannel state has changed.
   * @event dataChannelState
   * @param {String} state The datachannel state.
   *   [Rel: Skylink.DATA_CHANNEL_STATE]
   * @param {String} peerId PeerId of peer that has a datachannel
   *   state change.
   * @component Events
   * @for Skylink
   * @since 0.1.0
   */
  dataChannelState: [],

  /**
   * Event fired when a data transfer state has changed.
   * - Note that <u>transferInfo.data</u> sends the blob data, and
   *   no longer a blob url.
   * @event dataTransferState
   * @param {String} state The data transfer state.
   *   [Rel: Skylink.DATA_TRANSFER_STATE]
   * @param {String} transferId TransferId of the data.
   * @param {String} peerId PeerId of the peer that has a data
   *   transfer state change.
   * @param {JSON} transferInfo Data transfer information.
   * @param {JSON} transferInfo.percentage The percetange of data being
   *   uploaded / downloaded.
   * @param {JSON} transferInfo.senderPeerId PeerId of the sender.
   * @param {JSON} transferInfo.data The blob data. See the
   *   [createObjectURL](https://developer.mozilla.org/en-US/docs/Web/API/URL.createObjectURL)
   *   method on how you can convert the blob to a download link.
   * @param {JSON} transferInfo.name Data name.
   * @param {JSON} transferInfo.size Data size.
   * @param {JSON} error The error object.
   * @param {String} error.message Error message thrown.
   * @param {String} error.transferType Is error from uploading or downloading.
   *   [Rel: Skylink.DATA_TRANSFER_TYPE]
   * @component Events
   * @for Skylink
   * @since 0.4.1
   */
  dataTransferState: [],

  /**
   * Event fired when the signaling server warns the user.
   * @event systemAction
   * @param {String} action The action that is required for
   *   the user to follow. [Rel: Skylink.SYSTEM_ACTION]
   * @param {String} message The reason for the action.
   * @param {String} reason The reason why the action is given.
   *   [Rel: Skylink.SYSTEM_ACTION_REASON]
   * @component Events
   * @for Skylink
   * @since 0.5.1
   */
  systemAction: []
};

/**
 * Events with callbacks that would be fired only once once condition is met.
 * @attribute _onceEvents
 * @type JSON
 * @private
 * @required
 * @component Events
 * @for Skylink
 * @since 0.5.4
 */
Skylink.prototype._onceEvents = {};

/**
 * The timestamp for throttle function to use.
 * @attribute _timestamp
 * @type JSON
 * @private
 * @required
 * @component Events
 * @for Skylink
 * @since 0.5.8
 */
Skylink.prototype._timestamp = {
  now: Date.now() || function() { return +new Date(); }
};

/**
 * Trigger all the callbacks associated with an event.
 * - Note that extra arguments can be passed to the callback which
 *   extra argument can be expected by callback is documented by each event.
 * @method _trigger
 * @param {String} eventName The Skylink event.
 * @for Skylink
 * @private
 * @component Events
 * @for Skylink
 * @since 0.1.0
 */
Skylink.prototype._trigger = function(eventName) {
  //convert the arguments into an array
  var args = Array.prototype.slice.call(arguments);
  var arr = this._EVENTS[eventName];
  var once = this._onceEvents[eventName] || null;
  args.shift(); //Omit the first argument since it's the event name
  if (arr) {
    // for events subscribed forever
    for (var i = 0; i < arr.length; i++) {
      try {
        log.log([null, 'Event', eventName, 'Event is fired']);
        if(arr[i].apply(this, args) === false) {
          break;
        }
      } catch(error) {
        log.error([null, 'Event', eventName, 'Exception occurred in event:'], error);
      }
    }
  }
  if (once){
    // for events subscribed on once
    for (var j = 0; j < once.length; j++) {
      if (once[j][1].apply(this, args) === true) {
        log.log([null, 'Event', eventName, 'Condition is met. Firing event']);
        if(once[j][0].apply(this, args) === false) {
          break;
        }
        if (!once[j][2]) {
          log.log([null, 'Event', eventName, 'Removing event after firing once']);
          once.splice(j, 1);
          //After removing current element, the next element should be element of the same index
          j--;
        }
      } else {
        log.log([null, 'Event', eventName, 'Condition is still not met. ' +
          'Holding event from being fired']);
      }
    }
  }

  log.log([null, 'Event', eventName, 'Event is triggered']);
};

/**
 * To register a callback function to an event.
 * @method on
 * @param {String} eventName The Skylink event. See the event list to see what you can register.
 * @param {Function} callback The callback fired after the event is triggered.
 * @example
 *   SkylinkDemo.on('peerJoined', function (peerId, peerInfo) {
 *      alert(peerId + ' has joined the room');
 *   });
 * @component Events
 * @for Skylink
 * @since 0.1.0
 */
Skylink.prototype.on = function(eventName, callback) {
  if ('function' === typeof callback) {
    this._EVENTS[eventName] = this._EVENTS[eventName] || [];
    this._EVENTS[eventName].push(callback);
    log.log([null, 'Event', eventName, 'Event is subscribed']);
  } else {
    log.error([null, 'Event', eventName, 'Provided parameter is not a function']);
  }
};

/**
 * To register a callback function to an event that is fired once a condition is met.
 * @method once
 * @param {String} eventName The Skylink event. See the event list to see what you can register.
 * @param {Function} callback The callback fired after the event is triggered.
 * @param {Function} [condition]
 *   The provided condition that would trigger this event.
 *   If not provided, it will return true when the event is triggered.
 *   Return a true to fire the callback.
 * @param {Boolean} [fireAlways=false] The function does not get removed onced triggered,
 *   but triggers everytime the event is called.
 * @example
 *   SkylinkDemo.once('peerConnectionState', function (state, peerId) {
 *     alert('Peer has left');
 *   }, function (state, peerId) {
 *     return state === SkylinkDemo.PEER_CONNECTION_STATE.CLOSED;
 *   });
 * @component Events
 * @for Skylink
 * @since 0.5.4
 */
Skylink.prototype.once = function(eventName, callback, condition, fireAlways) {
  if (typeof condition === 'boolean') {
    fireAlways = condition;
    condition = null;
  }
  fireAlways = (typeof fireAlways === 'undefined' ? false : fireAlways);
  condition = (typeof condition !== 'function') ? function () {
    return true;
  } : condition;

  if (typeof callback === 'function') {

    this._EVENTS[eventName] = this._EVENTS[eventName] || [];
    // prevent undefined error
    this._onceEvents[eventName] = this._onceEvents[eventName] || [];
    this._onceEvents[eventName].push([callback, condition, fireAlways]);
    log.log([null, 'Event', eventName, 'Event is subscribed on condition']);
  } else {
    log.error([null, 'Event', eventName, 'Provided callback is not a function']);
  }
};

/**
 * To unregister a callback function from an event.
 * @method off
 * @param {String} eventName The Skylink event. See the event list to see what you can unregister.
 * @param {Function} callback The callback fired after the event is triggered.
 *   Not providing any callback turns all callbacks tied to that event off.
 * @example
 *   SkylinkDemo.off('peerJoined', callback);
 * @component Events
 * @for Skylink
 * @since 0.5.5
 */
Skylink.prototype.off = function(eventName, callback) {
  if (callback === undefined) {
    this._EVENTS[eventName] = [];
    this._onceEvents[eventName] = [];
    log.log([null, 'Event', eventName, 'All events are unsubscribed']);
    return;
  }
  var arr = this._EVENTS[eventName];
  var once = this._onceEvents[eventName];

  // unsubscribe events that is triggered always
  for (var i = 0; i < arr.length; i++) {
    if (arr[i] === callback) {
      log.log([null, 'Event', eventName, 'Event is unsubscribed']);
      arr.splice(i, 1);
      break;
    }
  }
  // unsubscribe events fired only once
  if(once !== undefined) {
    for (var j = 0; j < once.length; j++) {
      if (once[j][0] === callback) {
        log.log([null, 'Event', eventName, 'One-time Event is unsubscribed']);
        once.splice(j, 1);
        break;
      }
    }
  }
};

/**
 * Does a check condition first to check if event is required to be subscribed.
 * If check condition fails, it subscribes an event with
 *  {{#crossLink "Skylink/once:method"}}once(){{/crossLink}} method to wait for
 * the condition to pass to fire the callback.
 * @method _condition
 * @param {String} eventName The Skylink event.
 * @param {Function} callback The callback fired after the condition is met.
 * @param {Function} checkFirst The condition to check that if pass, it would fire the callback,
 *   or it will just subscribe to an event and fire when condition is met.
 * @param {Function} [condition]
 *   The provided condition that would trigger this event.
 *   If not provided, it will return true when the event is triggered.
 *   Return a true to fire the callback.
 * @param {Boolean} [fireAlways=false] The function does not get removed onced triggered,
 *   but triggers everytime the event is called.
 * @private
 * @component Events
 * @for Skylink
 * @since 0.5.5
 */
Skylink.prototype._condition = function(eventName, callback, checkFirst, condition, fireAlways) {
  if (typeof condition === 'boolean') {
    fireAlways = condition;
    condition = null;
  }
  if (typeof callback === 'function' && typeof checkFirst === 'function') {
    if (checkFirst()) {
      log.log([null, 'Event', eventName, 'First condition is met. Firing callback']);
      callback();
      return;
    }
    log.log([null, 'Event', eventName, 'First condition is not met. Subscribing to event']);
    this.once(eventName, callback, condition, fireAlways);
  } else {
    log.error([null, 'Event', eventName, 'Provided callback or checkFirst is not a function']);
  }
};

/**
 * Sets an interval check. If condition is met, fires callback.
 * @method _wait
 * @param {Function} callback The callback fired after the condition is met.
 * @param {Function} condition The provided condition that would trigger this the callback.
 * @param {Integer} [intervalTime=50] The interval loop timeout.
 * @for Skylink
 * @private
 * @component Events
 * @for Skylink
 * @since 0.5.5
 */
Skylink.prototype._wait = function(callback, condition, intervalTime, fireAlways) {
  fireAlways = (typeof fireAlways === 'undefined' ? false : fireAlways);
  if (typeof callback === 'function' && typeof condition === 'function') {
    if (condition()) {
      log.log([null, 'Event', null, 'Condition is met. Firing callback']);
      callback();
      return;
    }
    log.log([null, 'Event', null, 'Condition is not met. Doing a check.']);

    intervalTime = (typeof intervalTime === 'number') ? intervalTime : 50;

    var doWait = setInterval(function () {
      if (condition()) {
        log.log([null, 'Event', null, 'Condition is met after waiting. Firing callback']);
        if (!fireAlways){
          clearInterval(doWait);
        }
        callback();
      }
    }, intervalTime);
  } else {
    if (typeof callback !== 'function'){
      log.error([null, 'Event', null, 'Provided callback is not a function']);
    }
    if (typeof condition !== 'function'){
      log.error([null, 'Event', null, 'Provided condition is not a function']);
    }
  }
};

/**
 * Returns a wrapper of the original function, which only fires once during
 *  a specified amount of time.
 * @method _throttle
 * @param {Function} func The function that should be throttled.
 * @param {Integer} wait The amount of time that function need to throttled (in ms)
 * @private
 * @component Events
 * @for Skylink
 * @since 0.5.8
 */
Skylink.prototype._throttle = function(func, wait){
  var self = this;
  return function () {
      if (!self._timestamp.func){
        //First time run, need to force timestamp to skip condition
        self._timestamp.func = self._timestamp.now - wait;
      }
      var now = Date.now();
      if (now - self._timestamp.func < wait) {
          return;
      }
      func.apply(self, arguments);
      self._timestamp.func = now;
  };
};
Skylink.prototype.SOCKET_ERROR = {
  CONNECTION_FAILED: 0,
  RECONNECTION_FAILED: -1,
  CONNECTION_ABORTED: -2,
  RECONNECTION_ABORTED: -3,
  RECONNECTION_ATTEMPT: -4
};

/**
 * The queue of messages to be sent to signaling server.
 * @attribute _socketMessageQueue
 * @type Array
 * @private
 * @required
 * @component Socket
 * @for Skylink
 * @since 0.5.8
 */
Skylink.prototype._socketMessageQueue = [];

/**
 * The timeout used to send socket message queue.
 * @attribute _socketMessageTimeout
 * @type Function
 * @private
 * @required
 * @component Socket
 * @for Skylink
 * @since 0.5.8
 */
Skylink.prototype._socketMessageTimeout = null;

/**
 * The list of channel connection fallback states.
 * - The fallback states that would occur are:
 * @attribute SOCKET_FALLBACK
 * @type JSON
 * @param {String} NON_FALLBACK Non-fallback state,
 * @param {String} FALLBACK_PORT Fallback to non-ssl port for channel re-try.
 * @param {String} FALLBACK_PORT_SSL Fallback to ssl port for channel re-try.
 * @param {String} LONG_POLLING Fallback to non-ssl long-polling.
 * @param {String} LONG_POLLING_SSL Fallback to ssl port for long-polling.
 * @readOnly
 * @component Socket
 * @for Skylink
 * @since 0.5.6
 */
Skylink.prototype.SOCKET_FALLBACK = {
  NON_FALLBACK: 'nonfallback',
  FALLBACK_PORT: 'fallbackPortNonSSL',
  FALLBACK_SSL_PORT: 'fallbackPortSSL',
  LONG_POLLING: 'fallbackLongPollingNonSSL',
  LONG_POLLING_SSL: 'fallbackLongPollingSSL'
};

/**
 * The current socket opened state.
 * @attribute _channelOpen
 * @type Boolean
 * @private
 * @required
 * @component Socket
 * @for Skylink
 * @since 0.5.2
 */
Skylink.prototype._channelOpen = false;

/**
 * The signaling server to connect to.
 * @attribute _signalingServer
 * @type String
 * @private
 * @component Socket
 * @for Skylink
 * @since 0.5.2
 */
Skylink.prototype._signalingServer = null;

/**
 * The signaling server protocol to use.
 * <ul>
 * <li><code>https:</code>
 * <ul><li>Default port is <code>443</code>.</li>
 *     <li>Fallback port is <code>3443</code>.</li>
 * </ul></li>
 * <li><code>http:</code>
 * <ul><li>Default port is <code>80</code>.</li>
 *     <li>Fallback port is <code>3000</code>.</li>
 * </ul></li>
 * </ul>
 * @attribute _signalingServerProtocol
 * @type String
 * @private
 * @component Socket
 * @for Skylink
 * @since 0.5.4
 */
Skylink.prototype._signalingServerProtocol = window.location.protocol;

/**
 * The signaling server port to connect to.
 * @attribute _signalingServerPort
 * @type Integer
 * @default https: = 443, http = 80
 * @private
 * @component Socket
 * @for Skylink
 * @since 0.5.4
 */
Skylink.prototype._signalingServerPort =
  (window.location.protocol === 'https:') ? 443 : 80;

/**
 * The actual socket object that handles the connection.
 * @attribute _socket
 * @type Object
 * @required
 * @private
 * @component Socket
 * @for Skylink
 * @since 0.1.0
 */
Skylink.prototype._socket = null;

/**
 * The socket connection timeout
 * <ul>
 * <li><code>0</code> Uses the default timeout from socket.io
 *     <code>20000</code>ms.</li>
 * <li><code>>0</code> Uses the user set timeout</li>
 * </ul>
 * @attribute _socketTimeout
 * @type Integer
 * @default 0
 * @required
 * @private
 * @component Socket
 * @for Skylink
 * @since 0.5.4
 */
Skylink.prototype._socketTimeout = 0;

/**
 * The socket connection to use XDomainRequest.
 * @attribute _socketUseXDR
 * @type Boolean
 * @default false
 * @required
 * @component Socket
 * @private
 * @for Skylink
 * @since 0.5.4
 */
Skylink.prototype._socketUseXDR = false;

/**
 * Sends a message to the signaling server.
 * - Not to be confused with method
 *   {{#crossLink "Skylink/sendMessage:method"}}sendMessage(){{/crossLink}}
 *   that broadcasts messages. This is for sending socket messages.
 * @method _sendChannelMessage
 * @param {JSON} message
 * @private
 * @component Socket
 * @for Skylink
 * @since 0.5.8
 */
Skylink.prototype._sendChannelMessage = function(message) {
  var self = this;
  var interval = 1000;
  var throughput = 16;

  if (!self._channelOpen) {
    return;
  }

  var messageString = JSON.stringify(message);

  var sendLater = function(){
    if (self._socketMessageQueue.length > 0){

      if (self._socketMessageQueue.length<throughput){

        log.debug([(message.target ? message.target : 'server'), null, null,
          'Sending delayed message' + ((!message.target) ? 's' : '') + ' ->'], {
            type: self._SIG_MESSAGE_TYPE.GROUP,
            lists: self._socketMessageQueue.slice(0,self._socketMessageQueue.length),
            mid: self._user.sid,
            rid: self._room.id
          });

        self._socket.send({
          type: self._SIG_MESSAGE_TYPE.GROUP,
          lists: self._socketMessageQueue.splice(0,self._socketMessageQueue.length),
          mid: self._user.sid,
          rid: self._room.id
        });

        clearTimeout(self._socketMessageTimeout);
        self._socketMessageTimeout = null;

      }
      else{

        log.debug([(message.target ? message.target : 'server'), null, null,
          'Sending delayed message' + ((!message.target) ? 's' : '') + ' ->'], {
            type: self._SIG_MESSAGE_TYPE.GROUP,
            lists: self._socketMessageQueue.slice(0,throughput),
            mid: self._user.sid,
            rid: self._room.id
          });

        self._socket.send({
          type: self._SIG_MESSAGE_TYPE.GROUP,
          lists: self._socketMessageQueue.splice(0,throughput),
          mid: self._user.sid,
          rid: self._room.id
        });

        clearTimeout(self._socketMessageTimeout);
        self._socketMessageTimeout = null;
        self._socketMessageTimeout = setTimeout(sendLater,interval);

      }
      self._timestamp.now = Date.now() || function() { return +new Date(); };
    }
  };

  //Delay when messages are sent too rapidly
  if ((Date.now() || function() { return +new Date(); }) - self._timestamp.now < interval && 
    (message.type === self._SIG_MESSAGE_TYPE.PUBLIC_MESSAGE ||
    message.type === self._SIG_MESSAGE_TYPE.UPDATE_USER)) {

      log.warn([(message.target ? message.target : 'server'), null, null,
      'Messages fired too rapidly. Delaying.'], {
        interval: 1000,
        throughput: 16,
        message: message
      });

      self._socketMessageQueue.push(messageString);

      if (!self._socketMessageTimeout){
        self._socketMessageTimeout = setTimeout(sendLater,
          interval - ((Date.now() || function() { return +new Date(); })-self._timestamp.now));
      }
      return;
  }

  log.debug([(message.target ? message.target : 'server'), null, null,
    'Sending to peer' + ((!message.target) ? 's' : '') + ' ->'], message);

  //Normal case when messages are sent not so rapidly
  self._socket.send(messageString);
  self._timestamp.now = Date.now() || function() { return +new Date(); };

};

/**
 * Create the socket object to refresh connection.
 * @method _createSocket
 * @private
 * @component Socket
 * @for Skylink
 * @since 0.5.6
 */
Skylink.prototype._createSocket = function (url, options) {
  var self = this;

  options = options || {};

  if (self._socket) {
    self._socket.removeAllListeners('connect_error');
    self._socket.removeAllListeners('reconnect_attempt');
    self._socket.removeAllListeners('reconnect_error');
    self._socket.removeAllListeners('reconnect_failed');
    self._socket.removeAllListeners('connect');
    self._socket.removeAllListeners('reconnect');
    self._socket.removeAllListeners('error');
    self._socket.removeAllListeners('disconnect');
    self._socket.removeAllListeners('message');
    self._socket.disconnect();
    self._socket = null;
  }
  self._channelOpen = false;

  log.log('Opening channel with signaling server url:', {
    url: url,
    useXDR: self._socketUseXDR,
    socketOptions: options.socketOptions
  });

  self._socket = io.connect(url, options.socketOptions);

  if (typeof options.connectErrorFn === 'function') {
    self._socket.on('connect_error', options.connectErrorFn);
  }

  if (typeof options.reconnectAttemptFn === 'function') {
    self._socket.on('reconnect_attempt', options.reconnectAttemptFn);
  }

  if (typeof options.reconnectErrorFn === 'function') {
    self._socket.on('reconnect_error', options.reconnectErrorFn);
  }

  if (typeof options.reconnectFailedFn === 'function') {
    self._socket.on('reconnect_failed', options.reconnectFailedFn);
  }

  var connectFn = function () {
    if (!self._channelOpen) {
      self._channelOpen = true;
      self._trigger('channelOpen');
      log.log([null, 'Socket', null, 'Channel opened']);
    }
  };

  self._socket.on('connect', connectFn);

  self._socket.on('reconnect', connectFn);

  self._socket.on('error', function(error) {
    self._channelOpen = false;
    self._trigger('channelError', error);
    log.error([null, 'Socket', null, 'Exception occurred:'], error);
  });

  self._socket.on('disconnect', function() {
    self._channelOpen = false;
    self._trigger('channelClose');
    log.log([null, 'Socket', null, 'Channel closed']);
  });

  self._socket.on('message', function(message) {
    log.log([null, 'Socket', null, 'Received message']);
    self._processSigMessage(message);
  });
};

/**
 * Create the default socket object connection.
 * @method _createDefaultSocket
 * @private
 * @component Socket
 * @for Skylink
 * @since 0.5.6
 */
Skylink.prototype._createDefaultSocket = function () {
  var self = this;

  // create the sig url
  var ip_signaling = self._signalingServerProtocol + '//' +
    self._signalingServer + ':' + self._signalingServerPort;

  var socketOptions = {
    forceNew: true,
    //'sync disconnect on unload' : true,
    reconnection: false,
    transports: ['websocket']
  };

  if (self._socketTimeout !== 0) {
    socketOptions.timeout = self._socketTimeout;
  }

  var connectErrorFn = function (error) {
    self._channelOpen = false;
    self._trigger('socketError', self.SOCKET_ERROR.CONNECTION_FAILED,
      error, self.SOCKET_FALLBACK.NON_FALLBACK);

    self._createFallbackSocket();
  };

  self._createSocket(ip_signaling, {
    socketOptions: socketOptions,
    connectErrorFn: connectErrorFn
  });
};

/**
 * Create the fallback socket object reconnection.
 * @method _createFallbackSocket
 * @private
 * @component Socket
 * @for Skylink
 * @since 0.5.6
 */
Skylink.prototype._createFallbackSocket = function () {
  var self = this;

  var fallback = (self._signalingServerProtocol ===
    'https:') ? self.SOCKET_FALLBACK.FALLBACK_SSL_PORT :
    self.SOCKET_FALLBACK.FALLBACK_PORT;

  self._signalingServerPort = (self._signalingServerProtocol ===
    'https:') ? 3443 : 3000;

  // create the sig url
  var ip_signaling = self._signalingServerProtocol + '//' +
    self._signalingServer + ':' + self._signalingServerPort;

  var socketOptions = {
    forceNew: true,
    //'sync disconnect on unload' : true,
    reconnection: false,
    transports: ['websocket']
  };

  if (self._socketTimeout !== 0) {
    socketOptions.timeout = self._socketTimeout;
  }

  var connectErrorFn = function (error) {
    self._channelOpen = false;
    self._trigger('socketError', self.SOCKET_ERROR.RECONNECTION_ABORTED,
      error, fallback);

    self._createLongpollingSocket();
  };

  self._createSocket(ip_signaling, {
    socketOptions: socketOptions,
    connectErrorFn: connectErrorFn
  });

  self._trigger('channelRetry', fallback, 0);
  self._trigger('socketError', self.SOCKET_ERROR.RECONNECTION_ATTEMPT,
    1, fallback);
};

/**
 * Create the long-polling fallback socket object reconnection.
 * @method _createLongpollingSocket
 * @private
 * @component Socket
 * @for Skylink
 * @since 0.5.6
 */
Skylink.prototype._createLongpollingSocket = function () {
  var self = this;

  var fallback = (self._signalingServerProtocol ===
    'https:') ? self.SOCKET_FALLBACK.LONG_POLLING_SSL :
    self.SOCKET_FALLBACK.LONG_POLLING;

  self._signalingServerPort = (self._signalingServerProtocol ===
    'https:') ? 443 : 80;

  // create the sig url
  var ip_signaling = self._signalingServerProtocol + '//' +
    self._signalingServer + ':' + self._signalingServerPort;

  var socketOptions = {
    forceNew: true,
    //'sync disconnect on unload' : true,
    reconnection: true,
    transports: ['xhr-polling', 'jsonp-polling', 'polling']
  };

  if (self._socketTimeout !== 0) {
    //socketOptions.reconnectionDelay = self._socketTimeout;
    socketOptions.timeout = self._socketTimeout;
  }

  var reconnectAttemptFn = function (attempt) {
    self._channelOpen = false;
    self._trigger('socketError', self.SOCKET_ERROR.RECONNECTION_ATTEMPT,
      attempt, fallback);
    self._trigger('channelRetry', fallback, attempt);
  };

  var reconnectErrorFn = function (error) {
    self._channelOpen = false;
    self._trigger('socketError', self.SOCKET_ERROR.RECONNECTION_FAILED,
      error, fallback);
  };

  var reconnectFailedFn = function (error) {
    self._channelOpen = false;
    self._trigger('socketError', self.SOCKET_ERROR.RECONNECTION_ABORTED,
      error, fallback);
  };

  self._createSocket(ip_signaling, {
    socketOptions: socketOptions,
    reconnectAttemptFn: reconnectAttemptFn,
    reconnectErrorFn: reconnectErrorFn,
    reconnectFailedFn: reconnectFailedFn
  });

  self._trigger('channelRetry', fallback, 0);
  self._trigger('socketError', self.SOCKET_ERROR.RECONNECTION_ATTEMPT,
    1, fallback);
};

/**
 * Initiate a socket signaling connection.
 * @method _openChannel
 * @trigger channelMessage, channelOpen, channelError, channelClose
 * @private
 * @component Socket
 * @for Skylink
 * @since 0.5.5
 */
Skylink.prototype._openChannel = function() {
  var self = this;
  if (self._channelOpen ||
    self._readyState !== self.READY_STATE_CHANGE.COMPLETED) {
    log.error([null, 'Socket', null, 'Unable to instantiate a new channel connection ' +
      'as readyState is not ready or there is already an ongoing channel connection']);
    return;
  }

  // set if forceSSL
  if (self._forceSSL) {
    self._signalingServerProtocol = 'https:';
    self._signalingServerPort = 443;
  } else {
    self._signalingServerProtocol = window.location.protocol;
    self._signalingServerPort = (window.location.protocol === 'https:') ? 443 : 80;
  }

  self._createDefaultSocket();
};

/**
 * Closes the socket signaling connection.
 * @method _closeChannel
 * @private
 * @component Socket
 * @for Skylink
 * @since 0.5.5
 */
Skylink.prototype._closeChannel = function() {
  if (!this._channelOpen) {
    return;
  }
  if (this._socket) {
    this._socket.removeAllListeners('connect_error');
    this._socket.removeAllListeners('reconnect_attempt');
    this._socket.removeAllListeners('reconnect_error');
    this._socket.removeAllListeners('reconnect_failed');
    this._socket.removeAllListeners('connect');
    this._socket.removeAllListeners('reconnect');
    this._socket.removeAllListeners('error');
    this._socket.removeAllListeners('disconnect');
    this._socket.removeAllListeners('message');
    this._socket.disconnect();
    this._socket = null;
  }
  this._channelOpen = false;
  this._trigger('channelClose');
};
Skylink.prototype._SIG_MESSAGE_TYPE = {
  JOIN_ROOM: 'joinRoom',
  IN_ROOM: 'inRoom',
  ENTER: 'enter',
  WELCOME: 'welcome',
  RESTART: 'restart',
  OFFER: 'offer',
  ANSWER: 'answer',
  CANDIDATE: 'candidate',
  BYE: 'bye',
  REDIRECT: 'redirect',
  UPDATE_USER: 'updateUserEvent',
  ROOM_LOCK: 'roomLockEvent',
  MUTE_VIDEO: 'muteVideoEvent',
  MUTE_AUDIO: 'muteAudioEvent',
  PUBLIC_MESSAGE: 'public',
  PRIVATE_MESSAGE: 'private',
  STREAM: 'stream',
  GROUP: 'group'
};

/**
 * The flag that indicates if MCU is enabled.
 * @attribute _hasMCU
 * @type Boolean
 * @development true
 * @private
 * @component Message
 * @for Skylink
 * @since 0.5.4
 */
Skylink.prototype._hasMCU = false;


/**
 * Handles every incoming signaling message received.
 * @method _processSigMessage
 * @param {String} messageString The message object stringified received.
 * @private
 * @component Message
 * @for Skylink
 * @since 0.1.0
 */
Skylink.prototype._processSigMessage = function(messageString) {
  var message = JSON.parse(messageString);
  if (message.type === this._SIG_MESSAGE_TYPE.GROUP) {
    log.debug('Bundle of ' + message.lists.length + ' messages');
    for (var i = 0; i < message.lists.length; i++) {
      this._processSingleMessage(JSON.parse(message.lists[i]));
    }
  } else {
    this._processSingleMessage(message);
  }
};

/**
 * Handles the single signaling message received.
 * @method _processingSingleMessage
 * @param {JSON} message The message object received.
 * @private
 * @component Message
 * @for Skylink
 * @since 0.1.0
 */
Skylink.prototype._processSingleMessage = function(message) {
  this._trigger('channelMessage', message);
  var origin = message.mid;
  if (!origin || origin === this._user.sid) {
    origin = 'Server';
  }
  log.debug([origin, null, null, 'Received from peer ->'], message.type);
  if (message.mid === this._user.sid &&
    message.type !== this._SIG_MESSAGE_TYPE.REDIRECT &&
    message.type !== this._SIG_MESSAGE_TYPE.IN_ROOM) {
    log.debug([origin, null, null, 'Ignoring message ->'], message.type);
    return;
  }
  switch (message.type) {
  //--- BASIC API Messages ----
  case this._SIG_MESSAGE_TYPE.PUBLIC_MESSAGE:
    this._publicMessageHandler(message);
    break;
  case this._SIG_MESSAGE_TYPE.PRIVATE_MESSAGE:
    this._privateMessageHandler(message);
    break;
  case this._SIG_MESSAGE_TYPE.IN_ROOM:
    this._inRoomHandler(message);
    break;
  case this._SIG_MESSAGE_TYPE.ENTER:
    this._enterHandler(message);
    break;
  case this._SIG_MESSAGE_TYPE.WELCOME:
    this._welcomeHandler(message);
    break;
  case this._SIG_MESSAGE_TYPE.RESTART:
    this._restartHandler(message);
    break;
  case this._SIG_MESSAGE_TYPE.OFFER:
    this._offerHandler(message);
    break;
  case this._SIG_MESSAGE_TYPE.ANSWER:
    this._answerHandler(message);
    break;
  case this._SIG_MESSAGE_TYPE.CANDIDATE:
    this._candidateHandler(message);
    break;
  case this._SIG_MESSAGE_TYPE.BYE:
    this._byeHandler(message);
    break;
  case this._SIG_MESSAGE_TYPE.REDIRECT:
    this._redirectHandler(message);
    break;
    //--- ADVANCED API Messages ----
  case this._SIG_MESSAGE_TYPE.UPDATE_USER:
    this._updateUserEventHandler(message);
    break;
  case this._SIG_MESSAGE_TYPE.MUTE_VIDEO:
    this._muteVideoEventHandler(message);
    break;
  case this._SIG_MESSAGE_TYPE.MUTE_AUDIO:
    this._muteAudioEventHandler(message);
    break;
  case this._SIG_MESSAGE_TYPE.STREAM:
    this._streamEventHandler(message);
    break;
  case this._SIG_MESSAGE_TYPE.ROOM_LOCK:
    this._roomLockEventHandler(message);
    break;
  default:
    log.error([message.mid, null, null, 'Unsupported message ->'], message.type);
    break;
  }
};

/**
 * Handles the REDIRECT Message event.
 * @method _redirectHandler
 * @param {JSON} message The Message object received.
 *   [Rel: Skylink._SIG_MESSAGE_TYPE.REDIRECT.message]
 * @trigger systemAction
 * @private
 * @component Message
 * @for Skylink
 * @since 0.5.1
 */
Skylink.prototype._redirectHandler = function(message) {
  log.log(['Server', null, message.type, 'System action warning:'], {
    message: message.info,
    reason: message.reason,
    action: message.action
  });
  this._trigger('systemAction', message.action, message.info, message.reason);
};

/**
 * Handles the UPDATE_USER Message event.
 * @method _updateUserEventHandler
 * @param {JSON} message The Message object received.
 *   [Rel: Skylink._SIG_MESSAGE_TYPE.UPDATE_USER.message]
 * @trigger peerUpdated
 * @private
 * @component Message
 * @for Skylink
 * @since 0.2.0
 */
Skylink.prototype._updateUserEventHandler = function(message) {
  var targetMid = message.mid;
  log.log([targetMid, null, message.type, 'Peer updated userData:'], message.userData);
  if (this._peerInformations[targetMid]) {
    this._peerInformations[targetMid].userData = message.userData || {};
    this._trigger('peerUpdated', targetMid,
      this._peerInformations[targetMid], false);
  } else {
    log.log([targetMid, null, message.type, 'Peer does not have any user information']);
  }
};

/**
 * Handles the ROOM_LOCK Message event.
 * @method _roomLockEventHandler
 * @param {JSON} message The Message object received.
 *   [Rel: Skylink._SIG_MESSAGE_TYPE.ROOM_LOCK.message]
 * @trigger roomLock
 * @private
 * @component Message
 * @for Skylink
 * @since 0.2.0
 */
Skylink.prototype._roomLockEventHandler = function(message) {
  var targetMid = message.mid;
  log.log([targetMid, message.type, 'Room lock status:'], message.lock);
  this._trigger('roomLock', message.lock, targetMid,
    this._peerInformations[targetMid], false);
};

/**
 * Handles the MUTE_AUDIO Message event.
 * @method _muteAudioEventHandler
 * @param {JSON} message The Message object received.
 *   [Rel: Skylink._SIG_MESSAGE_TYPE.MUTE_AUDIO.message]
 * @trigger peerUpdated
 * @private
 * @component Message
 * @for Skylink
 * @since 0.2.0
 */
Skylink.prototype._muteAudioEventHandler = function(message) {
  var targetMid = message.mid;
  log.log([targetMid, null, message.type, 'Peer\'s audio muted:'], message.muted);
  if (this._peerInformations[targetMid]) {
    this._peerInformations[targetMid].mediaStatus.audioMuted = message.muted;
    this._trigger('peerUpdated', targetMid,
      this._peerInformations[targetMid], false);
  } else {
    log.log([targetMid, message.type, 'Peer does not have any user information']);
  }
};

/**
 * Handles the MUTE_VIDEO Message event.
 * @method _muteVideoEventHandler
 * @param {JSON} message The Message object received.
 *   [Rel: Skylink._SIG_MESSAGE_TYPE.MUTE_VIDEO.message]
 * @trigger peerUpdated
 * @private
 * @component Message
 * @for Skylink
 * @since 0.2.0
 */
Skylink.prototype._muteVideoEventHandler = function(message) {
  var targetMid = message.mid;
  log.log([targetMid, null, message.type, 'Peer\'s video muted:'], message.muted);
  if (this._peerInformations[targetMid]) {
    this._peerInformations[targetMid].mediaStatus.videoMuted = message.muted;
    this._trigger('peerUpdated', targetMid,
      this._peerInformations[targetMid], false);
  } else {
    log.log([targetMid, null, message.type, 'Peer does not have any user information']);
  }
};

/**
 * Handles the STREAM Message event.
 * @method _streamEventHandler
 * @param {JSON} message The Message object received.
 *   [Rel: Skylink._SIG_MESSAGE_TYPE.STREAM.message]
 * @trigger peerUpdated
 * @private
 * @component Message
 * @for Skylink
 * @since 0.2.0
 */
Skylink.prototype._streamEventHandler = function(message) {
  var targetMid = message.mid;
  log.log([targetMid, null, message.type, 'Peer\'s stream status:'], message.status);

  if (this._peerInformations[targetMid]) {

  	if (message.status === 'ended') {
  		this._trigger('streamEnded', targetMid, this.getPeerInfo(targetMid), false);
  		this._peerConnections[targetMid].hasStream = false;
  	}

  } else {
    log.log([targetMid, message.type, 'Peer does not have any user information']);
  }
};

/**
 * Handles the BYTE Message event.
 * @method _byeHandler
 * @param {JSON} message The Message object received.
 *   [Rel: Skylink._SIG_MESSAGE_TYPE.BYE.message]
 * @trigger peerLeft
 * @private
 * @component Message
 * @for Skylink
 * @since 0.1.0
 */
Skylink.prototype._byeHandler = function(message) {
  var targetMid = message.mid;
  log.log([targetMid, null, message.type, 'Peer has left the room']);
  this._removePeer(targetMid);
};

/**
 * Handles the PRIVATE_MESSAGE Message event.
 * @method _privateMessageHandler
 * @param {JSON} message The Message object received.
 *   [Rel: Skylink._SIG_MESSAGE_TYPE.PRIVATE_MESSAGE.message]
 * @trigger privateMessage
 * @private
 * @component Message
 * @for Skylink
 * @since 0.4.0
 */
Skylink.prototype._privateMessageHandler = function(message) {
  var targetMid = message.mid;
  log.log([targetMid, null, message.type,
    'Received private message from peer:'], message.data);
  this._trigger('incomingMessage', {
    content: message.data,
    isPrivate: true,
    targetPeerId: message.target, // is not null if there's user
    isDataChannel: false,
    senderPeerId: targetMid
  }, targetMid, this._peerInformations[targetMid], false);
};

/**
 * Handles the PUBLIC_MESSAGE Message event.
 * @method _publicMessageHandler
 * @param {JSON} message The Message object received.
 *   [Rel: Skylink._SIG_MESSAGE_TYPE.PUBLIC_MESSAGE.message]
 * @trigger publicMessage
 * @private
 * @component Message
 * @for Skylink
 * @since 0.4.0
 */
Skylink.prototype._publicMessageHandler = function(message) {
  var targetMid = message.mid;
  log.log([targetMid, null, message.type,
    'Received public message from peer:'], message.data);
  this._trigger('incomingMessage', {
    content: message.data,
    isPrivate: false,
    targetPeerId: null, // is not null if there's user
    isDataChannel: false,
    senderPeerId: targetMid
  }, targetMid, this._peerInformations[targetMid], false);
};

/**
 * Handles the IN_ROOM Message event.
 * @method _inRoomHandler
 * @param {JSON} message The Message object received.
 *   [Rel: Skylink._SIG_MESSAGE_TYPE.IN_ROOM.message]
 * @trigger peerJoined
 * @private
 * @component Message
 * @for Skylink
 * @since 0.1.0
 */
Skylink.prototype._inRoomHandler = function(message) {
  var self = this;
  log.log(['Server', null, message.type, 'User is now in the room and ' +
    'functionalities are now available. Config received:'], message.pc_config);
  self._room.connection.peerConfig = self._setIceServers(message.pc_config);
  self._inRoom = true;
  self._user.sid = message.sid;
  self._trigger('peerJoined', self._user.sid, self.getPeerInfo(), true);
  self._trigger('handshakeProgress', self.HANDSHAKE_PROGRESS.ENTER, self._user.sid);
  // NOTE ALEX: should we wait for local streams?
  // or just go with what we have (if no stream, then one way?)
  // do we hardcode the logic here, or give the flexibility?
  // It would be better to separate, do we could choose with whom
  // we want to communicate, instead of connecting automatically to all.
  self._sendChannelMessage({
    type: self._SIG_MESSAGE_TYPE.ENTER,
    mid: self._user.sid,
    rid: self._room.id,
    agent: window.webrtcDetectedBrowser,
    version: window.webrtcDetectedVersion,
    userInfo: self.getPeerInfo()
  });
};

/**
 * Handles the ENTER Message event.
 * @method _enterHandler
 * @param {JSON} message The Message object received.
 *   [Rel: Skylink._SIG_MESSAGE_TYPE.ENTER.message]
 * @trigger handshakeProgress, peerJoined
 * @private
 * @component Message
 * @for Skylink
 * @since 0.5.1
 */
Skylink.prototype._enterHandler = function(message) {
  var self = this;
  var targetMid = message.mid;
  log.log([targetMid, null, message.type, 'Incoming peer have initiated ' +
    'handshake. Peer\'s information:'], message.userInfo);
  // need to check entered user is new or not.
  // peerInformations because it takes a sequence before creating the
  // peerconnection object. peerInformations are stored at the start of the
  // handshake, so user knows if there is a peer already.
  if (self._peerInformations[targetMid]) {
    // NOTE ALEX: and if we already have a connection when the peer enter,
    // what should we do? what are the possible use case?
    log.log([targetMid, null, message.type, 'Ignoring message as peer is already added']);
    return;
  }
  // add peer
  self._addPeer(targetMid, {
    agent: message.agent,
    version: message.version
  }, false, false, message.receiveOnly);
  self._peerInformations[targetMid] = message.userInfo || {};
  self._peerInformations[targetMid].agent = {
    name: message.agent,
    version: message.version
  };
  if (targetMid !== 'MCU') {
    self._trigger('peerJoined', targetMid, message.userInfo, false);
    self._trigger('handshakeProgress', self.HANDSHAKE_PROGRESS.ENTER, targetMid);
    self._trigger('handshakeProgress', self.HANDSHAKE_PROGRESS.WELCOME, targetMid);

    // disable mcu for incoming peer sent by MCU
    if (message.agent === 'MCU') {
    	this._enableDataChannel = false;
    }
  } else {
    log.log([targetMid, null, message.type, 'MCU has joined'], message.userInfo);
    this._hasMCU = true;
    this._enableDataChannel = false;
  }
  var weight = (new Date()).valueOf();
  self._peerHSPriorities[targetMid] = weight;
  self._sendChannelMessage({
    type: self._SIG_MESSAGE_TYPE.WELCOME,
    mid: self._user.sid,
    rid: self._room.id,
    agent: window.webrtcDetectedBrowser,
    version: window.webrtcDetectedVersion,
    userInfo: self.getPeerInfo(),
    target: targetMid,
    weight: weight
  });
};

/**
 * Handles the RESTART Message event.
 * @method _restartHandler
 * @param {JSON} message The Message object received.
 *   [Rel: Skylink._SIG_MESSAGE_TYPE.RESTART.message]
 * @trigger handshakeProgress, peerRestart
 * @private
 * @component Message
 * @for Skylink
 * @since 0.5.6
 */
Skylink.prototype._restartHandler = function(message){
  var self = this;
  var targetMid = message.mid;

  // re-add information
  self._peerInformations[targetMid] = message.userInfo || {};
  self._peerInformations[targetMid].agent = {
    name: message.agent,
    version: message.version
  };

  // mcu has joined
  if (targetMid === 'MCU') {
    log.log([targetMid, null, message.type, 'MCU has restarted its connection']);
    self._hasMCU = true;
  }

  self._trigger('handshakeProgress', self.HANDSHAKE_PROGRESS.WELCOME, targetMid);

  message.agent = (!message.agent) ? 'chrome' : message.agent;
  self._enableIceTrickle = (typeof message.enableIceTrickle === 'boolean') ?
    message.enableIceTrickle : self._enableIceTrickle;
  self._enableDataChannel = (typeof message.enableDataChannel === 'boolean') ?
    message.enableDataChannel : self._enableDataChannel;

  var peerConnectionStateStable = false;

  self._restartPeerConnection(targetMid, false, function () {
  	self._addPeer(targetMid, {
	    agent: message.agent,
	    version: message.version
	  }, true, true, message.receiveOnly);

    self._trigger('peerRestart', targetMid, self._peerInformations[targetMid] || {}, false);

	// do a peer connection health check
  	self._startPeerConnectionHealthCheck(targetMid);
  });
};

/**
 * Handles the WELCOME Message event.
 * @method _welcomeHandler
 * @param {JSON} message The Message object received.
 *   [Rel: Skylink._SIG_MESSAGE_TYPE.WELCOME.message]
 * @trigger handshakeProgress, peerJoined
 * @private
 * @component Message
 * @for Skylink
 * @since 0.5.4
 */
Skylink.prototype._welcomeHandler = function(message) {
  var targetMid = message.mid;
  var restartConn = false;

  log.log([targetMid, null, message.type, 'Received peer\'s response ' +
    'to handshake initiation. Peer\'s information:'], message.userInfo);

  if (this._peerConnections[targetMid]) {
    if (!this._peerConnections[targetMid].setOffer || message.weight < 0) {
      if (message.weight < 0) {
        log.log([targetMid, null, message.type, 'Peer\'s weight is lower ' +
          'than 0. Proceeding with offer'], message.weight);
        restartConn = true;

        // -2: hard restart of connection
        if (message.weight === -2) {
          this._restartHandler(message);
          return;
        }

      } else if (this._peerHSPriorities[targetMid] > message.weight) {
        log.log([targetMid, null, message.type, 'Peer\'s generated weight ' +
          'is lesser than user\'s. Ignoring message'
          ], this._peerHSPriorities[targetMid] + ' > ' + message.weight);
        return;

      } else {
        log.log([targetMid, null, message.type, 'Peer\'s generated weight ' +
          'is higher than user\'s. Proceeding with offer'
          ], this._peerHSPriorities[targetMid] + ' < ' + message.weight);
        restartConn = true;
      }
    } else {
      log.warn([targetMid, null, message.type,
        'Ignoring message as peer is already added']);
      return;
    }
  }
  message.agent = (!message.agent) ? 'chrome' : message.agent;
  this._enableIceTrickle = (typeof message.enableIceTrickle === 'boolean') ?
    message.enableIceTrickle : this._enableIceTrickle;
  this._enableDataChannel = (typeof message.enableDataChannel === 'boolean') ?
    message.enableDataChannel : this._enableDataChannel;

  // mcu has joined
  if (targetMid === 'MCU') {
    log.log([targetMid, null, message.type, 'MCU has ' +
      ((message.weight > -1) ? 'joined and ' : '') + ' responded']);
    this._hasMCU = true;
    // disable mcu for incoming MCU peer
    this._enableDataChannel = false;
  }
  if (!this._peerInformations[targetMid]) {
    this._peerInformations[targetMid] = message.userInfo || {};
    this._peerInformations[targetMid].agent = {
      name: message.agent,
      version: message.version
    };
    // disable mcu for incoming peer sent by MCU
    if (message.agent === 'MCU') {
    	this._enableDataChannel = false;
    }
    // user is not mcu
    if (targetMid !== 'MCU') {
      this._trigger('peerJoined', targetMid, message.userInfo, false);
      this._trigger('handshakeProgress', this.HANDSHAKE_PROGRESS.WELCOME, targetMid);
    }
  }

  // do a peer connection health check
  this._startPeerConnectionHealthCheck(targetMid);

  this._addPeer(targetMid, {
    agent: message.agent,
    version: message.version
  }, true, restartConn, message.receiveOnly);
};

/**
 * Handles the OFFER Message event.
 * @method _offerHandler
 * @param {JSON} message The Message object received.
 *   [Rel: Skylink._SIG_MESSAGE_TYPE.OFFER.messa]
 * @trigger handshakeProgress
 * @private
 * @component Message
 * @for Skylink
 * @since 0.5.1
 */
Skylink.prototype._offerHandler = function(message) {
  var self = this;
  var targetMid = message.mid;
  var pc = self._peerConnections[targetMid];

  if (!pc) {
    log.error([targetMid, null, message.type, 'Peer connection object ' +
      'not found. Unable to setRemoteDescription for offer']);
    return;
  }
  log.log([targetMid, null, message.type, 'Received offer from peer. ' +
    'Session description:'], message.sdp);
  self._trigger('handshakeProgress', self.HANDSHAKE_PROGRESS.OFFER, targetMid);
  var offer = new window.RTCSessionDescription(message);
  log.log([targetMid, 'RTCSessionDescription', message.type,
    'Session description object created'], offer);

  pc.setRemoteDescription(new window.RTCSessionDescription(offer), function() {
    log.debug([targetMid, 'RTCSessionDescription', message.type, 'Remote description set']);
    pc.setOffer = 'remote';
    self._addIceCandidateFromQueue(targetMid);
    self._doAnswer(targetMid);
  }, function(error) {
    self._trigger('handshakeProgress', self.HANDSHAKE_PROGRESS.ERROR, targetMid, error);
    log.error([targetMid, null, message.type, 'Failed setting remote description:'], error);
  });
};

/**
 * Handles the CANDIDATE Message event.
 * @method _candidateHandler
 * @param {JSON} message The Message object received.
 *   [Rel: Skylink._SIG_MESSAGE_TYPE.CANDIDATE.message]
 * @private
 * @component Message
 * @for Skylink
 * @since 0.5.1
 */
Skylink.prototype._candidateHandler = function(message) {
  var targetMid = message.mid;
  var pc = this._peerConnections[targetMid];
  log.log([targetMid, null, message.type, 'Received candidate from peer. Candidate config:'], {
    sdp: message.sdp,
    target: message.target,
    candidate: message.candidate,
    label: message.label
  });
  // create ice candidate object
  var messageCan = message.candidate.split(' ');
  var canType = messageCan[7];
  log.log([targetMid, null, message.type, 'Candidate type:'], canType);
  // if (canType !== 'relay' && canType !== 'srflx') {
  // trace('Skipping non relay and non srflx candidates.');
  var index = message.label;
  var candidate = new window.RTCIceCandidate({
    sdpMLineIndex: index,
    candidate: message.candidate
  });
  if (pc) {
    /*if (pc.iceConnectionState === this.ICE_CONNECTION_STATE.CONNECTED) {
      log.debug([targetMid, null, null,
        'Received but not adding Candidate as we are already connected to this peer']);
      return;
    }*/
    // set queue before ice candidate cannot be added before setRemoteDescription.
    // this will cause a black screen of media stream
    if ((pc.setOffer === 'local' && pc.setAnswer === 'remote') ||
      (pc.setAnswer === 'local' && pc.setOffer === 'remote')) {
      pc.addIceCandidate(candidate);
      // NOTE ALEX: not implemented in chrome yet, need to wait
      // function () { trace('ICE  -  addIceCandidate Succesfull. '); },
      // function (error) { trace('ICE  - AddIceCandidate Failed: ' + error); }
      //);
      log.debug([targetMid, 'RTCIceCandidate', message.type,
        'Added candidate'], candidate);
    } else {
      this._addIceCandidateToQueue(targetMid, candidate);
    }
  } else {
    // Added ice candidate to queue because it may be received before sending the offer
    log.debug([targetMid, 'RTCIceCandidate', message.type,
      'Not adding candidate as peer connection not present']);
    // NOTE ALEX: if the offer was slow, this can happen
    // we might keep a buffer of candidates to replay after receiving an offer.
    this._addIceCandidateToQueue(targetMid, candidate);
  }
};

/**
 * Handles the ANSWER Message event.
 * @method _answerHandler
 * @param {JSON} message The Message object received.
 *   [Rel: Skylink._SIG_MESSAGE_TYPE.ANSWER.message]
 * @trigger handshakeProgress
 * @private
 * @component Message
 * @for Skylink
 * @since 0.5.1
 */
Skylink.prototype._answerHandler = function(message) {
  var self = this;
  var targetMid = message.mid;
  log.log([targetMid, null, message.type,
    'Received answer from peer. Session description:'], message.sdp);
  self._trigger('handshakeProgress', self.HANDSHAKE_PROGRESS.ANSWER, targetMid);
  var answer = new window.RTCSessionDescription(message);
  log.log([targetMid, 'RTCSessionDescription', message.type,
    'Session description object created'], answer);
  var pc = self._peerConnections[targetMid];
  // if firefox and peer is mcu, replace the sdp to suit mcu needs
  if (window.webrtcDetectedType === 'moz' && targetMid === 'MCU') {
    message.sdp = message.sdp.replace(/ generation 0/g, '');
    message.sdp = message.sdp.replace(/ udp /g, ' UDP ');
  }
  pc.setRemoteDescription(new window.RTCSessionDescription(answer), function() {
    log.debug([targetMid, null, message.type, 'Remote description set']);
    pc.setAnswer = 'remote';
    self._addIceCandidateFromQueue(targetMid);
  }, function(error) {
    self._trigger('handshakeProgress', self.HANDSHAKE_PROGRESS.ERROR, targetMid, error);
    log.error([targetMid, null, message.type, 'Failed setting remote description:'], error);
  });
};

/**
 * Sends Message object to either a targeted Peer or Broadcasts to all Peers connected in the Room.
 * - Message is sent using websockets, we don't ensure protection of your message content
 * with this method. Prefer using
 * {{#crossLink "Skylink/sendP2PMessage:method"}}sendP2PMessage(){{/crossLink}}.
 * @method sendMessage
 * @param {String|JSON} message The message data to send.
 * @param {String} [targetPeerId] PeerId of the peer to send a private
 *   message data to. If not specified then send to all peers.
 * @example
 *   // Example 1: Send to all peers
 *   SkylinkDemo.sendMessage('Hi there!');
 *
 *   // Example 2: Send to a targeted peer
 *   SkylinkDemo.sendMessage('Hi there peer!', targetPeerId);
 * @trigger incomingMessage
 * @component Message
 * @for Skylink
 * @since 0.4.0
 */
Skylink.prototype.sendMessage = function(message, targetPeerId) {
  var params = {
    cid: this._key,
    data: message,
    mid: this._user.sid,
    rid: this._room.id,
    type: this._SIG_MESSAGE_TYPE.PUBLIC_MESSAGE
  };
  if (targetPeerId) {
    params.target = targetPeerId;
    params.type = this._SIG_MESSAGE_TYPE.PRIVATE_MESSAGE;
  }
  log.log([targetPeerId, null, null,
    'Sending message to peer' + ((targetPeerId) ? 's' : '')]);
  this._sendChannelMessage(params);
  this._trigger('incomingMessage', {
    content: message,
    isPrivate: (targetPeerId) ? true: false,
    targetPeerId: targetPeerId || null,
    isDataChannel: false,
    senderPeerId: this._user.sid
  }, this._user.sid, this.getPeerInfo(), true);
};
Skylink.prototype.VIDEO_RESOLUTION = {
  QQVGA: { width: 160, height: 120, aspectRatio: '4:3' },
  HQVGA: { width: 240, height: 160, aspectRatio: '3:2' },
  QVGA: { width: 320, height: 180, aspectRatio: '4:3' },
  WQVGA: { width: 384, height: 240, aspectRatio: '16:10' },
  HVGA: { width: 480, height: 320, aspectRatio: '3:2' },
  VGA: { width: 640, height: 360, aspectRatio: '4:3' },
  WVGA: { width: 768, height: 480, aspectRatio: '16:10' },
  FWVGA: { width: 854, height: 480, aspectRatio: '16:9' },
  SVGA: { width: 800, height: 600, aspectRatio: '4:3' },
  DVGA: { width: 960, height: 640, aspectRatio: '3:2' },
  WSVGA: { width: 1024, height: 576, aspectRatio: '16:9' },
  HD: { width: 1280, height: 720, aspectRatio: '16:9' },
  HDPLUS: { width: 1600, height: 900, aspectRatio: '16:9' },
  FHD: { width: 1920, height: 1080, aspectRatio: '16:9' },
  QHD: { width: 2560, height: 1440, aspectRatio: '16:9' },
  WQXGAPLUS: { width: 3200, height: 1800, aspectRatio: '16:9' },
  UHD: { width: 3840, height: 2160, aspectRatio: '16:9' },
  UHDPLUS: { width: 5120, height: 2880, aspectRatio: '16:9' },
  FUHD: { width: 7680, height: 4320, aspectRatio: '16:9' },
  QUHD: { width: 15360, height: 8640, aspectRatio: '16:9' }
};

/**
 * The list of local media streams.
 * @attribute _mediaStreams
 * @type Array
 * @private
 * @component Stream
 * @for Skylink
 * @since 0.5.6
 */
Skylink.prototype._mediaStreams = [];

/**
 * The user stream settings.
 * @attribute _defaultStreamSettings
 * @type JSON
 * @param {Boolean|JSON} [audio] If user enables audio, this is the default setting.
 * @param {Boolean} [audio.stereo] Enabled stereo or not
 * @param {Boolean|JSON} [video] If user enables video, this is the default setting.
 * @param {JSON} [video.resolution] [Rel: Skylink.VIDEO_RESOLUTION]
 * @param {Integer} [video.resolution.width] Video width
 * @param {Integer} [video.resolution.height] Video height
 * @param {Integer} [video.frameRate] Maximum frameRate of Video
 * @param {String} bandwidth Bandwidth settings.
 * @param {String} bandwidth.audio Audio default Bandwidth
 * @param {String} bandwidth.video Video default Bandwidth
 * @param {String} bandwidth.data Data default Bandwidth.
 * @private
 * @component Stream
 * @for Skylink
 * @since 0.5.7
 */
Skylink.prototype._defaultStreamSettings = {
  audio: {
    stereo: false
  },
  video: {
    resolution: {
      width: 640,
      height: 480
    },
    frameRate: 50
  },
  bandwidth: {
    audio: 50,
    video: 256,
    data: 1638400
  }
};

/**
 * The user stream settings.
 * @attribute _streamSettings
 * @type JSON
 * @param {Boolean|JSON} [audio=false] This call requires audio
 * @param {Boolean} [audio.stereo] Enabled stereo or not
 * @param {Boolean|JSON} [video=false] This call requires video
 * @param {JSON} [video.resolution] [Rel: Skylink.VIDEO_RESOLUTION]
 * @param {Integer} [video.resolution.width] Video width
 * @param {Integer} [video.resolution.height] Video height
 * @param {Integer} [video.frameRate] Maximum frameRate of Video
 * @param {String} [bandwidth] Bandwidth settings
 * @param {String} [bandwidth.audio] Audio Bandwidth
 * @param {String} [bandwidth.video] Video Bandwidth
 * @param {String} [bandwidth.data] Data Bandwidth.
 * @private
 * @component Stream
 * @for Skylink
 * @since 0.5.6
 */
Skylink.prototype._streamSettings = {};

/**
 * The getUserMedia settings parsed from
 * {{#crossLink "Skylink/_streamSettings:attr"}}_streamSettings{{/crossLink}}.
 * @attribute _getUserMediaSettings
 * @type JSON
 * @param {Boolean|JSON} [audio=false] This call requires audio.
 * @param {Boolean|JSON} [video=false] This call requires video.
 * @param {Integer} [video.mandatory.maxHeight] Video maximum width.
 * @param {Integer} [video.mandatory.maxWidth] Video maximum height.
 * @param {Integer} [video.mandatory.maxFrameRate] Maximum frameRate of Video.
 * @param {Array} [video.optional] The getUserMedia options.
 * @private
 * @component Stream
 * @for Skylink
 * @since 0.5.6
 */
Skylink.prototype._getUserMediaSettings = {};

/**
 * The user MediaStream(s) status.
 * @attribute _mediaStreamsStatus
 * @type JSON
 * @param {Boolean} [audioMuted=true] Is user's audio muted.
 * @param {Boolean} [videoMuted=true] Is user's vide muted.
 * @private
 * @component Stream
 * @for Skylink
 * @since 0.5.6
 */
Skylink.prototype._mediaStreamsStatus = {};

/**
 * Fallback to audio call if audio and video is required.
 * @attribute _audioFallback
 * @type Boolean
 * @default false
 * @private
 * @required
 * @component Stream
 * @for Skylink
 * @since 0.5.4
 */
Skylink.prototype._audioFallback = false;

/**
 * Access to user's MediaStream is successful.
 * @method _onUserMediaSuccess
 * @param {MediaStream} stream MediaStream object.
 * @trigger mediaAccessSuccess
 * @private
 * @component Stream
 * @for Skylink
 * @since 0.3.0
 */
Skylink.prototype._onUserMediaSuccess = function(stream) {
  var self = this;
  log.log([null, 'MediaStream', stream.id,
    'User has granted access to local media'], stream);
  self._trigger('mediaAccessSuccess', stream);

  var streamEnded = function () {
    self._sendChannelMessage({
      type: self._SIG_MESSAGE_TYPE.STREAM,
      mid: self._user.sid,
      rid: self._room.id,
      status: 'ended'
    });
    self._trigger('streamEnded', self._user.sid, self.getPeerInfo(), true);
  };
  stream.onended = streamEnded;

  // Workaround for local stream.onended because firefox has not yet implemented it
  if (window.webrtcDetectedBrowser === 'firefox') {
    stream.onended = setInterval(function () {
      if (typeof stream.recordedTime === 'undefined') {
        stream.recordedTime = 0;
      }

      if (stream.recordedTime === stream.currentTime) {
        clearInterval(stream.onended);
        // trigger that it has ended
        streamEnded();

      } else {
        stream.recordedTime = stream.currentTime;
      }

    }, 1000);
  }

  // check if readyStateChange is done
  self._condition('readyStateChange', function () {
    self._mediaStreams[stream.id] = stream;

    self._muteLocalMediaStreams();

    // check if users is in the room already
    self._condition('peerJoined', function () {
      self._trigger('incomingStream', self._user.sid, stream, true, self.getPeerInfo());
    }, function () {
      return self._inRoom;
    }, function (peerId, peerInfo, isSelf) {
      return isSelf;
    });
  }, function () {
    return self._readyState === self.READY_STATE_CHANGE.COMPLETED;
  }, function (state) {
    return state === self.READY_STATE_CHANGE.COMPLETED;
  });
};

/**
 * Access to user's MediaStream failed.
 * @method _onUserMediaError
 * @param {Object} error Error object that was thrown.
 * @trigger mediaAccessError
 * @private
 * @component Stream
 * @for Skylink
 * @since 0.5.4
 */
Skylink.prototype._onUserMediaError = function(error) {
  var self = this;
  log.error([null, 'MediaStream', null, 'Failed retrieving stream:'], error);
  if (self._audioFallback && self._streamSettings.video) {
    // redefined the settings for video as false
    self._streamSettings.video = false;

    log.debug([null, 'MediaStream', null, 'Falling back to audio stream call']);
    window.getUserMedia({
      audio: true
    }, function(stream) {
      self._onUserMediaSuccess(stream);
    }, function(error) {
      log.error([null, 'MediaStream', null,
        'Failed retrieving audio in audio fallback:'], error);
      self._trigger('mediaAccessError', error);
    });
    this.getUserMedia({ audio: true });
  } else {
    log.error([null, 'MediaStream', null, 'Failed retrieving stream:'], error);
   self._trigger('mediaAccessError', error);
  }
};

/**
 * The remote peer advertised streams, that we are forwarding to the app. This is part
 * of the peerConnection's addRemoteDescription() API's callback.
 * @method _onRemoteStreamAdded
 * @param {String} targetMid PeerId of the peer that has remote stream to send.
 * @param {Event}  event This is provided directly by the peerconnection API.
 * @trigger incomingStream
 * @private
 * @component Stream
 * @for Skylink
 * @since 0.5.2
 */
Skylink.prototype._onRemoteStreamAdded = function(targetMid, event) {
  var self = this;

  if(targetMid !== 'MCU') {
    if (!self._peerInformations[targetMid]) {
      log.error([targetMid, 'MediaStream', event.stream.id,
          'Received remote stream when peer is not connected. ' +
          'Ignoring stream ->'], event.stream);
      return;
    }
    if (!self._peerInformations[targetMid].settings.audio &&
      !self._peerInformations[targetMid].settings.video) {
      log.log([targetMid, 'MediaStream', event.stream.id,
        'Receive remote stream but ignoring stream as it is empty ->'
        ], event.stream);
      return;
    }
    log.log([targetMid, 'MediaStream', event.stream.id,
      'Received remote stream ->'], event.stream);
    self._trigger('incomingStream', targetMid, event.stream,
      false, self._peerInformations[targetMid]);
  } else {
    log.log([targetMid, null, null, 'MCU is listening']);
  }
};

/**
 * Parse stream settings
 * @method _parseAudioStreamSettings
 * @param {Boolean|JSON} [options=false] This call requires audio
 * @param {Boolean} [options.stereo] Enabled stereo or not.
 * @return {JSON} The parsed audio options.
 * - settings: User set audio options
 * - userMedia: getUserMedia options
 * @private
 * @component Stream
 * @for Skylink
 * @since 0.5.5
 */
Skylink.prototype._parseAudioStreamSettings = function (audioOptions) {
  audioOptions = (typeof audioOptions === 'object') ?
    audioOptions : !!audioOptions;

  // Cleaning of unwanted keys
  if (audioOptions !== false) {
    audioOptions = (typeof audioOptions === 'boolean') ? {} : audioOptions;
    var tempAudioOptions = {};
    tempAudioOptions.stereo = !!audioOptions.stereo;
    audioOptions = tempAudioOptions;
  }

  var userMedia = (typeof audioOptions === 'object') ?
    true : audioOptions;

  return {
    settings: audioOptions,
    userMedia: userMedia
  };
};

/**
 * Parse stream settings
 * @method _parseAudioStreamSettings
 * @param {Boolean|JSON} [options=false] This call requires video
 * @param {JSON} [options.resolution] [Rel: Skylink.VIDEO_RESOLUTION]
 * @param {Integer} [options.resolution.width] Video width
 * @param {Integer} [options.resolution.height] Video height
 * @param {Integer} [options.frameRate] Maximum frameRate of Video
 * @return {JSON} The parsed video options.
 * - settings: User set video options
 * - userMedia: getUserMedia options
 * @private
 * @component Stream
 * @for Skylink
 * @since 0.5.8
 */
Skylink.prototype._parseVideoStreamSettings = function (videoOptions) {
  videoOptions = (typeof videoOptions === 'object') ?
    videoOptions : !!videoOptions;

  var userMedia = false;

  // Cleaning of unwanted keys
  if (videoOptions !== false) {
    videoOptions = (typeof videoOptions === 'boolean') ?
      { resolution: {} } : videoOptions;
    var tempVideoOptions = {};
    // set the resolution parsing
    videoOptions.resolution = videoOptions.resolution || {};
    tempVideoOptions.resolution = tempVideoOptions.resolution || {};
    // set resolution
    tempVideoOptions.resolution.width = videoOptions.resolution.width ||
      this._defaultStreamSettings.video.resolution.width;
    tempVideoOptions.resolution.height = videoOptions.resolution.height ||
      this._defaultStreamSettings.video.resolution.height;
    // set the framerate
    tempVideoOptions.frameRate = videoOptions.frameRate ||
      this._defaultStreamSettings.video.frameRate;
    videoOptions = tempVideoOptions;

    userMedia = {
      mandatory: {
        //minWidth: videoOptions.resolution.width,
        //minHeight: videoOptions.resolution.height,
        maxWidth: videoOptions.resolution.width,
        maxHeight: videoOptions.resolution.height,
        //minFrameRate: videoOptions.frameRate,
        maxFrameRate: videoOptions.frameRate
      },
      optional: []
    };

    //Remove maxFrameRate for AdapterJS to work with Safari
    if (window.webrtcDetectedType === 'plugin') {
      delete userMedia.mandatory.maxFrameRate;
    }
  }

  return {
    settings: videoOptions,
    userMedia: userMedia
  };
};

/**
 * Parse and set bandwidth settings.
 * @method _parseBandwidthSettings
 * @param {String} [options] Bandwidth settings
 * @param {String} [options.audio=50] Audio Bandwidth
 * @param {String} [options.video=256] Video Bandwidth
 * @param {String} [options.data=1638400] Data Bandwidth
 * @private
 * @component Stream
 * @for Skylink
 * @since 0.5.5
 */
Skylink.prototype._parseBandwidthSettings = function (bwOptions) {
  bwOptions = (typeof bwOptions === 'object') ?
    bwOptions : {};

  // set audio bandwidth
  bwOptions.audio = (typeof bwOptions.audio === 'number') ?
    bwOptions.audio : 50;
  // set video bandwidth
  bwOptions.video = (typeof bwOptions.video === 'number') ?
    bwOptions.video : 256;
  // set data bandwidth
  bwOptions.data = (typeof bwOptions.data === 'number') ?
    bwOptions.data : 1638400;

  // set the settings
  this._streamSettings.bandwidth = bwOptions;
};

/**
 * Parse stream settings
 * @method _parseMutedSettings
 * @param {JSON} options Media Constraints.
 * @param {Boolean|JSON} [options.audio=false] This call requires audio
 * @param {Boolean} [options.audio.stereo] Enabled stereo or not.
 * @param {Boolean} [options.audio.mute=false] If audio stream should be muted.
 * @param {Boolean|JSON} [options.video=false] This call requires video
 * @param {JSON} [options.video.resolution] [Rel: VIDEO_RESOLUTION]
 * @param {Integer} [options.video.resolution.width] Video width
 * @param {Integer} [options.video.resolution.height] Video height
 * @param {Integer} [options.video.frameRate] Maximum frameRate of video.
 * @param {Boolean} [options.video.mute=false] If video stream should be muted.
 * @return {JSON} The parsed muted options.
 * @private
 * @component Stream
 * @for Skylink
 * @since 0.5.5
 */
Skylink.prototype._parseMutedSettings = function (options) {
  // the stream options
  options = (typeof options === 'object') ?
    options : { audio: false, video: false };

  var updateAudioMuted = (typeof options.audio === 'object') ?
    !!options.audio.mute : !options.audio;
  var updateVideoMuted = (typeof options.video === 'object') ?
    !!options.video.mute : !options.video;

  return {
    audioMuted: updateAudioMuted,
    videoMuted: updateVideoMuted
  };
};

/**
 * Parse stream default settings
 * @method _parseDefaultMediaStreamSettings
 * @param {JSON} options Media default Constraints.
 * @param {Boolean|JSON} [options.maxWidth=640] Video default width.
 * @param {Boolean} [options.maxHeight=480] Video default height.
 * @private
 * @component Stream
 * @for Skylink
 * @since 0.5.7
 */
Skylink.prototype._parseDefaultMediaStreamSettings = function(options) {
  var hasMediaChanged = false;

  // prevent undefined error
  options = options || {};

  log.debug('Parsing stream settings. Default stream options:', options);

  options.maxWidth = (typeof options.maxWidth === 'number') ? options.maxWidth :
    640;
  options.maxHeight = (typeof options.maxHeight === 'number') ? options.maxHeight :
    480;

  // parse video resolution. that's for now
  this._defaultStreamSettings.video.resolution.width = options.maxWidth;
  this._defaultStreamSettings.video.resolution.height = options.maxHeight;

  log.debug('Parsed default media stream settings', this._defaultStreamSettings);
};

/**
 * Parse stream settings
 * @method _parseMediaStreamSettings
 * @param {JSON} options Media Constraints.
 * @param {Boolean|JSON} [options.audio=false] This call requires audio
 * @param {Boolean} [options.audio.stereo] Enabled stereo or not.
 * @param {Boolean} [options.audio.mute=false] If audio stream should be muted.
 * @param {Boolean|JSON} [options.video=false] This call requires video
 * @param {JSON} [options.video.resolution] [Rel: VIDEO_RESOLUTION]
 * @param {Integer} [options.video.resolution.width] Video width
 * @param {Integer} [options.video.resolution.height] Video height
 * @param {Integer} [options.video.frameRate] Maximum frameRate of video.
 * @param {Boolean} [options.video.mute=false] If video stream should be muted.
 * @private
 * @component Stream
 * @for Skylink
 * @since 0.5.6
 */
Skylink.prototype._parseMediaStreamSettings = function(options) {
  var hasMediaChanged = false;

  options = options || {};

  log.debug('Parsing stream settings. Stream options:', options);

  // Set audio settings
  var audioSettings = this._parseAudioStreamSettings(options.audio);
  // check for change
  this._streamSettings.audio = audioSettings.settings;
  this._getUserMediaSettings.audio = audioSettings.userMedia;

  // Set video settings
  var videoSettings = this._parseVideoStreamSettings(options.video);
  // check for change
  this._streamSettings.video = videoSettings.settings;
  this._getUserMediaSettings.video = videoSettings.userMedia;

  // Set user media status options
  var mutedSettings = this._parseMutedSettings(options);

  this._mediaStreamsStatus = mutedSettings;

  log.debug('Parsed user media stream settings', this._streamSettings);

  log.debug('User media status:', this._mediaStreamsStatus);
};

/**
 * Sends our Local MediaStreams to other Peers.
 * By default, it sends all it's other stream
 * @method _addLocalMediaStreams
 * @param {String} peerId The peerId of the peer to send local stream to.
 * @private
 * @component Stream
 * @for Skylink
 * @since 0.5.2
 */
Skylink.prototype._addLocalMediaStreams = function(peerId) {
  // NOTE ALEX: here we could do something smarter
  // a mediastream is mainly a container, most of the info
  // are attached to the tracks. We should iterates over track and print
  try {
    log.log([peerId, null, null, 'Adding local stream']);
    if (Object.keys(this._mediaStreams).length > 0) {
      for (var stream in this._mediaStreams) {
        if (this._mediaStreams.hasOwnProperty(stream)) {
          this._peerConnections[peerId].addStream(this._mediaStreams[stream]);
          log.debug([peerId, 'MediaStream', stream, 'Sending stream']);
        }
      }
    } else {
      log.warn([peerId, null, null, 'No media to send. Will be only receiving']);
    }
  } catch (error) {
    // Fix errors thrown like NS_ERROR_UNEXPECTED
    log.error([peerId, null, null, 'Failed adding local stream'], error);
  }
};

/**
 * Stops all MediaStreams(s) playback and streaming.
 * @method stopStream
 * @private
 * @for Skylink
 * @since 0.5.6
 */
Skylink.prototype.stopStream = function () {
  for (var streamId in this._mediaStreams) {
    if (this._mediaStreams.hasOwnProperty(streamId)) {
      this._mediaStreams[streamId].stop();
    }
  }

  if (Object.keys(this._mediaStreams).length > 0) {
    this._trigger('mediaAccessStopped');
  }
  this._mediaStreams = [];
};

/**
 * Handles the muting of audio and video streams.
 * @method _muteLocalMediaStreams
 * @return options If MediaStream(s) has specified tracks.
 * @return options.hasAudioTracks If MediaStream(s) has audio tracks.
 * @return options.hasVideoTracks If MediaStream(s) has video tracks.
 * @private
 * @for Skylink
 * @since 0.5.6
 */
Skylink.prototype._muteLocalMediaStreams = function () {
  var hasAudioTracks = false;
  var hasVideoTracks = false;

  // Loop and enable tracks accordingly
  for (var streamId in this._mediaStreams) {
    if (this._mediaStreams.hasOwnProperty(streamId)) {
      var audioTracks = this._mediaStreams[streamId].getAudioTracks();
      var videoTracks = this._mediaStreams[streamId].getVideoTracks();

      hasAudioTracks = audioTracks.length > 0 || hasAudioTracks;
      hasVideoTracks = videoTracks.length > 0 || hasVideoTracks;

      // loop audio tracks
      for (var a = 0; a < audioTracks.length; a++) {
        audioTracks[a].enabled = this._mediaStreamsStatus.audioMuted !== true;
      }
      // loop video tracks
      for (var v = 0; v < videoTracks.length; v++) {
        videoTracks[v].enabled = this._mediaStreamsStatus.videoMuted !== true;
      }
    }
  }

  // update accordingly if failed
  if (!hasAudioTracks) {
    //this._mediaStreamsStatus.audioMuted = true;
    this._streamSettings.audio = false;
  }
  if (!hasVideoTracks) {
    //this._mediaStreamsStatus.videoMuted = true;
    this._streamSettings.video = false;
  }

  log.log('Update to isAudioMuted status ->', this._mediaStreamsStatus.audioMuted);
  log.log('Update to isVideoMuted status ->', this._mediaStreamsStatus.videoMuted);

  return {
    hasAudioTracks: hasAudioTracks,
    hasVideoTracks: hasVideoTracks
  };
};

/**
 * Waits for MediaStream.
 * - Once the stream is loaded, callback is called
 * - If there's not a need for stream, callback is called
 * @method _waitForLocalMediaStream
 * @param {Function} callback Callback after requested constraints are loaded.
 * @param {JSON} [options] Media Constraints.
 * @param {JSON} [options.userData] User custom data.
 * @param {Boolean|JSON} [options.audio=false] This call requires audio
 * @param {Boolean} [options.audio.stereo] Enabled stereo or not
 * @param {Boolean} [options.audio.mute=false] If audio stream should be muted.
 * @param {Boolean|JSON} [options.video=false] This call requires video
 * @param {JSON} [options.video.resolution] [Rel: VIDEO_RESOLUTION]
 * @param {Integer} [options.video.resolution.width] Video width
 * @param {Integer} [options.video.resolution.height] Video height
 * @param {Integer} [options.video.frameRate] Maximum frameRate of Video
 * @param {Boolean} [options.video.mute=false] If video stream should be muted.
 * @param {String} [options.bandwidth] Bandwidth settings
 * @param {String} [options.bandwidth.audio] Audio Bandwidth
 * @param {String} [options.bandwidth.video] Video Bandwidth
 * @param {String} [options.bandwidth.data] Data Bandwidth
 * @trigger mediaAccessRequired
 * @private
 * @component Stream
 * @for Skylink
 * @since 0.5.6
 */
Skylink.prototype._waitForLocalMediaStream = function(callback, options) {
  var self = this;
  options = options || {};

  // get the stream
  if (options.manualGetUserMedia === true) {
    self._trigger('mediaAccessRequired');
  }
  // If options video or audio false, do the opposite to throw a true.
  var requireAudio = !!options.audio;
  var requireVideo = !!options.video;

  log.log('Requested audio:', requireAudio);
  log.log('Requested video:', requireVideo);

  // check if it requires audio or video
  if (!requireAudio && !requireVideo && !options.manualGetUserMedia) {
    // set to default
    if (options.audio === false && options.video === false) {
      self._parseMediaStreamSettings(options);
    }

    callback();
    return;
  }

  // get the user media
  if (!options.manualGetUserMedia && (options.audio || options.video)) {
    self.getUserMedia({
      audio: options.audio,
      video: options.video
    });
  }

  // clear previous mediastreams
  self.stopStream();

  var current50Block = 0;
  var mediaAccessRequiredFailure = false;

  // wait for available audio or video stream
  self._wait(function () {
    if (mediaAccessRequiredFailure === true) {
      self._onUserMediaError('Waiting for stream timeout');

    } else {
      callback();
    }

  }, function () {
    var hasAudio = !requireAudio;
    var hasVideo = !requireVideo;

    // for now we require one MediaStream with both audio and video
    // due to firefox non-supported audio or video
    for (var streamId in self._mediaStreams) {
      if (self._mediaStreams.hasOwnProperty(streamId)) {
        var stream = self._mediaStreams[streamId];

        if (stream && options.manualGetUserMedia) {
          return true;
        }

        // do the check
        if (requireAudio) {
          hasAudio = stream.getAudioTracks().length > 0;
        }
        if (requireVideo) {
          hasVideo =  stream.getVideoTracks().length > 0;
        }
        if (hasAudio && hasVideo) {
          return true;
        }
      }
    }

    if (options.manualGetUserMedia === true) {
      current50Block += 1;
      if (current50Block === 600) {
        mediaAccessRequiredFailure = true;
        return true;
      }
    }
  }, 50);
};

/**
 * Gets the default video source and microphone source.
 * - This is an implemented function for Skylink.
 * - Constraints are not the same as the [MediaStreamConstraints](http://dev.w3.
 *   org/2011/webrtc/editor/archives/20140817/getusermedia.html#dictionary
 *   -mediastreamconstraints-members) specified in the w3c specs.
 * - Calling <b>getUserMedia</b> while having streams being sent to another peer may
 *   actually cause problems, because currently <b>getUserMedia</b> refreshes all streams.
 * @method getUserMedia
 * @param {JSON} [options]  MediaStream constraints.
 * @param {JSON|Boolean} [options.audio=true] Option to allow audio stream.
 * @param {Boolean} [options.audio.stereo] Option to enable stereo
 *    during call.
 * @param {Boolean} [options.audio.mute=false] If audio stream should be muted.
 * @param {JSON|Boolean} [options.video=true] Option to allow video stream.
 * @param {JSON} [options.video.resolution] The resolution of video stream.
 *   [Rel: Skylink.VIDEO_RESOLUTION]
 * @param {Integer} [options.video.resolution.width]
 *   The video stream resolution width (in px).
 * @param {Integer} [options.video.resolution.height]
 *   The video stream resolution height (in px).
 * @param {Integer} [options.video.frameRate]
 *   The video stream maximum frameRate.
 * @param {Boolean} [options.video.mute=false] If video stream should be muted.
 * @param {Function} [callback] The callback fired after media was successfully accessed.
 *   Default signature: function(error object, success object)
 * @example
 *   // Default is to get both audio and video
 *   // Example 1: Get both audio and video by default.
 *   SkylinkDemo.getUserMedia();
 *
 *   // Example 2: Get the audio stream only
 *   SkylinkDemo.getUserMedia({
 *     'video' : false,
 *     'audio' : true
 *   });
 *
 *   // Example 3: Set the stream settings for the audio and video
 *   SkylinkDemo.getUserMedia({
 *     'video' : {
 *        'resolution': SkylinkDemo.VIDEO_RESOLUTION.HD,
 *        'frameRate': 50
 *      },
 *     'audio' : {
 *       'stereo': true
 *     }
 *   });
 *
 *   // Example 4: Get user media with callback
 *   SkylinkDemo.getUserMedia({
 *     'video' : false,
 *     'audio' : true
 *   },function(error,success){
 *      if (error){
 *        console.log(error);
 *      }
 *      else{
 *        console.log(success);
 *     }
 *   });
 * @trigger mediaAccessSuccess, mediaAccessError, streamEnded
 * @component Stream
 * @for Skylink
 * @since 0.5.6
 */
Skylink.prototype.getUserMedia = function(options,callback) {
  var self = this;

  if (!options){
    options = {
      audio: true,
      video: true
    };
  }
  else if (typeof options === 'function'){
    callback = options;
    options = {
      audio: true,
      video: true
    };
  }

  // parse stream settings
  self._parseMediaStreamSettings(options);

  // if audio and video is false, do not call getUserMedia
  if (!(options.audio === false && options.video === false)) {
    // clear previous mediastreams
    self.stopStream();
    try {
      window.getUserMedia(self._getUserMediaSettings, function (stream) {
        self._onUserMediaSuccess(stream);
        if (typeof callback === 'function'){
          callback(null,stream);
        }
      }, function (error) {
        self._onUserMediaError(error);
        if (typeof callback === 'function'){
          callback(error,null);
        }
      });
    } catch (error) {
      self._onUserMediaError(error);
      if (typeof callback === 'function'){
        callback(error,null);
      }
    }
  } else {
    log.warn([null, 'MediaStream', null, 'Not retrieving stream']);
  }
};

/**
 * Resends a Local MediaStreams. This overrides all previous MediaStreams sent.
 * Provided MediaStream would be automatically detected as unmuted by default.
 * @method sendStream
 * @param {Object|JSON} stream The stream object or options.
 * @param {Boolean} [stream.audio=false] If send a new stream with audio.
 * @param {Boolean} [stream.audio.stereo] Option to enable stereo
 *    during call.
 * @param {Boolean} [stream.audio.mute=false] If send a new stream with audio muted.
 * @param {JSON|Boolean} [stream.video=false] Option to allow video stream.
 * @param {JSON} [stream.video.resolution] The resolution of video stream.
 *   [Rel: Skylink.VIDEO_RESOLUTION]
 * @param {Integer} [stream.video.resolution.width]
 *   The video stream resolution width (in px).
 * @param {Integer} [stream.video.resolution.height]
 *   The video stream resolution height (in px).
 * @param {Integer} [stream.video.frameRate]
 *   The video stream maximum frameRate.
 * @param {Boolean} [stream.video.mute=false] If send a new stream with video muted.
 * @param {Function} [callback] The callback fired after stream was sent.
 *   Default signature: function(error object, success object)
 * @example
 *   // Example 1: Send a stream object instead
 *   SkylinkDemo.on('mediaAccessSuccess', function (stream) {
 *     SkylinkDemo.sendStream(stream);
 *   });
 *
 *   // Example 2: Send stream with getUserMedia automatically called for you
 *   SkylinkDemo.sendStream({
 *     audio: true,
 *     video: false
 *   });
 *
 *   // Example 3: Send stream with getUserMedia automatically called for you
 *   // and audio is muted
 *   SkylinkDemo.sendStream({
 *     audio: { mute: true },
 *     video: false
 *   });
 *
 *   // Example 4: Send stream with callback
 *   SkylinkDemo.sendStream({
 *    audio: true,
 *    video: true
 *   },function(error,success){
 *    if (error){
 *      console.log('Error occurred. Stream was not sent: '+error)
 *    }
 *    else{
 *      console.log('Stream successfully sent: '+success);
 *    }
 *   });
 *
 * @trigger peerRestart, incomingStream
 * @component Stream
 * @for Skylink
 * @since 0.5.6
 */

Skylink.prototype.sendStream = function(stream, callback) {
  var self = this;
  var restartCount = 0;
  var peerCount = Object.keys(self._peerConnections).length;

  if (typeof stream !== 'object') {
    var error = 'Provided stream settings is not an object';
    log.error(error);
    if (typeof callback === 'function'){
      callback(error,null);
    }
    return;
  }

  // Stream object
  // getAudioTracks or getVideoTracks first because adapterjs
  // has not implemeneted MediaStream as an interface
  // interopability with firefox and chrome
  //MediaStream = MediaStream || webkitMediaStream;
  // NOTE: eventually we should do instanceof
  if (typeof stream.getAudioTracks === 'function' ||
    typeof stream.getVideoTracks === 'function') {
    // stop playback
    self.stopStream();
    // send the stream
    if (!self._mediaStreams[stream.id]) {
      self._onUserMediaSuccess(stream);
    }

    self._mediaStreamsStatus.audioMuted = false;
    self._mediaStreamsStatus.videoMuted = false;

    self._streamSettings.audio = stream.getAudioTracks().length > 0;
    self._streamSettings.video = stream.getVideoTracks().length > 0;

    if (typeof callback === 'function'){
      self.once('peerRestart',function(peerId, peerInfo, isSelfInitiatedRestart){
        log.log([null, 'MediaStream', stream.id,
          'Stream was sent. Firing callback'], stream);
        callback(null,stream);
        restartCount = 0; //reset counter
      },function(peerId, peerInfo, isSelfInitiatedRestart){
        if (isSelfInitiatedRestart){
          restartCount++;
          if (restartCount === peerCount){
            return true;
          }
        }
        return false;
      },false);
    }

    for (var peer in self._peerConnections) {
      if (self._peerConnections.hasOwnProperty(peer)) {
        self._restartPeerConnection(peer, true);
      }
    }

    self._trigger('peerUpdated', self._user.sid, self.getPeerInfo(), true);

  // Options object
  } else {

    if (typeof callback === 'function'){
        self.once('peerRestart',function(peerId, peerInfo, isSelfInitiatedRestart){
          log.log([null, 'MediaStream', stream.id,
            'Stream was sent. Firing callback'], stream);
          callback(null,stream);
          restartCount = 0; //reset counter
        },function(peerId, peerInfo, isSelfInitiatedRestart){
          if (isSelfInitiatedRestart){
            restartCount++;
            if (restartCount === peerCount){
              return true;
            }
          }
          return false;
        },false);
      }

    // get the mediastream and then wait for it to be retrieved before sending
    self._waitForLocalMediaStream(function () {
      // mute unwanted streams
      for (var peer in self._peerConnections) {
        if (self._peerConnections.hasOwnProperty(peer)) {
          self._restartPeerConnection(peer, true);
        }
      }

      self._trigger('peerUpdated', self._user.sid, self.getPeerInfo(), true);
    }, stream);
  }
};

/**
 * Mutes a Local MediaStreams.
 * @method muteStream
 * @param {Object|JSON} options The muted options.
 * @param {Boolean} [options.audioMuted=true] If send a new stream with audio muted.
 * @param {Boolean} [options.videoMuted=true] If send a new stream with video muted.
 * @param {Boolean} [options.getEmptyStream=false] If audio or video muted is set and there is
 *   no audio or video stream, it will get the stream before muting it.
 * @example
 *   SkylinkDemo.muteStream({
 *     audioMuted: true,
 *     videoMuted: false
 *   });
 * @trigger peerRestart, peerUpdated, incomingStream
 * @component Stream
 * @for Skylink
 * @since 0.5.7
 */
Skylink.prototype.muteStream = function(options) {
  var self = this;

  if (typeof options !== 'object') {
    log.error('Provided settings is not an object');
    return;
  }

  // set the muted status
  if (typeof options.audioMuted === 'boolean') {
    self._mediaStreamsStatus.audioMuted = !!options.audioMuted;
  }
  if (typeof options.videoMuted === 'boolean') {
    self._mediaStreamsStatus.videoMuted = !!options.videoMuted;
  }

  var hasTracksOption = self._muteLocalMediaStreams();
  var refetchAudio = false;
  var refetchVideo = false;

  // update to mute status of audio tracks
  if (!hasTracksOption.hasAudioTracks) {
    // do a refetch
    refetchAudio = options.audioMuted === false && options.getEmptyStream === true;
  }

  // update to mute status of video tracks
  if (!hasTracksOption.hasVideoTracks) {
    // do a refetch
    refetchVideo = options.videoMuted === false && options.getEmptyStream === true;
  }

  // do a refetch
  if (refetchAudio || refetchVideo) {
    // set the settings
    self._parseMediaStreamSettings({
      audio: options.audioMuted === false || self._streamSettings.audio,
      video: options.videoMuted === false || self._streamSettings.video
    });

    self.getUserMedia(self._streamSettings);

    self.once('mediaAccessSuccess', function (stream) {
      // mute unwanted streams
      for (var peer in self._peerConnections) {
        if (self._peerConnections.hasOwnProperty(peer)) {
          self._restartPeerConnection(peer, true);
        }
      }
      self._trigger('peerUpdated', self._user.sid, self.getPeerInfo(), true);
    });
    // get the mediastream and then wait for it to be retrieved before sending
    /*self._waitForLocalMediaStream(function () {

    }, stream);*/

  } else {
    // update to mute status of video tracks
    if (hasTracksOption.hasVideoTracks) {
      // send message
      self._sendChannelMessage({
        type: self._SIG_MESSAGE_TYPE.MUTE_VIDEO,
        mid: self._user.sid,
        rid: self._room.id,
        muted: self._mediaStreamsStatus.videoMuted
      });
    }
    // update to mute status of audio tracks
    if (hasTracksOption.hasAudioTracks) {
      // send message
      // set timeout to do a wait interval of 1s
      setTimeout(function () {
        self._sendChannelMessage({
          type: self._SIG_MESSAGE_TYPE.MUTE_AUDIO,
          mid: self._user.sid,
          rid: self._room.id,
          muted: self._mediaStreamsStatus.audioMuted
        });
      }, 1050);
    }
    self._trigger('peerUpdated', self._user.sid, self.getPeerInfo(), true);
  }
};

/**
 * Enable microphone.
 * - Try to start the audio source.
 * - If no audio source was initialy set, this function has no effect.
 * - If you want to activate your audio but haven't initially enabled it you would need to
 *   reinitiate your connection with
 *   {{#crossLink "Skylink/joinRoom:method"}}joinRoom(){{/crossLink}}
 *   process and set the audio parameter to true.
 * @method enableAudio
 * @trigger peerUpdated, peerRestart
 * @deprecated
 * @example
 *   SkylinkDemo.enableAudio();
 * @component Stream
 * @for Skylink
 * @since 0.5.5
 */
Skylink.prototype.enableAudio = function() {
  this.muteStream({
    audioMuted: false,
    getEmptyStream: true
  });
};

/**
 * Disable microphone.
 * - Try to disable the microphone.
 * - If no microphone was initially set, this function has no effect.
 * @method disableAudio
 * @example
 *   SkylinkDemo.disableAudio();
 * @trigger peerUpdated, peerRestart
 * @deprecated
 * @component Stream
 * @for Skylink
 * @since 0.5.5
 */
Skylink.prototype.disableAudio = function() {
  this.muteStream({
    audioMuted: true,
    getEmptyStream: true
  });
};

/**
 * Enable webcam video.
 * - Try to start the video source.
 * - If no video source was initialy set, this function has no effect.
 * - If you want to activate your video but haven't initially enabled it you would need to
 *   reinitiate your connection with
 *   {{#crossLink "Skylink/joinRoom:method"}}joinRoom(){{/crossLink}}
 *   process and set the video parameter to true.
 * @method enableVideo
 * @example
 *   SkylinkDemo.enableVideo();
 * @trigger peerUpdated, peerRestart
 * @deprecated
 * @component Stream
 * @for Skylink
 * @since 0.5.5
 */
Skylink.prototype.enableVideo = function() {
  this.muteStream({
    videoMuted: false,
    getEmptyStream: true
  });
};

/**
 * Disable video source.
 * - Try to disable the video source.
 * - If no video source was initially set, this function has no effect.
 * @method disableVideo
 * @example
 *   SkylinkDemo.disableVideo();
 * @trigger peerUpdated, peerRestart
 * @deprecated
 * @component Stream
 * @for Skylink
 * @since 0.5.5
 */
Skylink.prototype.disableVideo = function() {
  this.muteStream({
    videoMuted: true,
    getEmptyStream: true
  });
};
Skylink.prototype._findSDPLine = function(sdpLines, condition) {
  for (var index in sdpLines) {
    if (sdpLines.hasOwnProperty(index)) {
      for (var c = 0; c < condition.length; c++) {
        if (typeof sdpLines[index] === 'string') {
          if (sdpLines[index].indexOf(condition[c]) === 0) {
            return [index, sdpLines[index]];
          }
        } else {
          log.warn([null, 'SDP', index, 'SDP line is not defined'], sdpLines[index]);
        }
      }
    }
  }
  return [];
};

/**
 * Enables the stereo feature by modifying the SDP. This requires the OPUS
 * to be enabled in the connection first.
 * @method _addSDPStereo
 * @param {Array} sdpLines Sdp received.
 * @return {Array} Updated version with Stereo feature
 * @private
 * @component SDP
 * @for Skylink
 * @since 0.2.0
 */
Skylink.prototype._addSDPStereo = function(sdpLines) {
  var opusLineFound = false,
    opusPayload = 0;
  // Check if opus exists
  var rtpmapLine = this._findSDPLine(sdpLines, ['a=rtpmap:']);
  if (rtpmapLine.length) {
    if (rtpmapLine[1].split(' ')[1].indexOf('opus/48000/') === 0) {
      opusLineFound = true;
      opusPayload = (rtpmapLine[1].split(' ')[0]).split(':')[1];
    }
  }
  // Find the A=FMTP line with the same payload
  if (opusLineFound) {
    var fmtpLine = this._findSDPLine(sdpLines, ['a=fmtp:' + opusPayload]);
    if (fmtpLine.length) {
      sdpLines[fmtpLine[0]] = fmtpLine[1] + '; stereo=1';
    }

    log.debug([null, 'SDP', null, 'OPUS line is found. Enabling stereo']);
  }
  return sdpLines;
};


/**
 * Sets the video resolution by modifying the SDP.
 * - This is broken.
 * @method _setSDPVideoResolution
 * @param {Array} sdpLines Sdp received.
 * @return {Array} Updated version with custom Resolution settings
 * @private
 * @component SDP
 * @for Skylink
 * @since 0.5.6
 */
Skylink.prototype._setSDPVideoResolution = function(sdpLines){
  var video = this._streamSettings.video;
  var frameRate = video.frameRate || 50;
  var resolution = video.resolution || {};
  var fmtpLine = this._findSDPLine(sdpLines, ['a=fmtp:']);
  if (fmtpLine.length){
    sdpLines.splice(fmtpLine[0], 1,fmtpLine[1] + ';max-fr=' + frameRate +
      ';max-recv-width=' + (resolution.width ? resolution.width : 640) +
      ';max-recv-height=' + (resolution.height ? resolution.height : 480));
    log.debug([null, 'SDP', null, 'Setting video resolution (broken)']);
  }
  return sdpLines;
};

/**
 * Set the audio, video and data streamming bandwidth by modifying the SDP.
 * It sets the bandwidth when the connection is good. In low bandwidth environment,
 * the bandwidth is managed by the browser.
 * @method _setSDPBitrate
 * @param {Array} sdpLines The session description received.
 * @return {Array} Updated session description.
 * @private
 * @component SDP
 * @for Skylink
 * @since 0.5.7
 */
Skylink.prototype._setSDPBitrate = function(sdpLines) {
  // Find if user has audioStream
  var bandwidth = this._streamSettings.bandwidth;
  var maLineFound = this._findSDPLine(sdpLines, ['m=', 'a=']).length;
  var cLineFound = this._findSDPLine(sdpLines, ['c=']).length;
  // Find the RTPMAP with Audio Codec
  if (maLineFound && cLineFound) {
    if (bandwidth.audio) {
      var audioLine = this._findSDPLine(sdpLines, ['a=audio', 'm=audio']);
      sdpLines.splice(audioLine[0], 1, audioLine[1], 'b=AS:' + bandwidth.audio);

      log.debug([null, 'SDP', null, 'Setting audio bitrate (' +
        bandwidth.audio + ')'], audioLine);
    }
    if (bandwidth.video) {
      var videoLine = this._findSDPLine(sdpLines, ['a=video', 'm=video']);
      sdpLines.splice(videoLine[0], 1, videoLine[1], 'b=AS:' + bandwidth.video);

      log.debug([null, 'SDP', null, 'Setting video bitrate (' +
        bandwidth.video + ')'], videoLine);
    }
    if (bandwidth.data && this._enableDataChannel) {
      var dataLine = this._findSDPLine(sdpLines, ['a=application', 'm=application']);
      sdpLines.splice(dataLine[0], 1, dataLine[1], 'b=AS:' + bandwidth.data);

      log.debug([null, 'SDP', null, 'Setting data bitrate (' +
        bandwidth.data + ')'], dataLine);
    }
  }
  return sdpLines;
};

/**
 * Removes Firefox 32 H262 preference in the SDP to prevent breaking connection in
 * unsupported browsers.
 * @method _removeSDPFirefoxH264Pref
 * @param {Array} sdpLines The session description received.
 * @return {Array} Updated session description.
 * @private
 * @component SDP
 * @for Skylink
 * @since 0.5.2
 */
Skylink.prototype._removeSDPFirefoxH264Pref = function(sdpLines) {
  var invalidLineIndex = sdpLines.indexOf(
    'a=fmtp:0 profile-level-id=0x42e00c;packetization-mode=1');
  if (invalidLineIndex > -1) {
    log.debug([null, 'SDP', null, 'Firefox H264 invalid pref found:'], invalidLineIndex);
    sdpLines.splice(invalidLineIndex, 1);
  }
  return sdpLines;
};
window.Skyway = Skylink;
}).call(this);<|MERGE_RESOLUTION|>--- conflicted
+++ resolved
@@ -1,8 +1,4 @@
-<<<<<<< HEAD
-/*! skylinkjs - v0.5.7 - 2015-01-22 */
-=======
-/*! skylinkjs - v0.5.8 - 2015-01-22 */
->>>>>>> 9bf2f8ee
+/*! skylinkjs - v0.5.8 - 2015-01-23 */
 
 (function() {
 

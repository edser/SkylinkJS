<<<<<<< HEAD
/*! skylinkjs - v0.5.4 - 2014-11-14 */
=======
/*! skylinkjs - v0.5.4 - 2014-11-17 */
>>>>>>> 7bdcffdc

(function() {
/**
 * Please refer to the {{#crossLink "Skylink/init:method"}}init(){{/crossLink}}
 * method for a guide to initializing Skylink.<br>
 * Please Note:
 * - You must subscribe Skylink events before calling
 *   {{#crossLink "Skylink/init:method"}}init(){{/crossLink}}.
 * - You will need an API key to use Skylink, if you do not have one you can
 *   [register for a developer account](http://
 *   developer.temasys.com.sg) in the Skylink Developer Console.
 * @class Skylink
 * @constructor
 * @example
 *   // Getting started on how to use Skylink
 *   var SkylinkDemo = new Skylink();
 *   SkylinkDemo.init('apiKey');
 *
 *   SkylinkDemo.joinRoom('my_room', {
 *     userData: 'My Username',
 *     audio: true,
 *     video: true
 *   });
 *
 *   SkylinkDemo.on('incomingStream', function (stream, peerId, peerInfo, isSelf) {
 *     if (isSelf) {
 *       attachMediaStream(document.getElementById('selfVideo'), stream);
 *     } else {
 *       var peerVideo = document.createElement('video');
 *       peerVideo.id = peerId;
 *       peerVideo.autoplay = 'autoplay';
 *       document.getElementById('peersVideo').appendChild(peerVideo);
 *       attachMediaStream(peerVideo, stream);
 *     }
 *   });
 *
 *   SkylinkDemo.on('peerLeft', function (peerId, peerInfo, isSelf) {
 *     if (isSelf) {
 *       document.getElementById('selfVideo').src = '';
 *     } else {
 *       var peerVideo = document.getElementById(peerId);
 *       document.getElementById('peersVideo').removeChild(peerVideo);
 *     }
 *   });
 * @for Skylink
 * @since 0.5.0
 */
function Skylink() {
  if (!(this instanceof Skylink)) {
    return new Skylink();
  }

  /**
   * Version of Skylink
   * @attribute VERSION
   * @type String
   * @readOnly
   * @for Skylink
   * @since 0.1.0
   */
  this.VERSION = '0.5.4';
}
this.Skylink = Skylink;

Skylink.prototype.DATA_CHANNEL_STATE = {
  CONNECTING: 'connecting',
  OPEN: 'open',
  CLOSING: 'closing',
  CLOSED: 'closed',
  ERROR: 'error'
};

/**
 * The current state if datachannel is enabled.
 * @attribute _enableDataChannel
 * @type Boolean
 * @default true
 * @private
 * @required
 * @for Skylink
 * @since 0.3.0
 */
Skylink.prototype._enableDataChannel = true;

/**
 * Internal array of datachannels.
 * @attribute _dataChannels
 * @type Object
 * @private
 * @required
 * @for Skylink
 * @since 0.2.0
 */
Skylink.prototype._dataChannels = [];

/**
 * Create a DataChannel. Only SCTPDataChannel support
 * @method _createDataChannel
 * @param {String} peerId PeerId of the peer which the datachannel is connected to
 * @param {Object} [dc] The datachannel object received.
 * @trigger dataChannelState
 * @private
 * @for Skylink
 * @since 0.1.0
 */
Skylink.prototype._createDataChannel = function(peerId, dc) {
  var self = this;
  var channelName = (dc) ? dc.label : peerId;
  var pc = self._peerConnections[peerId];

  if (window.webrtcDetectedDCSupport !== 'SCTP' &&
    window.webrtcDetectedDCSupport !== 'plugin') {
    log.warn([peerId, 'RTCDataChannel', channelName, 'SCTP not supported']);
    return;
  }
  if (!dc) {
    dc = pc.createDataChannel(channelName);
    self._trigger('dataChannelState', dc.readyState, peerId);

    // wait and check if datachannel is opened
    self._checkDataChannelReadyState(dc, function () {
      log.log([peerId, 'RTCDataChannel', channelName, 'Datachannel state ->'], 'open');
      log.log([peerId, 'RTCDataChannel', channelName, 'Binary type support ->'], dc.binaryType);
      self._trigger('dataChannelState', dc.readyState, peerId);
    }, self.DATA_CHANNEL_STATE.OPEN);
  }

  if (dc.readyState === self.DATA_CHANNEL_STATE.OPEN) {
    log.log([peerId, 'RTCDataChannel', channelName, 'Datachannel state ->'], 'open');
    log.log([peerId, 'RTCDataChannel', channelName, 'Binary type support ->'], dc.binaryType);
    self._trigger('dataChannelState', dc.readyState, peerId);
  } else {
    dc.onopen = function () {
      log.log([peerId, 'RTCDataChannel', channelName, 'Datachannel state ->'], 'open');
      log.log([peerId, 'RTCDataChannel', channelName, 'Binary type support ->'], dc.binaryType);
      self._trigger('dataChannelState', dc.readyState, peerId);
    };
  }

  dc.onopen = function () {
    log.log([peerId, 'RTCDataChannel', channelName, 'Datachannel state ->'], 'open');
    log.log([peerId, 'RTCDataChannel', channelName, 'Binary type support ->'], dc.binaryType);
    self._trigger('dataChannelState', dc.readyState, peerId);
  };

  dc.onerror = function(error) {
    log.error([peerId, 'RTCDataChannel', channelName, 'Exception occurred in datachannel:'], error);
    self._trigger('dataChannelState', self.DATA_CHANNEL_STATE.ERROR, peerId, error);
  };

  dc.onclose = function() {
    log.debug([peerId, 'RTCDataChannel', channelName, 'Datachannel state ->'], 'closed');

    // if closes because of firefox, reopen it again
    // if it is closed because of a restart, ignore
    if (self._peerConnections[peerId] && self._peerConnectionHealth[peerId]) {
      self._closeDataChannel(peerId);
      self._createDataChannel(peerId);
    } else {
      self._trigger('dataChannelState', self.DATA_CHANNEL_STATE.CLOSED, peerId);
    }
  };

  dc.onmessage = function(event) {
    self._dataChannelProtocolHandler(event.data, peerId, channelName);
  };
  return dc;
};

/**
 * Triggers callback when datachannel readystate matches the one provided.
 * @method _createDataChannel
 * @param {Object} dc The datachannel to check the readystate.
 * @param {Function} callback The callback once state has reached.
 * @param {String} state The datachannel readystate. [Rel: DATA_CHANNEL_STATE]
 * @private
 * @for Skylink
 * @since 0.5.5
 */
Skylink.prototype._checkDataChannelReadyState = function(dc, callback, state) {
  var self = this;

  if (typeof dc !== 'object' || typeof callback !== 'function' || !state) {
    log.error('Datachannel is not provided, callback ' +
      'provided is not a function or state is undefined');
  }
  self._wait(function () {
    log.log([null, 'RTCDataChannel', dc.label, 'Firing callback. ' +
      'Datachannel state has met provided state ->'], state);
    callback();
  }, function () {
    return dc.readyState === state;
  });
};

/**
 * Sends data to the datachannel.
 * @method _sendDataChannelMessage
 * @param {String} peerId PeerId of the peer's datachannel to send data.
 * @param {JSON} data The data to send.
 * @private
 * @for Skylink
 * @since 0.5.2
 */
Skylink.prototype._sendDataChannelMessage = function(peerId, data) {
  var dc = this._dataChannels[peerId];
  if (!dc) {
    log.error([peerId, 'RTCDataChannel', dc.label, 'Datachannel connection ' +
      'to peer does not exist']);
    return;
  } else {
    if (dc.readyState === this.DATA_CHANNEL_STATE.OPEN) {
      var dataString = (typeof data === 'object') ? JSON.stringify(data) : data;
      log.debug([peerId, 'RTCDataChannel', dc.label, 'Sending to peer ->'],
        (data.type || 'DATA'));
      dc.send(dataString);
    } else {
      log.error([peerId, 'RTCDataChannel', dc.label, 'Datachannel is not opened'],
        'State: ' + dc.readyState);
      this._trigger('dataChannelState', this.DATA_CHANNEL_STATE.ERROR,
        peerId, 'Datachannel is not ready.\nState is: ' + dc.readyState);
    }
  }
};

/**
 * Closes the datachannel.
 * @method _closeDataChannel
 * @param {String} peerId PeerId of the peer's datachannel to close.
 * @private
 * @for Skylink
 * @since 0.1.0
 */
Skylink.prototype._closeDataChannel = function(peerId) {
  var dc = this._dataChannels[peerId];
  if (dc) {
    if (dc.readyState !== this.DATA_CHANNEL_STATE.CLOSED) {
      dc.close();
    }
    delete this._dataChannels[peerId];
    log.log([peerId, 'RTCDataChannel', dc.label, 'Sucessfully removed datachannel']);
  }
};
Skylink.prototype._CHUNK_FILE_SIZE = 49152;

/**
 * The fixed for each data chunk for firefox implementation.
 * - Firefox the sender chunks 49152 but receives as 16384.
 * @attribute _MOZ_CHUNK_FILE_SIZE
 * @type Integer
 * @private
 * @final
 * @required
 * @for Skylink
 * @since 0.5.2
 */
Skylink.prototype._MOZ_CHUNK_FILE_SIZE = 16384;

/**
 * The list of data transfer data types.
 * - <b><i>TODO</i></b>: ArrayBuffer and Blob data transfer in
 *   datachannel.
 * - The available data transfer data types are:
 * @attribute DATA_TRANSFER_DATA_TYPE
 * @type JSON
 * @param {String} BINARY_STRING BinaryString data type.
 * @param {String} ARRAY_BUFFER Still-implementing. ArrayBuffer data type.
 * @param {String} BLOB Still-implementing. Blob data type.
 * @readOnly
 * @for Skylink
 * @since 0.1.0
 */
Skylink.prototype.DATA_TRANSFER_DATA_TYPE = {
  BINARY_STRING: 'binaryString',
  ARRAY_BUFFER: 'arrayBuffer',
  BLOB: 'blob'
};

/**
 * Converts base64 string to raw binary data.
 * - Doesn't handle URLEncoded DataURIs
 * - See StackOverflow answer #6850276 for code that does this
 * This is to convert the base64 binary string to a blob
 * @author Code from devnull69 @ stackoverflow.com
 * @method _base64ToBlob
 * @param {String} dataURL Blob base64 dataurl.
 * @private
 * @for Skylink
 * @since 0.1.0
 */
Skylink.prototype._base64ToBlob = function(dataURL) {
  var byteString = atob(dataURL.replace(/\s\r\n/g, ''));
  // write the bytes of the string to an ArrayBuffer
  var ab = new ArrayBuffer(byteString.length);
  var ia = new Uint8Array(ab);
  for (var j = 0; j < byteString.length; j++) {
    ia[j] = byteString.charCodeAt(j);
  }
  // write the ArrayBuffer to a blob, and you're done
  return new Blob([ab]);
};

/**
 * Chunks blob data into chunks.
 * @method _chunkBlobData
 * @param {Blob} blob The blob data to chunk.
 * @param {Integer} blobByteSize The blob data size.
 * @private
 * @for Skylink
 * @since 0.5.2
 */
Skylink.prototype._chunkBlobData = function(blob, blobByteSize) {
  var chunksArray = [],
    startCount = 0,
    endCount = 0;
  if (blobByteSize > this._CHUNK_FILE_SIZE) {
    // File Size greater than Chunk size
    while ((blobByteSize - 1) > endCount) {
      endCount = startCount + this._CHUNK_FILE_SIZE;
      chunksArray.push(blob.slice(startCount, endCount));
      startCount += this._CHUNK_FILE_SIZE;
    }
    if ((blobByteSize - (startCount + 1)) > 0) {
      chunksArray.push(blob.slice(startCount, blobByteSize - 1));
    }
  } else {
    // File Size below Chunk size
    chunksArray.push(blob);
  }
  return chunksArray;
};
Skylink.prototype._DC_PROTOCOL_TYPE = {
  WRQ: 'WRQ',
  ACK: 'ACK',
  ERROR: 'ERROR',
  CANCEL: 'CANCEL',
  MESSAGE: 'MESSAGE'
};

/**
 * The list of datachannel transfer types.
 * - This is used to identify if the stream is an upload stream or
 *   a download stream.
 * - The available types are:
 * @attribute DATA_TRANSFER_TYPE
 * @type JSON
 * @param {String} UPLOAD The datachannel transfer is an upload stream.
 * @param {String} DOWNLOAD The datachannel transfer is a download stream.
 * @readOnly
 * @for Skylink
 * @since 0.1.0
 */
Skylink.prototype.DATA_TRANSFER_TYPE = {
  UPLOAD: 'upload',
  DOWNLOAD: 'download'
};
/**
 * The list of datachannel transfer state.
 * - These are the states to inform the state of the data transfer.
 * - The list of states would occur are:
 * @attribute DATA_TRANSFER_STATE
 * @type JSON
 * @param {String} UPLOAD_REQUEST Peer has a data transfer request.
 * @param {String} UPLOAD_STARTED Data transfer of upload has just started.
 * @param {String} DOWNLOAD_STARTED Data transfer of download has
 *   just started.
 * @param {String} UPLOADING Data upload transfer is occurring.
 * @param {String} DOWNLOADING Data download transfer is occurring.
 * @param {String} UPLOAD_COMPLETED Data upload transfer has been completed.
 * @param {String} DOWNLOAD_COMPLETED Data download transfer has been
 *   completed.
 * @param {String} REJECTED Peer rejected user's data transfer request.
 * @param {String} ERROR Data transfer had an error occurred
 *   when uploading or downloading file.
 * @readOnly
 * @for Skylink
 * @since 0.4.0
 */
Skylink.prototype.DATA_TRANSFER_STATE = {
  UPLOAD_REQUEST: 'request',
  UPLOAD_STARTED: 'uploadStarted',
  DOWNLOAD_STARTED: 'downloadStarted',
  REJECTED: 'rejected',
  CANCEL: 'cancel',
  ERROR: 'error',
  UPLOADING: 'uploading',
  DOWNLOADING: 'downloading',
  UPLOAD_COMPLETED: 'uploadCompleted',
  DOWNLOAD_COMPLETED: 'downloadCompleted'
};

/**
 * Internal array of data upload transfers.
 * @attribute _uploadDataTransfers
 * @type Array
 * @private
 * @required
 * @for Skylink
 * @since 0.4.1
 */
Skylink.prototype._uploadDataTransfers = [];

/**
 * Internal array of data upload sessions.
 * @attribute _uploadDataSessions
 * @type Array
 * @private
 * @required
 * @for Skylink
 * @since 0.4.1
 */
Skylink.prototype._uploadDataSessions = [];

/**
 * Internal array of data download transfers.
 * @attribute _downloadDataTransfers
 * @type Array
 * @private
 * @required
 * @for Skylink
 * @since 0.4.1
 */
Skylink.prototype._downloadDataTransfers = [];

/**
 * Internal array of data download sessions.
 * @attribute _downloadDataSessions
 * @type Array
 * @private
 * @required
 * @for Skylink
 * @since 0.4.1
 */
Skylink.prototype._downloadDataSessions = [];

/**
 * Internal array of data transfers timeout.
 * @attribute _dataTransfersTimeout
 * @type Array
 * @private
 * @required
 * @for Skylink
 * @since 0.4.1
 */
Skylink.prototype._dataTransfersTimeout = [];

/**
 * Sets the datachannel timeout.
 * - If timeout is met, it will send the 'ERROR' message
 * @method _setDataChannelTimeout
 * @param {String} peerId PeerId of the datachannel to set timeout.
 * @param {Integer} timeout The timeout to set in seconds.
 * @param {Boolean} [isSender=false] Is peer the sender or the receiver?
 * @private
 * @for Skylink
 * @since 0.5.0
 */
Skylink.prototype._setDataChannelTimeout = function(peerId, timeout, isSender) {
  var self = this;
  if (!self._dataTransfersTimeout[peerId]) {
    self._dataTransfersTimeout[peerId] = [];
  }
  var type = (isSender) ? self.DATA_TRANSFER_TYPE.UPLOAD :
    self.DATA_TRANSFER_TYPE.DOWNLOAD;
  self._dataTransfersTimeout[peerId][type] = setTimeout(function() {
    var name;
    if (self._dataTransfersTimeout[peerId][type]) {
      if (isSender) {
        name = self._uploadDataSessions[peerId].name;
        delete self._uploadDataTransfers[peerId];
        delete self._uploadDataSessions[peerId];
      } else {
        name = self._downloadDataSessions[peerId].name;
        delete self._downloadDataTransfers[peerId];
        delete self._downloadDataSessions[peerId];
      }
      self._sendDataChannelMessage(peerId, {
        type: self._DC_PROTOCOL_TYPE.ERROR,
        sender: self._user.sid,
        name: name,
        content: 'Connection Timeout. Longer than ' + timeout +
          ' seconds. Connection is abolished.',
        isUploadError: isSender
      });
      // TODO: Find a way to add channel name so it's more specific
      log.error([peerId, 'RTCDataChannel', null, 'Failed transfering data:'],
        'Transfer ' + ((isSender) ? 'for': 'from') + ' ' + peerId +
        ' failed. Connection timeout');
      self._clearDataChannelTimeout(peerId, isSender);
    }
  }, 1000 * timeout);
};

/**
 * Clears the datachannel timeout.
 * @method _clearDataChannelTimeout
 * @param {String} peerId PeerId of the datachannel to clear timeout.
 * @param {Boolean} [isSender=false] Is peer the sender or the receiver.
 * @private
 * @for Skylink
 * @since 0.5.0
 */
Skylink.prototype._clearDataChannelTimeout = function(peerId, isSender) {
  if (this._dataTransfersTimeout[peerId]) {
    var type = (isSender) ? this.DATA_TRANSFER_TYPE.UPLOAD :
      this.DATA_TRANSFER_TYPE.DOWNLOAD;
    clearTimeout(this._dataTransfersTimeout[peerId][type]);
    delete this._dataTransfersTimeout[peerId][type];
  }
};

/**
 * Sends blob data to individual peer.
 * - This sends the {{#crossLink "Skylink/WRQ:event"}}WRQ{{/crossLink}}
 *   and to initiate the TFTP protocol.
 * @method _sendBlobDataToPeer
 * @param {Blob} data The blob data to be sent over.
 * @param {JSON} dataInfo The data information.
 * @param {String} dataInfo.transferId transferId of the data.
 * @param {String} dataInfo.name Data name.
 * @param {Integer} [dataInfo.timeout=60] Data timeout to wait for packets.
 * @param {Integer} dataInfo.size Data size
 * @param {String} [targetPeerId] PeerId targeted to receive data.
 *   Leave blank to send to all peers.
 * @param {Boolean} data.target Real peerId to send data to, in case MCU is used.
 * @param {Boolean} isPrivate If the file transfer is private
 * @private
 * @for Skylink
 * @since 0.5.5
 */
Skylink.prototype._sendBlobDataToPeer = function(data, dataInfo, targetPeerId, isPrivate) {
  //If there is MCU then directs all messages to MCU
  var useChannel = (this._hasMCU) ? 'MCU' : targetPeerId;
  var ongoingTransfer = null;
  var binarySize = parseInt((dataInfo.size * (4 / 3)).toFixed(), 10);
  var chunkSize = parseInt((this._CHUNK_FILE_SIZE * (4 / 3)).toFixed(), 10);

  if (window.webrtcDetectedBrowser === 'firefox' &&
    window.webrtcDetectedVersion < 30) {
    chunkSize = this._MOZ_CHUNK_FILE_SIZE;
  }
  log.log([targetPeerId, null, null, 'Chunk size of data:'], chunkSize);

  if (this._uploadDataSessions[targetPeerId]) {
    ongoingTransfer = this.DATA_TRANSFER_TYPE.UPLOAD;
  } else if (this._downloadDataSessions[targetPeerId]) {
    ongoingTransfer = this.DATA_TRANSFER_TYPE.DOWNLOAD;
  }

  if (ongoingTransfer) {
    log.error([targetPeerId, null, null, 'User have ongoing ' + ongoingTransfer + ' ' +
      'transfer session with peer. Unable to send data'], dataInfo);
    // data transfer state
    this._trigger('dataTransferState', this.DATA_TRANSFER_STATE.ERROR,
      dataInfo.transferId, targetPeerId, null, {
      name: dataInfo.name,
      message: dataInfo.content,
      transferType: ongoingTransfer
    });
    return;
  }

  this._uploadDataTransfers[targetPeerId] = this._chunkBlobData(data, dataInfo.size);
  this._uploadDataSessions[targetPeerId] = {
    name: dataInfo.name,
    size: binarySize,
    transferId: dataInfo.transferId,
    timeout: dataInfo.timeout
  };
  this._sendDataChannelMessage(useChannel, {
    type: this._DC_PROTOCOL_TYPE.WRQ,
    sender: this._user.sid,
    agent: window.webrtcDetectedBrowser,
    name: dataInfo.name,
    size: binarySize,
    chunkSize: chunkSize,
    timeout: dataInfo.timeout,
    target: targetPeerId,
    isPrivate: !!isPrivate
  });
  this._setDataChannelTimeout(targetPeerId, dataInfo.timeout, true);
};

/**
 * Handles all datachannel protocol events.
 * @method _dataChannelProtocolHandler
 * @param {String|Object} data The data received from datachannel.
 * @param {String} peerId The peerId of the peer that sent the data.
 * @param {String} channelName The datachannel name.
 * @private
 * @for Skylink
 * @since 0.5.2
 */
Skylink.prototype._dataChannelProtocolHandler = function(dataString, peerId, channelName) {
  // PROTOCOL ESTABLISHMENT
  if (typeof dataString === 'string') {
    var data = {};
    try {
      data = JSON.parse(dataString);
    } catch (error) {
      log.debug([peerId, 'RTCDataChannel', channelName, 'Received from peer ->'], 'DATA');
      this._DATAProtocolHandler(peerId, dataString,
        this.DATA_TRANSFER_DATA_TYPE.BINARY_STRING, channelName);
      return;
    }
    log.debug([peerId, 'RTCDataChannel', channelName, 'Received from peer ->'], data.type);
    switch (data.type) {
    case this._DC_PROTOCOL_TYPE.WRQ:
      this._WRQProtocolHandler(peerId, data, channelName);
      break;
    case this._DC_PROTOCOL_TYPE.ACK:
      this._ACKProtocolHandler(peerId, data, channelName);
      break;
    case this._DC_PROTOCOL_TYPE.ERROR:
      this._ERRORProtocolHandler(peerId, data, channelName);
      break;
    case this._DC_PROTOCOL_TYPE.CANCEL:
      this._CANCELProtocolHandler(peerId, data, channelName);
      break;
    case this._DC_PROTOCOL_TYPE.MESSAGE: // Not considered a protocol actually?
      this._MESSAGEProtocolHandler(peerId, data, channelName);
      break;
    default:
      log.error([peerId, 'RTCDataChannel', channelName, 'Unsupported message ->'], data.type);
    }
  }
};

/**
 * The user receives a blob request.
 * From here, it's up to the user to accept or reject it
 * @method _WRQProtocolHandler
 * @param {String} peerId PeerId of the peer that is sending the request.
 * @param {JSON} data The data object received from datachannel.
 * @param {String} data.agent The peer's browser agent.
 * @param {Integer} data.version The peer's browser version.
 * @param {String} data.name The data name.
 * @param {Integer} data.size The data size.
 * @param {Integer} data.chunkSize The data chunk size expected to receive.
 * @param {Integer} data.timeout The timeout to wait for packet response.
 * @param {Boolean} data.isPrivate Is the data sent private.
 * @param {String} data.sender The sender's peerId.
 * @param {String} data.type The type of datachannel message.
 * @param {String} channelName The datachannel name.
 * @trigger dataTransferState
 * @private
 * @for Skylink
 * @since 0.5.2
 */
Skylink.prototype._WRQProtocolHandler = function(peerId, data, channelName) {
  var transferId = this._user.sid + this.DATA_TRANSFER_TYPE.DOWNLOAD +
    (((new Date()).toISOString().replace(/-/g, '').replace(/:/g, ''))).replace('.', '');
  log.log([peerId, 'RTCDataChannel', [channelName, 'WRQ'],
    'Received file request from peer:'], data);
  var name = data.name;
  var binarySize = data.size;
  var expectedSize = data.chunkSize;
  var timeout = data.timeout;
  this._downloadDataSessions[peerId] = {
    transferId: transferId,
    name: name,
    size: binarySize,
    ackN: 0,
    receivedSize: 0,
    chunkSize: expectedSize,
    timeout: timeout
  };
  this._trigger('dataTransferState', this.DATA_TRANSFER_STATE.UPLOAD_REQUEST,
    transferId, peerId, {
    name: name,
    size: binarySize,
    senderPeerId: peerId
  });
};

/**
 * The user receives an acknowledge of the blob request.
 * @method _ACKProtocolHandler
 * @param {String} peerId PeerId of the peer that is sending the acknowledgement.
 * @param {JSON} data The data object received from datachannel.
 * @param {String} data.ackN The acknowledge request number.
 * - 0: Request accepted. First packet sent.
 * - 0 and above: Transfer is going on.
 * - -1: Request rejected.
 * @param {String} data.sender The sender's peerId.
 * @param {String} data.type The type of datachannel message.
 * @param {String} channelName The datachannel name.
 * @trigger dataTransferState
 * @private
 * @for Skylink
 * @since 0.5.2
 */
Skylink.prototype._ACKProtocolHandler = function(peerId, data, channelName) {
  var self = this;
  var ackN = data.ackN;
  peerId = (peerId === 'MCU') ? data.sender : peerId;

  var chunksLength = self._uploadDataTransfers[peerId].length;
  var uploadedDetails = self._uploadDataSessions[peerId];
  var transferId = uploadedDetails.transferId;
  var timeout = uploadedDetails.timeout;

  self._clearDataChannelTimeout(peerId, true);
  log.log([peerId, 'RTCDataChannel', [channelName, 'ACK'], 'ACK stage ->'],
    ackN + ' / ' + chunksLength);

  if (ackN > -1) {
    // Still uploading
    if (ackN < chunksLength) {
      var fileReader = new FileReader();
      fileReader.onload = function() {
        // Load Blob as dataurl base64 string
        var base64BinaryString = fileReader.result.split(',')[1];
        self._sendDataChannelMessage(peerId, base64BinaryString);
        self._setDataChannelTimeout(peerId, timeout, true);
        self._trigger('dataTransferState', self.DATA_TRANSFER_STATE.UPLOADING,
          transferId, peerId, {
          percentage: (((ackN + 1) / chunksLength) * 100).toFixed()
        });
      };
      fileReader.readAsDataURL(self._uploadDataTransfers[peerId][ackN]);
    } else if (ackN === chunksLength) {
      self._trigger('dataTransferState',
        self.DATA_TRANSFER_STATE.UPLOAD_COMPLETED, transferId, peerId, {
        name: uploadedDetails.name
      });
      delete self._uploadDataTransfers[peerId];
      delete self._uploadDataSessions[peerId];
    }
  } else {
    self._trigger('dataTransferState', self.DATA_TRANSFER_STATE.REJECTED,
      transferId, peerId);
    delete self._uploadDataTransfers[peerId];
    delete self._uploadDataSessions[peerId];
  }
};

/**
 * The user receives a datachannel broadcast message.
 * @method _MESSAGEProtocolHandler
 * @param {String} peerId PeerId of the peer that is sending a broadcast message.
 * @param {JSON} data The data object received from datachannel.
 * @param {String} data.target The target peerId to receive the data.
 * @param {String|JSON} data.data The data to be received.
 * @param {String} data.sender The sender's peerId.
 * @param {String} data.type The type of datachannel message.
 * @param {String} channelName The datachannel name.
 * @trigger incomingMessage
 * @private
 * @for Skylink
 * @since 0.5.2
 */
Skylink.prototype._MESSAGEProtocolHandler = function(peerId, data, channelName) {
  var targetMid = data.sender;
  log.log([channelName, 'RTCDataChannel', [targetMid, 'MESSAGE'],
    'Received P2P message from peer:'], data);
  this._trigger('incomingMessage', {
    content: data.data,
    isPrivate: data.isPrivate,
    isDataChannel: true,
    targetPeerId: this._user.sid,
    senderPeerId: targetMid
  }, targetMid, this._peerInformations[targetMid], false);
};

/**
 * The user receives a timeout error.
 * @method _ERRORProtocolHandler
 * @param {String} peerId PeerId of the peer that is sending the error.
 * @param {Array} data The data object received from datachannel.
 * @param {String} data.name The data name.
 * @param {String} data.content The error message.
 * @param {Boolean} [data.isUploadError=false] Is the error occurring at upload state.
 * @param {String} data.sender The sender's peerId.
 * @param {String} data.type The type of datachannel message.
 * @param {String} channelName The datachannel name.
 * @trigger dataTransferState
 * @private
 * @for Skylink
 * @since 0.5.2
 */
Skylink.prototype._ERRORProtocolHandler = function(peerId, data, channelName) {
  var isUploader = data.isUploadError;
  var transferId = (isUploader) ? this._uploadDataSessions[peerId].transferId :
    this._downloadDataSessions[peerId].transferId;
  log.error([peerId, 'RTCDataChannel', [channelName, 'ERROR'],
    'Received an error from peer:'], data);
  this._clearDataChannelTimeout(peerId, isUploader);
  this._trigger('dataTransferState', this.DATA_TRANSFER_STATE.ERROR,
    transferId, peerId, null, {
    name: data.name,
    message: data.content,
    transferType: ((isUploader) ? this.DATA_TRANSFER_TYPE.UPLOAD :
      this.DATA_TRANSFER_TYPE.DOWNLOAD)
  });
};

/**
 * The user receives a timeout error.
 * @method _CANCELProtocolHandler
 * @param {String} peerId PeerId of the peer that is sending the error.
 * @param {Array} data The data object received from datachannel.
 * @param {String} data.name The data name.
 * @param {String} data.content The error message.
 * @param {String} data.sender The sender's peerId.
 * @param {String} data.type The type of datachannel message.
 * @param {String} channelName The datachannel name.
 * @trigger dataTransferState
 * @private
 * @for Skylink
 * @since 0.5.2
 */
Skylink.prototype._CANCELProtocolHandler = function(peerId, data, channelName) {
  var isUploader = data.isUploadError;
  var transferId = (isUploader) ? this._uploadDataSessions[peerId].transferId :
    this._downloadDataSessions[peerId].transferId;
  log.log([peerId, 'RTCDataChannel', [channelName, 'CANCEL'],
    'Received file transfer cancel request:'], data);
  this._clearDataChannelTimeout(peerId, isUploader);
  this._trigger('dataTransferState', this.DATA_TRANSFER_STATE.CANCEL,
    transferId, peerId, null, {
    name: data.name,
    content: data.content,
    senderPeerId: data.sender,
    transferType: ((isUploader) ? this.DATA_TRANSFER_TYPE.UPLOAD :
      this.DATA_TRANSFER_TYPE.DOWNLOAD)
  });
};

/**
 * This is when the data is sent from the sender to the receiving user.
 * @method _DATAProtocolHandler
 * @param {String} peerId PeerId of the peer that is sending the data.
 * @param {ArrayBuffer|Blob|String} dataString The data received.
 * @param {String} dataType The data type received from datachannel.
 *   [Rel: Skylink.DATA_TRANSFER_DATA_TYPE]
 * @param {String} channelName The datachannel name.
 * @trigger dataTransferState
 * @private
 * @for Skylink
 * @since 0.5.5
 */
Skylink.prototype._DATAProtocolHandler = function(peerId, dataString, dataType, channelName) {
  var chunk, error = '';
  var transferStatus = this._downloadDataSessions[peerId];
  log.log([peerId, 'RTCDataChannel', [channelName, 'DATA'],
    'Received data chunk from peer. Data type:'], dataType);

  var transferId = transferStatus.transferId;

  this._clearDataChannelTimeout(peerId, false);

  if (dataType === this.DATA_TRANSFER_DATA_TYPE.BINARY_STRING) {
    chunk = this._base64ToBlob(dataString);
  } else if (dataType === this.DATA_TRANSFER_DATA_TYPE.ARRAY_BUFFER) {
    chunk = new Blob(dataString);
  } else if (dataType === this.DATA_TRANSFER_DATA_TYPE.BLOB) {
    chunk = dataString;
  } else {
    error = 'Unhandled data exception: ' + dataType;
    log.error([peerId, 'RTCDataChannel', [channelName, 'DATA'],
      'Failed downloading data packets:'], error);
    this._trigger('dataTransferState',
      this.DATA_TRANSFER_STATE.ERROR, transferId, peerId, null, {
      message: error,
      transferType: this.DATA_TRANSFER_TYPE.DOWNLOAD
    });
    return;
  }
  var receivedSize = (chunk.size * (4 / 3));
  log.log([peerId, 'RTCDataChannel', [channelName, 'DATA'],
    'Received data chunk size:'], receivedSize);
  log.log([peerId, 'RTCDataChannel', [channelName, 'DATA'],
    'Expected data chunk size:'], transferStatus.chunkSize);

  if (transferStatus.chunkSize >= receivedSize) {
    this._downloadDataTransfers[peerId].push(chunk);
    transferStatus.ackN += 1;
    transferStatus.receivedSize += receivedSize;
    var totalReceivedSize = transferStatus.receivedSize;
    var percentage = ((totalReceivedSize / transferStatus.size) * 100).toFixed();

    this._sendDataChannelMessage(peerId, {
      type: this._DC_PROTOCOL_TYPE.ACK,
      sender: this._user.sid,
      ackN: transferStatus.ackN
    });
    if (transferStatus.chunkSize === receivedSize) {
      log.log([peerId, 'RTCDataChannel', [channelName, 'DATA'],
        'Transfer in progress']);
      this._trigger('dataTransferState', this.DATA_TRANSFER_STATE.DOWNLOADING,
        transferId, peerId, {
        percentage: percentage
      });
      this._setDataChannelTimeout(peerId, transferStatus.timeout, false);
      this._downloadDataTransfers[peerId].info = transferStatus;
    } else {
      log.log([peerId, 'RTCDataChannel', [channelName, 'DATA'],
        'Download complete']);
      var blob = new Blob(this._downloadDataTransfers[peerId]);
      this._trigger('dataTransferState', this.DATA_TRANSFER_STATE.DOWNLOAD_COMPLETED,
        transferId, peerId, {
        data: blob
      });
      delete this._downloadDataTransfers[peerId];
      delete this._downloadDataSessions[peerId];
    }
  } else {
    error = 'Packet not match - [Received]' + receivedSize +
      ' / [Expected]' + transferStatus.chunkSize;
    this._trigger('dataTransferState',
      this.DATA_TRANSFER_STATE.ERROR, transferId, peerId, null, {
      message: error,
      transferType: this.DATA_TRANSFER_TYPE.DOWNLOAD
    });
    log.error([peerId, 'RTCDataChannel', [channelName, 'DATA'],
      'Failed downloading data packets:'], error);
  }
};

/**
 * Start a data transfer with peer(s).
 * - Note that peers have the option to download or reject receiving the blob data.
 * - This method is ideal for sending files.
 * - To send a private file to a peer, input the peerId after the
 *   data information.
 * @method sendBlobData
 * @param {Object} data The data to be sent over. Data has to be a blob.
 * @param {JSON} dataInfo The data information.
 * @param {String} dataInfo.name Data name.
 * @param {Integer} [dataInfo.timeout=60] The timeout to wait for packets.
 * @param {Integer} dataInfo.size The data size
 * @param {String} [targetPeerId] PeerId targeted to receive data.
 *   Leave blank to send to all peers.
 * @example
 *   // Send file to all peers connected
 *   SkylinkDemo.sendBlobData(file, 67);
 *
 *   // Send file to individual peer
 *   SkylinkDemo.sendBlobData(blob, 87, targetPeerId);
 * @trigger dataTransferState
 * @since 0.5.2
 * @for Skylink
 */
Skylink.prototype.sendBlobData = function(data, dataInfo, targetPeerId) {
  if (!data && !dataInfo) {
    return false;
  }
  // check if datachannel is enabled first or not
  if (!this._enableDataChannel) {
    log.warn('Unable to send any blob data. Datachannel is disabled');
    return;
  }
  var noOfPeersSent = 0;
  dataInfo.timeout = dataInfo.timeout || 60;
  dataInfo.transferId = this._user.sid + this.DATA_TRANSFER_TYPE.UPLOAD +
    (((new Date()).toISOString().replace(/-/g, '').replace(/:/g, ''))).replace('.', '');

  //Send file to specific peer only
  if (targetPeerId) {
    if (this._dataChannels.hasOwnProperty(targetPeerId)) {
      log.log([targetPeerId, null, null, 'Sending blob data ->'], dataInfo);

      this._sendBlobDataToPeer(data, dataInfo, targetPeerId, true);
      noOfPeersSent = 1;
    } else {
      log.error([targetPeerId, null, null, 'Datachannel does not exist']);
    }
  }
  //No peer specified --> send to all peers
    else {
    targetPeerId = this._user.sid;
    for (var peerId in this._dataChannels) {
      if (this._dataChannels.hasOwnProperty(peerId)) {
        // Binary String filesize [Formula n = 4/3]
        this._sendBlobDataToPeer(data, dataInfo, peerId);
        noOfPeersSent++;
      } else {
        log.error([peerId, null, null, 'Datachannel does not exist']);
      }
    }
  }
  if (noOfPeersSent > 0) {
    this._trigger('dataTransferState', this.DATA_TRANSFER_STATE.UPLOAD_STARTED,
      dataInfo.transferId, targetPeerId, {
      transferId: dataInfo.transferId,
      senderPeerId: this._user.sid,
      name: dataInfo.name,
      size: dataInfo.size,
      timeout: dataInfo.timeout || 60,
      data: data
    });
  } else {
    var error = 'No available datachannels to send data.';
    this._trigger('dataTransferState', this.DATA_TRANSFER_STATE.ERROR,
      dataInfo.transferId, targetPeerId, null, {
      message: error,
      transferType: this.DATA_TRANSFER_TYPE.UPLOAD
    });
    log.error('Failed sending data: ', error);
    this._uploadDataTransfers = [];
    this._uploadDataSessions = [];
  }
};

/**
 * User's response to accept or reject data transfer request.
 * @method respondBlobRequest
 * @param {String} peerId PeerId of the peer that is expected to receive
 *   the request response.
 * @param {Boolean} [accept=false] The response of the user to accept the data
 *   transfer or not.
 * @trigger dataTransferState
 * @since 0.5.0
 * @for Skylink
 */
Skylink.prototype.respondBlobRequest = function (peerId, accept) {
  if (accept) {
    log.info([peerId, null, null, 'User accepted peer\'s request']);
    this._downloadDataTransfers[peerId] = [];
    var data = this._downloadDataSessions[peerId];
    this._sendDataChannelMessage(peerId, {
      type: this._DC_PROTOCOL_TYPE.ACK,
      sender: this._user.sid,
      ackN: 0,
      agent: window.webrtcDetectedBrowser
    });
    this._trigger('dataTransferState', this.DATA_TRANSFER_STATE.DOWNLOAD_STARTED,
      data.transferId, peerId, {
      name: data.name,
      size: data.size,
      senderPeerId: peerId
    });
  } else {
    log.info([peerId, null, null, 'User rejected peer\'s request']);
    this._sendDataChannelMessage(peerId, {
      type: this._DC_PROTOCOL_TYPE.ACK,
      sender: this._user.sid,
      ackN: -1
    });
    delete this._downloadDataSessions[peerId];
  }
};

/**
 * Reject file transfer for cancel.
 * @method cancelBlobTransfer
 * @param {String} peerId PeerId of the peer that is expected to receive
 *   the request response.
 * @param {String} transferType Transfer type [Rel: DATA_TRANSFER_TYPE]
 * @trigger dataTransferState
 * @since 0.5.0
 * @for Skylink
 */
Skylink.prototype.cancelBlobTransfer = function (peerId, transferType) {
  if (accept) {
    this._downloadDataTransfers[peerId] = [];
    var data = this._downloadDataSessions[peerId];
    this._sendDataChannelMessage(peerId, {
      type: this._DC_PROTOCOL_TYPE.ACK,
      sender: this._user.sid,
      ackN: 0,
      agent: window.webrtcDetectedBrowser
    });
    this._trigger('dataTransferState', this.DATA_TRANSFER_STATE.CANCEL,
      data.transferId, peerId, {
      name: data.name,
      size: data.size,
      senderPeerId: peerId
    });
  } else {
    this._sendDataChannelMessage(peerId, {
      type: this._DC_PROTOCOL_TYPE.ACK,
      sender: this._user.sid,
      ackN: -1
    });
    delete this._downloadDataSessions[peerId];
  }
};

/**
 * Broadcasts to all P2P datachannel messages and sends to a
 * peer only when targetPeerId is provided.
 * - This is ideal for sending strings or json objects lesser than 16KB
 *   [as noted in here](http://www.webrtc.org/chrome).
 * - For huge data, please check out function
 *   {{#crossLink "Skylink/sendBlobData:method"}}sendBlobData(){{/crossLink}}.
 * - <b><i>WARNING</i></b>: Map arrays data would be lost when stringified
 *   in JSON, so refrain from using map arrays.
 * @method sendP2PMessage
 * @param {String|JSON} message The message data to send.
 * @param {String} [targetPeerId] Provide if you want to send to
 *   only one peer
 * @example
 *   // Example 1: Send to all peers
 *   SkylinkDemo.sendP2PMessage('Hi there! This is from a DataChannel!');
 *
 *   // Example 2: Send to specific peer
 *   SkylinkDemo.sendP2PMessage('Hi there peer! This is from a DataChannel!', targetPeerId);
 * @trigger incomingMessage
 * @since 0.5.2
 * @since 0.5.5
 * @for Skylink
 */
Skylink.prototype.sendP2PMessage = function(message, targetPeerId) {
  // check if datachannel is enabled first or not
  if (!this._enableDataChannel) {
    log.warn('Unable to send any P2P message. Datachannel is disabled');
    return;
  }
  //targetPeerId is defined -> private message
  if (targetPeerId) {
    //If there is MCU then directs all messages to MCU
    var useChannel = (this._hasMCU) ? 'MCU' : targetPeerId;

    //send private P2P message       
    log.log([targetPeerId, null, useChannel, 'Sending private P2P message to peer']);
    this._sendDataChannelMessage(useChannel, {
      type: this._DC_PROTOCOL_TYPE.MESSAGE,
      isPrivate: true,
      sender: this._user.sid,
      target: targetPeerId,
      data: message
    });
  }
  //targetPeerId is null or undefined -> public message
  else {
    //If has MCU, only need to send once to MCU then it will forward to all peers
    if (this._hasMCU) {
      log.log(['MCU', null, null, 'Relaying P2P message to peers']);
      this._sendDataChannelMessage('MCU', {
        type: this._DC_PROTOCOL_TYPE.MESSAGE,
        isPrivate: false,
        sender: this._user.sid,
        data: message
      });
    //If no MCU -> need to send to every peers
    } else {
      // send to all datachannels
      for (var peerId in this._dataChannels){
        if (this._dataChannels.hasOwnProperty(peerId)) {
          log.log([peerId, null, null, 'Sending P2P message to peer']);

          this._sendDataChannelMessage(peerId, {
            type: this._DC_PROTOCOL_TYPE.MESSAGE,
            isPrivate: false,
            sender: this._user.sid,
            data: message
          });
        }
      }
    }
  }
  this._trigger('incomingMessage', {
    content: message,
    isPrivate: !!targetPeerId,
    targetPeerId: targetPeerId,
    isDataChannel: true,
    senderPeerId: this._user.sid
  }, this._user.sid, this._user.info, true);
};
Skylink.prototype._peerCandidatesQueue = [];

/**
 * The list of ICE candidate generation states.
 * - Check out the [w3 specification documentation](http://dev.w3.org/2011/
 *   webrtc/editor/webrtc.html#rtcicegatheringstate-enum).
 * - This is RTCIceGatheringState of the peer.
 * - The states that would occur are:
 * @attribute CANDIDATE_GENERATION_STATE
 * @type JSON
 * @param {String} NEW The object was just created, and no networking
 *   has occurred yet.
 * @param {String} GATHERING The ICE engine is in the process of gathering
 *   candidates for this RTCPeerConnection.
 * @param {String} COMPLETED The ICE engine has completed gathering. Events
 *   such as adding a new interface or a new TURN server will cause the
 *   state to go back to gathering.
 * @readOnly
 * @since 0.4.1
 * @for Skylink
 */
Skylink.prototype.CANDIDATE_GENERATION_STATE = {
  NEW: 'new',
  GATHERING: 'gathering',
  COMPLETED: 'completed'
};

/**
 * A candidate has just been generated (ICE gathering) and will be sent to the peer.
 * Part of connection establishment.
 * @method _onIceCandidate
 * @param {String} targetMid The peerId of the target peer.
 * @param {Event} event This is provided directly by the peerconnection API.
 * @trigger candidateGenerationState
 * @private
 * @since 0.1.0
 * @for Skylink
 */
Skylink.prototype._onIceCandidate = function(targetMid, event) {
  if (event.candidate) {
    if (this._enableIceTrickle) {
      var messageCan = event.candidate.candidate.split(' ');
      var candidateType = messageCan[7];
      log.debug([targetMid, 'RTCIceCandidate', null, 'Created and sending ' +
        candidateType + ' candidate:'], event);
      this._sendChannelMessage({
        type: this._SIG_MESSAGE_TYPE.CANDIDATE,
        label: event.candidate.sdpMLineIndex,
        id: event.candidate.sdpMid,
        candidate: event.candidate.candidate,
        mid: this._user.sid,
        target: targetMid,
        rid: this._room.id
      });
    }
  } else {
    log.debug([targetMid, 'RTCIceCandidate', null, 'End of gathering']);
    this._trigger('candidateGenerationState', this.CANDIDATE_GENERATION_STATE.COMPLETED,
      targetMid);
    // Disable Ice trickle option
    if (!this._enableIceTrickle) {
      var sessionDescription = this._peerConnections[targetMid].localDescription;
      this._sendChannelMessage({
        type: sessionDescription.type,
        sdp: sessionDescription.sdp,
        mid: this._user.sid,
        agent: window.webrtcDetectedBrowser,
        target: targetMid,
        rid: this._room.id
      });
    }
  }
};

/**
 * Adds ice candidate to queue.
 * @method _addIceCandidateToQueue
 * @param {String} targetMid The peerId of the target peer.
 * @param {Object} candidate The ice candidate object.
 * @private
 * @since 0.5.2
 * @for Skylink
 */
Skylink.prototype._addIceCandidateToQueue = function(targetMid, candidate) {
  log.debug([targetMid, null, null, 'Queued candidate to add after ' +
    'setRemoteDescription'], candidate);
  this._peerCandidatesQueue[targetMid] =
    this._peerCandidatesQueue[targetMid] || [];
  this._peerCandidatesQueue[targetMid].push(candidate);
};

/**
 * Adds all ice candidate from the queue.
 * @method _addIceCandidateFromQueue
 * @param {String} targetMid The peerId of the target peer.
 * @private
 * @since 0.5.2
 * @for Skylink
 */
Skylink.prototype._addIceCandidateFromQueue = function(targetMid) {
  this._peerCandidatesQueue[targetMid] =
    this._peerCandidatesQueue[targetMid] || [];
  if(this._peerCandidatesQueue[targetMid].length > 0) {
    for (var i = 0; i < this._peerCandidatesQueue[targetMid].length; i++) {
      var candidate = this._peerCandidatesQueue[targetMid][i];
      log.debug([targetMid, null, null, 'Added queued candidate'], candidate);
      this._peerConnections[targetMid].addIceCandidate(candidate);
    }
    delete this._peerCandidatesQueue[targetMid];
  } else {
    log.log([targetMid, null, null, 'No queued candiate to add']);
  }
};
Skylink.prototype.ICE_CONNECTION_STATE = {
  STARTING: 'starting',
  CHECKING: 'checking',
  CONNECTED: 'connected',
  COMPLETED: 'completed',
  CLOSED: 'closed',
  FAILED: 'failed',
  DISCONNECTED: 'disconnected'
};

/**
 * The list of available TURN server protocols
 * - The available protocols are:
 * @attribute TURN_TRANSPORT
 * @type JSON
 * @param {String} TCP Use only TCP transport option.
 * @param {String} UDP Use only UDP transport option.
 * @param {String} ANY Use both TCP and UDP transport option.
 * @param {String} NONE Set no transport option in TURN servers
 * @readOnly
 * @since 0.5.4
 * @for Skylink
 */
Skylink.prototype.TURN_TRANSPORT = {
  UDP: 'udp',
  TCP: 'tcp',
  ANY: 'any',
  NONE: 'none'
};

/**
 * The current state if ICE trickle is enabled.
 * @attribute _enableIceTrickle
 * @type Boolean
 * @default true
 * @private
 * @required
 * @since 0.3.0
 * @for Skylink
 */
Skylink.prototype._enableIceTrickle = true;

/**
 * The current state if STUN servers are enabled.
 * @attribute _enableSTUN
 * @type Boolean
 * @default true
 * @private
 * @required
 * @since 0.5.4
 */
Skylink.prototype._enableSTUN = true;

/**
 * The current state if TURN servers are enabled.
 * @attribute _enableTURN
 * @type Boolean
 * @default true
 * @private
 * @required
 * @since 0.5.4
 */
Skylink.prototype._enableTURN = true;

/**
 * SSL option for STUN servers.
 * @attribute _STUNSSL
 * @type Boolean
 * @default false
 * @private
 * @required
 * @development true
 * @unsupported true
 * @since 0.5.4
 * @for Skylink
 */
//Skylink.prototype._STUNSSL = false;

/**
 * SSL option for TURN servers.
 * @attribute _TURNSSL
 * @type Boolean
 * @default false
 * @private
 * @required
 * @development true
 * @unsupported true
 * @since 0.5.4
 * @for Skylink
 */
//Skylink.prototype._TURNSSL = false;

/**
 * The transport protocol for TURN servers.
 * @attribute _TURNTransport
 * @type String
 * @default Skylink.TURN_TRANSPORT.ANY
 * @private
 * @required
 * @since 0.5.4
 * @for Skylink
 */
Skylink.prototype._TURNTransport = 'any';

/**
 * Sets the STUN server specially for Firefox for ICE Connection.
 * @method _setFirefoxIceServers
 * @param {JSON} config Ice configuration servers url object.
 * @return {JSON} Updated configuration
 * @private
 * @since 0.1.0
 * @for Skylink
 */
Skylink.prototype._setFirefoxIceServers = function(config) {
  if (window.webrtcDetectedType === 'moz') {
    log.log('Updating firefox Ice server configuration', config);
    // NOTE ALEX: shoul dbe given by the server
    var newIceServers = [{
      'url': 'stun:stun.services.mozilla.com'
    }];
    for (var i = 0; i < config.iceServers.length; i++) {
      var iceServer = config.iceServers[i];
      var iceServerType = iceServer.url.split(':')[0];
      if (iceServerType === 'stun') {
        if (iceServer.url.indexOf('google')) {
          continue;
        }
        iceServer.url = [iceServer.url];
        newIceServers.push(iceServer);
      } else {
        var newIceServer = {};
        newIceServer.credential = iceServer.credential;
        newIceServer.url = iceServer.url.split(':')[0];
        newIceServer.username = iceServer.url.split(':')[1].split('@')[0];
        newIceServer.url += ':' + iceServer.url.split(':')[1].split('@')[1];
        newIceServers.push(newIceServer);
      }
    }
    config.iceServers = newIceServers;
    log.debug('Updated firefox Ice server configuration: ', config);
  }
  return config;
};

/**
 * Sets the STUN server specially for Firefox for ICE Connection.
 * @method _setIceServers
 * @param {JSON} config Ice configuration servers url object.
 * @return {JSON} Updated configuration
 * @private
 * @since 0.5.4
 * @for Skylink
 */
Skylink.prototype._setIceServers = function(config) {
  // firstly, set the STUN server specially for firefox
  config = this._setFirefoxIceServers(config);
  for (var i = 0; i < config.iceServers.length; i++) {
    var iceServer = config.iceServers[i];
    var iceServerParts = iceServer.url.split(':');
    // check for stun servers
    if (iceServerParts[0] === 'stun' || iceServerParts[0] === 'stuns') {
      if (!this._enableSTUN) {
        log.log('Removing STUN Server support');
        config.iceServers.splice(i, 1);
        continue;
      } else {
        // STUNS is unsupported
        iceServerParts[0] = (this._STUNSSL) ? 'stuns' : 'stun';
      }
      iceServer.url = iceServerParts.join(':');
    }
    // check for turn servers
    if (iceServerParts[0] === 'turn' || iceServerParts[0] === 'turns') {
      if (!this._enableTURN) {
        log.log('Removing TURN Server support');
        config.iceServers.splice(i, 1);
        continue;
      } else {
        iceServerParts[0] = (this._TURNSSL) ? 'turns' : 'turn';
        iceServer.url = iceServerParts.join(':');
        // check if requires SSL
        log.log('Transport option:', this._TURNTransport);
        if (this._TURNTransport !== this.TURN_TRANSPORT.ANY) {
          // this has a transport attached to it
          if (iceServer.url.indexOf('?transport=') > -1) {
            // remove transport because user does not want it
            if (this._TURNTransport === this.TURN_TRANSPORT.NONE) {
              log.log('Removing transport option');
              iceServer.url = iceServer.url.split('?')[0];
            } else {
              // UDP or TCP
              log.log('Setting transport option');
              var urlProtocolParts = iceServer.url.split('=')[1];
              urlProtocolParts = this._TURNTransport;
              iceServer.url = urlProtocolParts.join('=');
            }
          } else {
            if (this._TURNTransport !== this.TURN_TRANSPORT.NONE) {
              log.log('Setting transport option');
              // no transport here. manually add
              iceServer.url += '?transport=' + this._TURNTransport;
            }
          }
        }
      }
    }
    config.iceServers[i] = iceServer;
    log.log('Output ' + iceServerParts[0] + ' configuration:', config.iceServers[i]);
  }
  log.log('Output iceServers configuration:', config.iceServers);
  return config;
};
Skylink.prototype.PEER_CONNECTION_STATE = {
  STABLE: 'stable',
  HAVE_LOCAL_OFFER: 'have-local-offer',
  HAVE_REMOTE_OFFER: 'have-remote-offer',
  HAVE_LOCAL_PRANSWER: 'have-local-pranswer',
  HAVE_REMOTE_PRANSWER: 'have-remote-pranswer',
  CLOSED: 'closed'
};

/**
 * Internal array of peer connections.
 * @attribute _peerConnections
 * @type Object
 * @required
 * @private
 * @for Skylink
 * @since 0.1.0
 */
Skylink.prototype._peerConnections = [];

/**
 * We have a peer, this creates a peerconnection object to handle the call.
 * if we are the initiator, we then starts the O/A handshake.
 * @method _addPeer
 * @param {String} targetMid PeerId of the peer we should connect to.
 * @param {JSON} peerBrowser The peer browser information.
 * @param {String} peerBrowser.agent The peer browser agent.
 * @param {Integer} peerBrowser.version The peer browser version.
 * @param {Boolean} [toOffer=false] Whether we should start the O/A or wait.
 * @param {Boolean} [restartConn=false] Whether connection is restarted.
 * @param {Boolean} [receiveOnly=false] Should they only receive?
 * @private
 * @for Skylink
 * @since 0.5.4
 */
Skylink.prototype._addPeer = function(targetMid, peerBrowser, toOffer, restartConn, receiveOnly) {
  var self = this;
  if (self._peerConnections[targetMid] && !restartConn) {
    log.error([targetMid, null, null, 'Connection to peer has already been made']);
    return;
  }
  log.log([targetMid, null, null, 'Starting the connection to peer. Options provided:'], {
    peerBrowser: peerBrowser,
    toOffer: toOffer,
    receiveOnly: receiveOnly,
    enableDataChannel: self._enableDataChannel
  });
  if (!restartConn) {
    self._peerConnections[targetMid] = self._createPeerConnection(targetMid);
  }
  self._peerConnections[targetMid].receiveOnly = !!receiveOnly;
  if (!receiveOnly) {
    self._addLocalMediaStreams(targetMid);
  }
  // I'm the callee I need to make an offer
  if (toOffer) {
    if (self._enableDataChannel) {
      self._dataChannels[targetMid] = self._createDataChannel(targetMid);
    }
    self._doOffer(targetMid, peerBrowser);
  }
};

/**
 * Restarts a peer connection.
 * @method _restartPeerConnection
 * @param {String} peerId PeerId of the peer to restart connection with.
 * @param {Boolean} isSelfInitiateRestart If it's self who initiated the restart.
 * @private
 * @since 0.5.5
 */
Skylink.prototype._restartPeerConnection = function (peerId, isSelfInitiateRestart) {
  var self = this;

  if (!self._peerConnections[peerId]) {
    log.error([peerId, null, null, 'Peer does not have an existing ' +
      'connection. Unable to restart']);
    return;
  }
  log.log([peerId, null, null, 'Restarting a peer connection']);
  // get the value of receiveOnly
  var receiveOnly = !!self._peerConnections[peerId].receiveOnly;

  // close the peer connection and remove the reference
  self._peerConnections[peerId].close();

  // if it's a initated restart, wait for the ice connection to close first and datachannel
  // to be closed first
  if (isSelfInitiateRestart) {
    self._condition('iceConnectionState', function () {
      self._checkDataChannelReadyState(self._dataChannels[peerId], function () {
        // delete the reference in the peerConnections array and dataChannels array
        delete self._peerConnections[peerId];
        self._closeDataChannel(peerId);

        // NOTE: we might do checks if peer has been removed successfully
        // NOTE: Bad solution.. but still it works
        setTimeout(function () {
          // start the reference of peer connection
          // wait for peer connection ice connection to be closed and datachannel state too
          self._peerConnections[peerId] = self._createPeerConnection(peerId);
          self._peerConnections[peerId].receiveOnly = receiveOnly;

          if (!receiveOnly) {
            self._addLocalMediaStreams(peerId);
          }
          self._sendChannelMessage({
            type: self._SIG_MESSAGE_TYPE.WELCOME,
            mid: self._user.sid,
            rid: self._room.id,
            agent: window.webrtcDetectedBrowser,
            version: window.webrtcDetectedVersion,
            userInfo: self._user.info,
            target: peerId,
            weight: -2
          });
          // trigger event
          self._trigger('peerRestart', peerId, self._peerInformations[peerId] || {}, true);
        }, 1000);
      }, self.DATA_CHANNEL_STATE.CLOSED);
    }, function () {
      return self._peerConnections[peerId].iceConnectionState ===
        self.ICE_CONNECTION_STATE.CLOSED;
    }, function (state) {
      return state === self.ICE_CONNECTION_STATE.CLOSED;
    });
  } else {
    // delete the reference in the peerConnections array and dataChannels array
    delete self._peerConnections[peerId];
    self._closeDataChannel(peerId);

    // start the reference of peer connection
    // wait for peer connection ice connection to be closed and datachannel state too
    self._peerConnections[peerId] = self._createPeerConnection(peerId);
    self._peerConnections[peerId].receiveOnly = receiveOnly;
    // trigger event
    self._trigger('peerRestart', peerId, self._peerInformations[peerId] || {}, false);
  }
};

/**
 * Actually clean the peerconnection and trigger an event.
 * Can be called by _byHandler and leaveRoom.
 * @method _removePeer
 * @param {String} peerId PeerId of the peer that has left.
 * @trigger peerLeft
 * @private
 * @for Skylink
 * @since 0.5.5
 */
Skylink.prototype._removePeer = function(peerId) {
  if (peerId !== 'MCU') {
    this._trigger('peerLeft', peerId, this._peerInformations[peerId], false);
  } else {
    this._hasMCU = false;
    log.log([peerId, null, null, 'MCU has stopped listening and left']);
  }
  if (this._peerConnections[peerId]) {
    this._peerConnections[peerId].close();
    delete this._peerConnections[peerId];
  }
  if (this._peerHSPriorities[peerId]) {
    delete this._peerHSPriorities[peerId];
  }
  if (this._peerInformations[peerId]) {
    delete this._peerInformations[peerId];
  }
  if (this._peerConnectionHealth[peerId]) {
    delete this._peerConnectionHealth[peerId];
  }
  // close datachannel connection
  if (this._enableDataChannel) {
    this._closeDataChannel();
  }
  log.log([peerId, null, null, 'Successfully removed peer']);
};

/**
 * Creates a peerconnection to communicate with the peer whose ID is 'targetMid'.
 * All the peerconnection callbacks are set up here. This is a quite central piece.
 * @method _createPeerConnection
 * @param {String} targetMid
 * @return {Object} The created peer connection object.
 * @private
 * @for Skylink
 * @since 0.5.1
 */
Skylink.prototype._createPeerConnection = function(targetMid) {
  var pc, self = this;
  try {
    pc = new window.RTCPeerConnection(
      self._room.connection.peerConfig,
      self._room.connection.peerConstraints);
    log.info([targetMid, null, null, 'Created peer connection']);
    log.debug([targetMid, null, null, 'Peer connection config:'],
      self._room.connection.peerConfig);
    log.debug([targetMid, null, null, 'Peer connection constraints:'],
      self._room.connection.peerConstraints);
  } catch (error) {
    log.error([targetMid, null, null, 'Failed creating peer connection:'], error);
    return null;
  }
  // attributes (added on by Temasys)
  pc.setOffer = '';
  pc.setAnswer = '';
  // callbacks
  // standard not implemented: onnegotiationneeded,
  pc.ondatachannel = function(event) {
    var dc = event.channel || event;
    log.debug([targetMid, 'RTCDataChannel', dc.label, 'Received datachannel ->'], dc);
    if (self._enableDataChannel) {
      self._dataChannels[targetMid] = self._createDataChannel(targetMid, dc);
    } else {
      log.warn([targetMid, 'RTCDataChannel', dc.label, 'Not adding datachannel']);
    }
  };
  pc.onaddstream = function(event) {
    self._onRemoteStreamAdded(targetMid, event);
  };
  pc.onicecandidate = function(event) {
    log.debug([targetMid, 'RTCIceCandidate', null, 'Ice candidate generated ->'],
      event.candidate);
    self._onIceCandidate(targetMid, event);
  };
  pc.oniceconnectionstatechange = function(evt) {
    checkIceConnectionState(targetMid, pc.iceConnectionState,
      function(iceConnectionState) {
      log.debug([targetMid, 'RTCIceConnectionState', null,
        'Ice connection state changed ->'], iceConnectionState);
      self._trigger('iceConnectionState', iceConnectionState, targetMid);

      // clear all peer connection health check
      // peer connection is stable. now if there is a waiting check on it
      if (iceConnectionState === self.ICE_CONNECTION_STATE.COMPLETED) {
        log.debug([targetMid, 'PeerConnectionHealth', null,
          'Peer connection with user is stable']);
        self._peerConnectionHealth[targetMid] = true;
        self._stopPeerConnectionHealthCheck(targetMid);
      }

      /**** SJS-53: Revert of commit ******
      // resend if failed
      if (iceConnectionState === self.ICE_CONNECTION_STATE.FAILED) {
        log.debug([targetMid, 'RTCIceConnectionState', null,
          'Ice connection state failed. Re-negotiating connection']);
        self._removePeer(targetMid);
        self._sendChannelMessage({
          type: self._SIG_MESSAGE_TYPE.WELCOME,
          mid: self._user.sid,
          rid: self._room.id,
          agent: window.webrtcDetectedBrowser,
          version: window.webrtcDetectedVersion,
          userInfo: self._user.info,
          target: targetMid,
          restartNego: true,
          hsPriority: -1
        });
      } *****/
    });
  };
  // pc.onremovestream = function () {
  //   self._onRemoteStreamRemoved(targetMid);
  // };
  pc.onsignalingstatechange = function() {
    log.debug([targetMid, 'RTCSignalingState', null,
      'Peer connection state changed ->'], pc.signalingState);
    self._trigger('peerConnectionState', pc.signalingState, targetMid);
  };
  pc.onicegatheringstatechange = function() {
    log.log([targetMid, 'RTCIceGatheringState', null,
      'Ice gathering state changed ->'], pc.iceGatheringState);
    self._trigger('candidateGenerationState', pc.iceGatheringState, targetMid);
  };
  return pc;
};

/**
 * Refreshes a peer connection.
 * - Please be noted that a peer connection will be refreshed automatically if
 *   user fails to establish a stable connection with peer.
 * @method refreshConnection
 * @param {String} peerId The peerId of the peer whose connection you wish to refresh.
 * @triggers peerRestart
 * @example
 *   SkylinkDemo.on('iceConnectionState', function (state, peerId)) {
 *     if (iceConnectionState === SkylinkDemo.ICE_CONNECTION_STATE.FAILED) {
 *       // Do a refresh
 *       SkylinkDemo.refreshConnection(peerId);
 *     }
 *   });
 * @since 0.5.5
 */
Skylink.prototype.refreshConnection = function(peerId) {
  if (!this._peerConnections[peerId]) {
    log.error([peerId, null, null, 'There is currently no existing peer connection made ' +
      'with the peer. Unable to restart connection']);
    return;
  }
  // do a hard reset on variable object
  this._peerConnections[peerId] = this._restartPeerConnection(peerId, true);
};
Skylink.prototype._peerInformations = [];

/**
 * User information, credential and the local stream(s).
 * @attribute _user
 * @type JSON
 * @param {String} uid The user's session id.
 * @param {String} sid The user's secret id. This is the id used as the peerId.
 * @param {String} timestamp The user's timestamp.
 * @param {String} token The user's access token.
 * @param {Array} streams The array of user's MediaStream(s).
 * @param {JSON} info The user's peer information object.
 * @param {JSON} info.settings User stream settings.
 * @param {Boolean|JSON} [info.settings.audio=false] User audio settings.
 * @param {Boolean} [info.settings.audio.stereo=false] User has enabled stereo or not.
 * @param {Boolean|JSON} [info.settings.video=false] User video settings.
 * @param {Bolean|JSON} [info.settings.video.resolution] User video
 *   resolution set. [Rel: Skylink.VIDEO_RESOLUTION]
 * @param {Integer} [info.settings.video.resolution.width] User video
 *   resolution width.
 * @param {Integer} [info.settings.video.resolution.height] User video
 *   resolution height.
 * @param {Integer} [info.settings.video.frameRate] User video minimum
 *   frame rate.
 * @param {JSON} info.mediaStatus User MediaStream(s) status.
 * @param {Boolean} [info.mediaStatus.audioMuted=true] Is user's audio muted.
 * @param {Boolean} [info.mediaStatus.videoMuted=true] Is user's vide muted.
 * @param {String|JSON} info.userData User's custom data set.
 * @required
 * @private
 * @for Skylink
 * @since 0.5.2
 */
Skylink.prototype._user = null;

/**
 * Updates the user custom data.
 * - Please note that the custom data would be overrided so please call
 *   {{#crossLink "Skylink/getUserData:method"}}getUserData(){{/crossLink}}
 *   and then modify the information you want individually.
 * - {{#crossLink "Skylink/peerUpdated:event"}}peerUpdated{{/crossLink}}
 *   only fires after <b>setUserData()</b> is fired.
 *   after the user joins the room.
 * @method setUserData
 * @param {JSON|String} userData User custom data.
 * @example
 *   // Example 1: Intial way of setting data before user joins the room
 *   SkylinkDemo.setUserData({
 *     displayName: 'Bobby Rays',
 *     fbUserId: 'blah'
 *   });
 *
 *  // Example 2: Way of setting data after user joins the room
 *   var userData = SkylinkDemo.getUserData();
 *   userData.displayName = 'New Name';
 *   userData.fbUserId = 'another Id';
 *   SkylinkDemo.setUserData(userData);
 * @trigger peerUpdated
 * @for Skylink
 * @since 0.5.5
 */
Skylink.prototype.setUserData = function(userData) {
  var self = this;
  // NOTE ALEX: be smarter and copy fields and only if different
  self._condition('readyStateChange', function () {
    self._wait(function () {
      self._user.info = self._user.info || {};
      self._user.info.userData = userData ||
        self._user.info.userData || {};

      if (self._inRoom) {
        log.log('Updated userData -> ', userData);
        self._sendChannelMessage({
          type: self._SIG_MESSAGE_TYPE.UPDATE_USER,
          mid: self._user.sid,
          rid: self._room.id,
          userData: self._user.info.userData
        });
        self._trigger('peerUpdated', self._user.sid, self._user.info, true);
      } else {
        log.warn('User is not in the room. Broadcast of updated information will be dropped');
      }
    }, function () {
      return !!self._user;
    });
  }, function () {
    return self._readyState === self.READY_STATE_CHANGE.COMPLETED;
  }, function (state) {
    return state === self.READY_STATE_CHANGE.COMPLETED;
  });
};

/**
 * Gets the user custom data.
 * @method getUserData
 * @return {JSON|String} User custom data.
 * @example
 *   var userInfo = SkylinkDemo.getUserData();
 * @for Skylink
 * @since 0.4.0
 */
Skylink.prototype.getUserData = function() {
  return (this._user) ?
    ((this._user.info) ? (this._user.info.userData || '')
    : '') : '';
};

/**
 * Gets the peer information.
 * - If input peerId is user's id or empty, <b>getPeerInfo()</b>
 *   would return user's peer information.
 * @method getPeerInfo
 * @param {String} peerId PeerId of the peer information to retrieve.
 * @return {JSON} Peer information.
 * @example
 *   // Example 1: To get other peer's information
 *   var peerInfo = SkylinkDemo.getPeerInfo(peerId);
 *
 *   // Example 2: To get own information
 *   var userInfo = SkylinkDemo.getPeerInfo();
 * @for Skylink
 * @since 0.4.0
 */
Skylink.prototype.getPeerInfo = function(peerId) {
  return (peerId && peerId !== this._user.sid) ?
    this._peerInformations[peerId] :
    ((this._user) ? this._user.info : null);
};
Skylink.prototype.HANDSHAKE_PROGRESS = {
  ENTER: 'enter',
  WELCOME: 'welcome',
  OFFER: 'offer',
  ANSWER: 'answer',
  ERROR: 'error'
};

/**
 * Internal array of peer connection timeouts.
 * - The default 1 minute for health timeout.
 * @attribute _peerConnectionHealthTimers
 * @type Object
 * @private
 * @required
 * @since 0.5.5
 */
Skylink.prototype._peerConnectionHealthTimers = [];

/**
 * Internal array of peer connection that is stable.
 * @attribute _peerConnectionHealth
 * @type Object
 * @private
 * @required
 * @since 0.5.5
 */
Skylink.prototype._peerConnectionHealth = [];

/**
 * Internal array of peer handshake messaging priorities.
 * @attribute _peerHSPriorities
 * @type Object
 * @private
 * @required
 * @for Skylink
 * @since 0.5.0
 */
Skylink.prototype._peerHSPriorities = [];

/**
 * It then sends it to the peer. Handshake step 3 (offer) or 4 (answer)
 * @method _doOffer
 * @param {String} targetMid PeerId of the peer to send offer to.
 * @param {JSON} peerBrowser The peer browser information.
 * @param {String} peerBrowser.agent The peer browser agent.
 * @param {Integer} peerBrowser.version The peer browser version.
 * @private
 * @for Skylink
 * @since 0.5.2
 */
Skylink.prototype._doOffer = function(targetMid, peerBrowser) {
  var self = this;
  var pc = self._peerConnections[targetMid] || self._addPeer(targetMid, peerBrowser);
  log.log([targetMid, null, null, 'Checking caller status'], peerBrowser);
  // NOTE ALEX: handle the pc = 0 case, just to be sure
  var inputConstraints = self._room.connection.offerConstraints;
  var sc = self._room.connection.sdpConstraints;
  for (var name in sc.mandatory) {
    if (sc.mandatory.hasOwnProperty(name)) {
      inputConstraints.mandatory[name] = sc.mandatory[name];
    }
  }
  inputConstraints.optional.concat(sc.optional);
  checkMediaDataChannelSettings(peerBrowser.agent, peerBrowser.version,
    function(beOfferer, unifiedOfferConstraints) {
    // attempt to force make firefox not to offer datachannel.
    // we will not be using datachannel in MCU
    if (window.webrtcDetectedType === 'moz' && peerBrowser.agent === 'MCU') {
      unifiedOfferConstraints.mandatory = unifiedOfferConstraints.mandatory || {};
      unifiedOfferConstraints.mandatory.MozDontOfferDataChannel = true;
      beOfferer = true;
    }
    if (beOfferer) {
      log.debug([targetMid, null, null, 'Creating offer with config:'], unifiedOfferConstraints);
      pc.createOffer(function(offer) {
        log.debug([targetMid, null, null, 'Created offer'], offer);
        self._setLocalAndSendMessage(targetMid, offer);
      }, function(error) {
        self._trigger('handshakeProgress', self.HANDSHAKE_PROGRESS.ERROR,
          targetMid, error);
        log.error([targetMid, null, null, 'Failed creating an offer:'], error);
      }, unifiedOfferConstraints);
    } else {
      log.debug([targetMid, null, null, 'User\'s browser is not eligible to create ' +
        'the offer to the other peer. Requesting other peer to create the offer instead'
        ], peerBrowser);
      self._sendChannelMessage({
        type: self._SIG_MESSAGE_TYPE.WELCOME,
        mid: self._user.sid,
        rid: self._room.id,
        agent: window.webrtcDetectedBrowser,
        version: window.webrtcDetectedVersion,
        userInfo: self._user.info,
        target: targetMid,
        weight: -1
      });
    }
  }, inputConstraints);
};

/**
 * We have succesfully received an offer and set it locally. This function will take care
 * of cerating and sendng the corresponding answer. Handshake step 4.
 * @method _doAnswer
 * @param {String} targetMid PeerId of the peer to send answer to.
 * @private
 * @for Skylink
 * @since 0.1.0
 */
Skylink.prototype._doAnswer = function(targetMid) {
  var self = this;
  log.log([targetMid, null, null, 'Creating answer with config:'],
    self._room.connection.sdpConstraints);
  var pc = self._peerConnections[targetMid];
  if (pc) {
    pc.createAnswer(function(answer) {
      log.debug([targetMid, null, null, 'Created answer'], answer);
      self._setLocalAndSendMessage(targetMid, answer);
    }, function(error) {
      log.error([targetMid, null, null, 'Failed creating an answer:'], error);
      self._trigger('handshakeProgress', self.HANDSHAKE_PROGRESS.ERROR, targetMid, error);
    }, self._room.connection.sdpConstraints);
  } else {
    /* Houston ..*/
    log.error([targetMid, null, null, 'Requested to create an answer but user ' +
      'does not have any existing connection to peer']);
    return;
  }
};

/**
 * Starts a peer connection health check.
 * The health timers waits for connection, and within 1m if there is not connection,
 * it attempts a reconnection.
 * @method _startPeerConnectionHealthCheck
 * @param {String} peerId The peerId of the peer to set a connection timeout if connection failed.
 * @private
 * @since 0.5.5
 */
Skylink.prototype._startPeerConnectionHealthCheck = function (peerId) {
  var self = this;

  log.log([peerId, 'PeerConnectionHealth', null,
    'Initializing check for peer\'s connection health']);

  if (self._peerConnectionHealthTimers[peerId]) {
    // might be a re-handshake again
    self._stopPeerConnectionHealthCheck(peerId);
  }

  self._peerConnectionHealthTimers[peerId] = setTimeout(function () {
    // re-handshaking should start here.
    if (!self._peerConnectionHealth[peerId]) {
      log.warn([peerId, 'PeerConnectionHealth', null, 'Peer\'s health timer ' +
      'has expired'], 18000);

      // clear the loop first
      self._stopPeerConnectionHealthCheck(peerId);

      log.debug([peerId, 'PeerConnectionHealth', null,
        'Ice connection state time out. Re-negotiating connection']);

      // do a complete clean
      self._restartPeerConnection(peerId, true);
    }
  }, 10000);
};

/**
 * Stops a peer connection health check.
 * @method _stopPeerConnectionHealthCheck
 * @param {String} peerId The peerId of the peer to clear the checking.
 * @private
 * @since 0.5.5
 */
Skylink.prototype._stopPeerConnectionHealthCheck = function (peerId) {
  var self = this;

  if (self._peerConnectionHealthTimers[peerId]) {
    log.debug([peerId, 'PeerConnectionHealth', null,
      'Stopping peer connection health timer check']);

    clearTimeout(self._peerConnectionHealthTimers[peerId]);
    delete self._peerConnectionHealthTimers[peerId];

  } else {
    log.debug([peerId, 'PeerConnectionHealth', null,
      'Peer connection health does not have a timer check']);
  }
};

/**
 * This takes an offer or an aswer generated locally and set it in the peerconnection
 * it then sends it to the peer. Handshake step 3 (offer) or 4 (answer)
 * @method _setLocalAndSendMessage
 * @param {String} targetMid PeerId of the peer to send offer/answer to.
 * @param {JSON} sessionDescription This should be provided by the peerconnection API.
 *   User might 'tamper' with it, but then , the setLocal may fail.
 * @trigger handshakeProgress
 * @private
 * @for Skylink
 * @since 0.5.2
 */
Skylink.prototype._setLocalAndSendMessage = function(targetMid, sessionDescription) {
  var self = this;
  var pc = self._peerConnections[targetMid];
  if (sessionDescription.type === self.HANDSHAKE_PROGRESS.ANSWER && pc.setAnswer) {
    log.log([targetMid, 'RTCSessionDescription', sessionDescription.type,
      'Ignoring session description. User has already set local answer'], sessionDescription);
    return;
  }
  if (sessionDescription.type === self.HANDSHAKE_PROGRESS.OFFER && pc.setOffer) {
    log.log([targetMid, 'RTCSessionDescription', sessionDescription.type,
      'Ignoring session description. User has already set local offer'], sessionDescription);
    return;
  }
  // NOTE ALEX: handle the pc = 0 case, just to be sure
  var sdpLines = sessionDescription.sdp.split('\r\n');
  // remove h264 invalid pref
  sdpLines = self._removeFirefoxH264Pref(sdpLines);
  // add stereo option
  if (self._streamSettings.stereo) {
    self._addStereo(sdpLines);
  }
  log.info([targetMid, null, null, 'Requested stereo:'], self._streamSettings.stereo || false);
  // set sdp bitrate
  if (self._streamSettings.bandwidth) {
    sdpLines = self._setSDPBitrate(sdpLines, self._streamSettings.bandwidth);
  }
  self._streamSettings.bandwidth = self._streamSettings.bandwidth || {};
  log.info([targetMid, null, null, 'Custom bandwidth settings:'], {
    audio: (self._streamSettings.bandwidth.audio || 'Not set') + ' kB/s',
    video: (self._streamSettings.bandwidth.video || 'Not set') + ' kB/s',
    data: (self._streamSettings.bandwidth.data || 'Not set') + ' kB/s'
  });
  sessionDescription.sdp = sdpLines.join('\r\n');
  // NOTE ALEX: opus should not be used for mobile
  // Set Opus as the preferred codec in SDP if Opus is present.
  //sessionDescription.sdp = preferOpus(sessionDescription.sdp);
  // limit bandwidth
  //sessionDescription.sdp = this._limitBandwidth(sessionDescription.sdp);
  log.log([targetMid, 'RTCSessionDescription', sessionDescription.type,
    'Updated session description:'], sessionDescription);
  pc.setLocalDescription(sessionDescription, function() {
    log.debug([targetMid, sessionDescription.type, 'Local description set']);
    self._trigger('handshakeProgress', sessionDescription.type, targetMid);
    if (sessionDescription.type === self.HANDSHAKE_PROGRESS.ANSWER) {
      pc.setAnswer = 'local';
    } else {
      pc.setOffer = 'local';
    }
    if (self._enableIceTrickle || (!self._enableIceTrickle &&
      sessionDescription.type !== self.HANDSHAKE_PROGRESS.OFFER)) {
      self._sendChannelMessage({
        type: sessionDescription.type,
        sdp: sessionDescription.sdp,
        mid: self._user.sid,
        target: targetMid,
        rid: self._room.id
      });
    } else {
      log.log([targetMid, 'RTCSessionDescription', sessionDescription.type,
        'Waiting for Ice gathering to complete to prevent Ice trickle']);
    }
  }, function(error) {
    self._trigger('handshakeProgress', self.HANDSHAKE_PROGRESS.ERROR, targetMid, error);
    log.error([targetMid, 'RTCSessionDescription', sessionDescription.type,
      'Failed setting local description: '], error);
  });
};
Skylink.prototype.SYSTEM_ACTION = {
  WARNING: 'warning',
  REJECT: 'reject'
};

/**
 * The list of signaling actions received.
 * - These are usually received from the signaling server to warn the user.
 * - The system action outcomes are:
 * @attribute SYSTEM_ACTION_REASON
 * @type JSON
 * @param {String} FAST_MESSAGE User sends quick messages
 *   less than a second resulting in a warning. Continuous
 *   quick messages results in user being kicked out of the room.
 * @param {String} ROOM_LOCKED Room is locked and user is locked
 *   from joining the room.
 * @param {String} ROOM_FULL Persistent meeting. Room is full.
 * @param {String} DUPLICATED_LOGIN User has same id
 * @param {String} SERVER_ERROR Server has an error
 * @param {String} VERIFICATION Verification for roomID
 * @param {String} EXPIRED Persistent meeting. Room has
 *   expired and user is unable to join the room.
 * @param {String} ROOM_CLOSED Persistent meeting. Room
 *   has expired and is closed, user to leave the room.
 * @param {String} ROOM_CLOSING Persistent meeting.
 *   Room is closing soon.
 * @param {String} OVER_SEAT_LIMIT Seat limit is hit. API Key
 *   do not have sufficient seats to continue.
 * @readOnly
 * @for Skylink
 * @since 0.5.2
 */
Skylink.prototype.SYSTEM_ACTION_REASON = {
  FAST_MESSAGE: 'fastmsg',
  ROOM_LOCKED: 'locked',
  ROOM_FULL: 'roomfull',
  DUPLICATED_LOGIN: 'duplicatedLogin',
  SERVER_ERROR: 'serverError',
  VERIFICATION: 'verification',
  EXPIRED: 'expired',
  ROOM_CLOSED: 'roomclose',
  ROOM_CLOSING: 'toclose',
  OVER_SEAT_LIMIT: 'seatquota'
};

/**
 * The room that the user is currently connected to.
 * @attribute _selectedRoom
 * @type String
 * @default Skylink._defaultRoom
 * @private
 * @for Skylink
 * @since 0.3.0
 */
Skylink.prototype._selectedRoom = null;

/**
 * The current state if room is locked.
 * @attribute _roomLocked
 * @type Boolean
 * @private
 * @for Skylink
 * @since 0.5.2
 */
Skylink.prototype._roomLocked = false;

/**
 * User to join the room.
 * - You may call {{#crossLink "Skylink/getUserMedia:method"}}
 *   getUserMedia(){{/crossLink}} first if you want to get
 *   MediaStream and joining Room seperately.
 * - If <b>joinRoom()</b> parameters is empty, it simply uses
 *   any previous media or user data settings.
 * - If no room is specified, user would be joining the default room.
 * @method joinRoom
 * @param {String} [room=init.options.defaultRoom] Room to join user in.
 * @param {JSON} [options] Media Constraints.
 * @param {JSON|String} [options.userData] User custom data.
 * @param {Boolean|JSON} [options.audio=false] This call requires audio stream.
 * @param {Boolean} [options.audio.stereo=false] Option to enable stereo
 *    during call.
 * @param {Boolean|JSON} [options.video=false] This call requires video stream.
 * @param {JSON} [options.video.resolution] The resolution of video stream.
 *   [Rel: Skylink.VIDEO_RESOLUTION]
 * @param {Integer} [options.video.resolution.width]
 *   The video stream resolution width.
 * @param {Integer} [options.video.resolution.height]
 *   The video stream resolution height.
 * @param {Integer} [options.video.frameRate]
 *   The video stream mininum frameRate.
 * @param {JSON} [options.bandwidth] Stream bandwidth settings.
 * @param {Integer} [options.bandwidth.audio] Audio stream bandwidth in kbps.
 *   Recommended: 50 kbps.
 * @param {Integer} [options.bandwidth.video] Video stream bandwidth in kbps.
 *   Recommended: 256 kbps.
 * @param {Integer} [options.bandwidth.data] Data stream bandwidth in kbps.
 *   Recommended: 1638400 kbps.
 * @example
 *   // To just join the default room without any video or audio
 *   // Note that calling joinRoom without any parameters
 *   // Still sends any available existing MediaStreams allowed.
 *   // See Examples 2, 3, 4 and 5 etc to prevent video or audio stream
 *   SkylinkDemo.joinRoom();
 *
 *   // To just join the default room with bandwidth settings
 *   SkylinkDemo.joinRoom({
 *     'bandwidth': {
 *       'data': 14440
 *     }
 *   });
 *
 *   // Example 1: To call getUserMedia and joinRoom seperately
 *   SkylinkDemo.getUserMedia();
 *   SkylinkDemo.on('mediaAccessSuccess', function (stream)) {
 *     attachMediaStream($('.localVideo')[0], stream);
 *     SkylinkDemo.joinRoom();
 *   });
 *
 *   // Example 2: Join a room without any video or audio
 *   SkylinkDemo.joinRoom('room');
 *
 *   // Example 3: Join a room with audio only
 *   SkylinkDemo.joinRoom('room', {
 *     'audio' : true,
 *     'video' : false
 *   });
 *
 *   // Example 4: Join a room with prefixed video width and height settings
 *   SkylinkDemo.joinRoom('room', {
 *     'audio' : true,
 *     'video' : {
 *       'resolution' : {
 *         'width' : 640,
 *         'height' : 320
 *       }
 *     }
 *   });
 *
 *   // Example 5: Join a room with userData and settings with audio, video
 *   // and bandwidth
 *   SkwayDemo.joinRoom({
 *     'userData': {
 *       'item1': 'My custom data',
 *       'item2': 'Put whatever, string or JSON or array'
 *     },
 *     'audio' : {
 *        'stereo' : true
 *      },
 *     'video' : {
 *        'res' : SkylinkDemo.VIDEO_RESOLUTION.VGA,
 *        'frameRate' : 50
 *     },
 *     'bandwidth' : {
 *        'audio' : 48,
 *        'video' : 256,
 *        'data' : 14480
 *      }
 *   });
 * @trigger peerJoined
 * @for Skylink
 * @since 0.5.5
 */
Skylink.prototype.joinRoom = function(room, mediaOptions) {
  var self = this;
  if (typeof room === 'string' && self._inRoom && self._selectedRoom === room) {
    log.error([null, 'Socket', self._selectedRoom,
      'Unable to join room as user is currently in the room already']);
    return;
  }
  log.log([null, 'Socket', self._selectedRoom, 'Joining room. Media options:'],
    mediaOptions || ((typeof room === 'object') ? room : {}));

  if (typeof room === 'string') {
    self._initSelectedRoom(room, function () {
      self._waitForOpenChannel(mediaOptions);
    });
  } else {
    mediaOptions = room;
    self._waitForOpenChannel(mediaOptions);
  }
};

/**
 * Waits for any open channel or opens them.
 * @method _waitForOpenChannel
 * @param {JSON} [options] Media Constraints.
 * @param {JSON|String} [options.userData] User custom data.
 * @param {Boolean|JSON} [options.audio=false] This call requires audio stream.
 * @param {Boolean} [options.audio.stereo=false] Option to enable stereo
 *    during call.
 * @param {Boolean|JSON} [options.video=false] This call requires video stream.
 * @param {JSON} [options.video.resolution] The resolution of video stream.
 *   [Rel: Skylink.VIDEO_RESOLUTION]
 * @param {Integer} [options.video.resolution.width]
 *   The video stream resolution width.
 * @param {Integer} [options.video.resolution.height]
 *   The video stream resolution height.
 * @param {Integer} [options.video.frameRate]
 *   The video stream mininum frameRate.
 * @param {JSON} [options.bandwidth] Stream bandwidth settings.
 * @param {Integer} [options.bandwidth.audio] Audio stream bandwidth in kbps.
 *   Recommended: 50 kbps.
 * @param {Integer} [options.bandwidth.video] Video stream bandwidth in kbps.
 *   Recommended: 256 kbps.
 * @param {Integer} [options.bandwidth.data] Data stream bandwidth in kbps.
 *   Recommended: 1638400 kbps.
 * @trigger peerJoined, incomingStream
 * @for Skylink
 * @since 0.5.5
 */
Skylink.prototype._waitForOpenChannel = function(mediaOptions) {
  var self = this;

  self._condition('readyStateChange', function () {
    self._condition('channelOpen', function () {
      // wait for local mediastream
      self._waitForLocalMediaStream(function() {
        // once mediastream is loaded, send channel message
        self._sendChannelMessage({
          type: self._SIG_MESSAGE_TYPE.JOIN_ROOM,
          uid: self._user.uid,
          cid: self._key,
          rid: self._room.id,
          userCred: self._user.token,
          timeStamp: self._user.timeStamp,
          apiOwner: self._apiKeyOwner,
          roomCred: self._room.token,
          start: self._room.startDateTime,
          len: self._room.duration
        });
      }, mediaOptions);
    }, function () {
      // open channel first if it's not opened
      if (!self._channelOpen) {
        self._openChannel();
      }
      return self._channelOpen;
    }, function (state) {
      return true;
    });
  }, function () {
    return self._readyState === self.READY_STATE_CHANGE.COMPLETED;
  }, function (state) {
    return state === self.READY_STATE_CHANGE.COMPLETED;
  });
};

/**
 * User to leave the room.
 * @method leaveRoom
 * @example
 *   SkylinkDemo.leaveRoom();
 * @trigger peerLeft, channelClose
 * @for Skylink
 * @since 0.1.0
 */
Skylink.prototype.leaveRoom = function() {
  if (!this._inRoom) {
    log.warn('Unable to leave room as user is not in any room');
    return;
  }
  for (var pc_index in this._peerConnections) {
    if (this._peerConnections.hasOwnProperty(pc_index)) {
      this._removePeer(pc_index);
    }
  }
  this._inRoom = false;
  this._closeChannel();
  log.log([null, 'Socket', this._selectedRoom, 'User left the room']);
  this._trigger('peerLeft', this._user.sid, this._user.info, true);
};

/**
 * Lock the room to prevent peers from joining the room.
 * @method lockRoom
 * @example
 *   SkylinkDemo.lockRoom();
 * @trigger lockRoom
 * @for Skylink
 * @since 0.5.0
 */
Skylink.prototype.lockRoom = function() {
  log.log('Update to isRoomLocked status ->', true);
  this._sendChannelMessage({
    type: this._SIG_MESSAGE_TYPE.ROOM_LOCK,
    mid: this._user.sid,
    rid: this._room.id,
    lock: true
  });
  this._trigger('roomLock', true, this._user.sid,
    this._user.info, true);
};

/**
 * Unlock the room to allow peers to join the room.
 * @method unlockRoom
 * @example
 *   SkylinkDemo.unlockRoom();
 * @trigger lockRoom
 * @for Skylink
 * @since 0.5.0
 */
Skylink.prototype.unlockRoom = function() {
  log.log('Update to isRoomLocked status ->', false);
  this._sendChannelMessage({
    type: this._SIG_MESSAGE_TYPE.ROOM_LOCK,
    mid: this._user.sid,
    rid: this._room.id,
    lock: false
  });
  this._trigger('roomLock', false, this._user.sid,
    this._user.info, true);
};
Skylink.prototype.READY_STATE_CHANGE = {
  INIT: 0,
  LOADING: 1,
  COMPLETED: 2,
  ERROR: -1
};

/**
 * The list of ready state change errors.
 * - These are the error states from the error object error code.
 * - <b>ROOM_LOCKED</b> is deprecated in 0.5.2. Please use
 *   {{#crossLink "Skylink/:attr"}}leaveRoom(){{/crossLink}}
 * - The states that would occur are:
 * @attribute READY_STATE_CHANGE_ERROR
 * @type JSON
 * @param {Integer} API_INVALID  Api Key provided does not exist.
 * @param {Integer} API_DOMAIN_NOT_MATCH Api Key used in domain does
 *   not match.
 * @param {Integer} API_CORS_DOMAIN_NOT_MATCH Api Key used in CORS
 *   domain does not match.
 * @param {Integer} API_CREDENTIALS_INVALID Api Key credentials does
 *   not exist.
 * @param {Integer} API_CREDENTIALS_NOT_MATCH Api Key credentials does not
 *   match what is expected.
 * @param {Integer} API_INVALID_PARENT_KEY Api Key does not have a parent
 *   key nor is a root key.
 * @param {Integer} API_NOT_ENOUGH_CREDIT Api Key does not have enough
 *   credits to use.
 * @param {Integer} API_NOT_ENOUGH_PREPAID_CREDIT Api Key does not have
 *   enough prepaid credits to use.
 * @param {Integer} API_FAILED_FINDING_PREPAID_CREDIT Api Key preapid
 *   payments does not exist.
 * @param {Integer} API_NO_MEETING_RECORD_FOUND Api Key does not have a
 *   meeting record at this timing. This occurs when Api Key is a
 *   static one.
 * @param {Integer} ROOM_LOCKED Room is locked.
 * @param {Integer} NO_SOCKET_IO No socket.io dependency is loaded to use.
 * @param {Integer} NO_XMLHTTPREQUEST_SUPPORT Browser does not support
 *   XMLHttpRequest to use.
 * @param {Integer} NO_WEBRTC_SUPPORT Browser does not have WebRTC support.
 * @param {Integer} NO_PATH No path is loaded yet.
 * @param {Integer} INVALID_XMLHTTPREQUEST_STATUS Invalid XMLHttpRequest
 *   when retrieving information.
 * @readOnly
 * @for Skylink
 * @since 0.4.0
 */
Skylink.prototype.READY_STATE_CHANGE_ERROR = {
  API_INVALID: 4001,
  API_DOMAIN_NOT_MATCH: 4002,
  API_CORS_DOMAIN_NOT_MATCH: 4003,
  API_CREDENTIALS_INVALID: 4004,
  API_CREDENTIALS_NOT_MATCH: 4005,
  API_INVALID_PARENT_KEY: 4006,
  API_NOT_ENOUGH_CREDIT: 4007,
  API_NOT_ENOUGH_PREPAID_CREDIT: 4008,
  API_FAILED_FINDING_PREPAID_CREDIT: 4009,
  API_NO_MEETING_RECORD_FOUND: 4010,
  ROOM_LOCKED: 5001,
  NO_SOCKET_IO: 1,
  NO_XMLHTTPREQUEST_SUPPORT: 2,
  NO_WEBRTC_SUPPORT: 3,
  NO_PATH: 4,
  INVALID_XMLHTTPREQUEST_STATUS: 5,
  SCRIPT_ERROR: 6
};

/**
 * The list of available regional servers.
 * - This is for developers to set the nearest region server
 *   for Skylink to connect to for faster connectivity.
 * - The available regional servers are:
 * @attribute REGIONAL_SERVER
 * @type JSON
 * @param {String} APAC1 Asia pacific server 1.
 * @param {String} US1 server 1.
 * @readOnly
 * @for Skylink
 * @since 0.5.0
 */
Skylink.prototype.REGIONAL_SERVER = {
  APAC1: 'sg',
  US1: 'us2'
};

/**
 * Force an SSL connection to signalling and API server.
 * @attribute _forceSSL
 * @type Boolean
 * @default false
 * @required
 * @private
 * @for Skylink
 * @since 0.5.4
 */
Skylink.prototype._forceSSL = false;

/**
 * The path that user is currently connect to.
 * - NOTE ALEX: check if last char is '/'
 * @attribute _path
 * @type String
 * @default Skylink._serverPath
 * @final
 * @required
 * @private
 * @for Skylink
 * @since 0.1.0
 */
Skylink.prototype._path = null;

/**
 * The regional server that Skylink connects to.
 * @attribute _serverRegion
 * @type String
 * @private
 * @for Skylink
 * @since 0.5.0
 */
Skylink.prototype._serverRegion = null;

/**
 * The server that user connects to to make
 * api calls to.
 * - The reason why users can input this value is to give
 *   users the chance to connect to any of our beta servers
 *   if available instead of the stable version.
 * @attribute _roomServer
 * @type String
 * @default '//api.temasys.com.sg'
 * @private
 * @for Skylink
 * @since 0.5.2
 */
Skylink.prototype._roomServer = '//api.temasys.com.sg';

/**
 * The API Key ID.
 * @attribute _apiKey
 * @type String
 * @private
 * @for Skylink
 * @since 0.3.0
 */
Skylink.prototype._apiKey = null;

/**
 * The default room that the user connects to if no room is provided in
 * {{#crossLink "Skylink/joinRoom:method"}}joinRoom(){{/crossLink}}.
 * @attribute _defaultRoom
 * @type String
 * @private
 * @for Skylink
 * @since 0.3.0
 */
Skylink.prototype._defaultRoom = null;

/**
 * The static room's meeting starting date and time.
 * - The value is in ISO formatted string.
 * @attribute _roomStart
 * @type String
 * @private
 * @optional
 * @for Skylink
 * @since 0.3.0
 */
Skylink.prototype._roomStart = null;

/**
 * The static room's meeting duration.
 * @attribute _roomDuration
 * @type Integer
 * @private
 * @optional
 * @for Skylink
 * @since 0.3.0
 */
Skylink.prototype._roomDuration = null;

/**
 * The credentials required to set the start date and time
 * and the duration.
 * @attribute _roomCredentials
 * @type String
 * @private
 * @optional
 * @for Skylink
 * @since 0.3.0
 */
Skylink.prototype._roomCredentials = null;

/**
 * The current Skylink ready state change.
 * [Rel: Skylink.READY_STATE_CHANGE]
 * @attribute _readyState
 * @type Integer
 * @private
 * @required
 * @for Skylink
 * @since 0.1.0
 */
Skylink.prototype._readyState = 0;

/**
 * The received server key.
 * @attribute _key
 * @type String
 * @private
 * @for Skylink
 * @since 0.1.0
 */
Skylink.prototype._key = null;

/**
 * The owner's username of the apiKey.
 * @attribute _apiKeyOwner
 * @type String
 * @private
 * @for Skylink
 * @since 0.5.2
 */
Skylink.prototype._apiKeyOwner = null;

/**
 * The room connection information.
 * @attribute _room
 * @type JSON
 * @param {String} id The roomId of the room user is connected to.
 * @param {String} token The token of the room user is connected to.
 * @param {String} startDateTime The startDateTime in ISO string format of the room.
 * @param {String} duration The duration of the room.
 * @param {JSON} connection Connection constraints and configuration.
 * @param {JSON} connection.peerConstraints The peerconnection constraints.
 * @param {JSON} connection.peerConfig The peerconnection configuration.
 * @param {JSON} connection.offerConstraints The offer constraints.
 * @param {JSON} connection.sdpConstraints The sdp constraints.
 * @required
 * @private
 * @for Skylink
 * @since 0.5.2
 */
Skylink.prototype._room = null;

/**
 * Gets information from api server.
 * @method _requestServerInfo
 * @param {String} method The http method.
 * @param {String} url The url to do a rest call.
 * @param {Function} callback The callback fired after Skylink
 *   receives a response from the api server.
 * @param {JSON} params HTTP Params
 * @private
 * @for Skylink
 * @since 0.5.2
 */
Skylink.prototype._requestServerInfo = function(method, url, callback, params) {
  var self = this;
  // XDomainRequest is supported in IE8 - 9
  var useXDomainRequest = window.webrtcDetectedBrowser === 'IE' &&
    (window.webrtcDetectedVersion === 9 || window.webrtcDetectedVersion === 8) &&
    typeof window.XDomainRequest === 'function';
  self._socketUseXDR = useXDomainRequest;
  var xhr;

  // set force SSL option
  url = (self._forceSSL) ? 'https:' + url : url;

  if (useXDomainRequest) {
    log.debug([null, 'XMLHttpRequest', method, 'Using XDomainRequest. ' +
      'XMLHttpRequest is now XDomainRequest'], {
      agent: window.webrtcDetectedBrowser,
      version: window.webrtcDetectedVersion
    });
    xhr = new XDomainRequest();
    xhr.setContentType = function (contentType) {
      xhr.contentType = contentType;
    };
  } else {
    log.debug([null, 'XMLHttpRequest', method, 'Using XMLHttpRequest'], {
      agent: window.webrtcDetectedBrowser,
      version: window.webrtcDetectedVersion
    });
    xhr = new window.XMLHttpRequest();
    xhr.setContentType = function (contentType) {
      xhr.setRequestHeader('Content-type', contentType);
    };
  }

  xhr.onload = function () {
    xhr.response = xhr.responseText || xhr.response;
    xhr.status = xhr.status || 200;
    log.debug([null, 'XMLHttpRequest', method, 'Received sessions parameters'],
      JSON.parse(xhr.response || '{}'));
    callback(xhr.status, JSON.parse(xhr.response || '{}'));
  };

  xhr.onerror = function () {
    log.error([null, 'XMLHttpRequest', method, 'Failed retrieving information:'],
      { status: xhr.status });
  };

  xhr.onprogress = function () {
    log.debug([null, 'XMLHttpRequest', method,
      'Retrieving information and config from webserver. Url:'], url);
    log.debug([null, 'XMLHttpRequest', method, 'Provided parameters:'], params);
  };

  xhr.open(method, url, true);
  if (params) {
    xhr.setContentType('application/json;charset=UTF-8');
    xhr.send(JSON.stringify(params));
  } else {
    xhr.send();
  }
};

/**
 * Parse the information received from the api server.
 * @method _parseInfo
 * @param {JSON} info The parsed information from the server.
 * @param {Function} callback The callback fired after info is parsed.
 * @trigger readyStateChange
 * @private
 * @required
 * @for Skylink
 * @since 0.5.2
 */
Skylink.prototype._parseInfo = function(info, callback) {
  log.log('Parsing parameter from server', info);
  if (!info.pc_constraints && !info.offer_constraints) {
    this._trigger('readyStateChange', this.READY_STATE_CHANGE.ERROR, {
      status: 200,
      content: info.info,
      errorCode: info.error
    });
    return;
  }

  log.debug('Peer connection constraints:', info.pc_constraints);
  log.debug('Offer constraints:', info.offer_constraints);

  this._key = info.cid;
  this._apiKeyOwner = info.apiOwner;

  this._signalingServer = info.ipSigserver;

  this._user = {
    uid: info.username,
    token: info.userCred,
    timeStamp: info.timeStamp,
    streams: [],
    info: {}
  };
  this._room = {
    id: info.room_key,
    token: info.roomCred,
    startDateTime: info.start,
    duration: info.len,
    connection: {
      peerConstraints: JSON.parse(info.pc_constraints),
      peerConfig: null,
      offerConstraints: JSON.parse(info.offer_constraints),
      sdpConstraints: {
        mandatory: {
          OfferToReceiveAudio: true,
          OfferToReceiveVideo: true
        }
      },
      mediaConstraints: JSON.parse(info.media_constraints)
    }
  };
  // use default bandwidth and media resolution provided by server
  this._streamSettings.bandwidth = info.bandwidth;
  this._readyState = 2;
  this._trigger('readyStateChange', this.READY_STATE_CHANGE.COMPLETED);
  log.info('Parsed parameters from webserver. ' +
    'Ready for web-realtime communication');
  if (typeof callback === 'function'){
    callback();
  }
  else{
    log.warn('Callback is undefined or not a function');
  }
};

/**
 * Start the loading of information from the api server.
 * @method _loadInfo
 * @param {Function} callback The callback fired after info is loaded.
 * @trigger readyStateChange
 * @private
 * @required
 * @for Skylink
 * @since 0.5.2
 */
Skylink.prototype._loadInfo = function(callback) {
  var self = this;
  if (!window.io) {
    log.error('Socket.io not loaded. Please load socket.io');
    self._trigger('readyStateChange', self.READY_STATE_CHANGE.ERROR, {
      status: null,
      content: 'Socket.io not found',
      errorCode: self.READY_STATE_CHANGE_ERROR.NO_SOCKET_IO
    });
    return;
  }
  if (!window.XMLHttpRequest) {
    log.error('XMLHttpRequest not supported. Please upgrade your browser');
    self._trigger('readyStateChange', self.READY_STATE_CHANGE.ERROR, {
      status: null,
      content: 'XMLHttpRequest not available',
      errorCode: self.READY_STATE_CHANGE_ERROR.NO_XMLHTTPREQUEST_SUPPORT
    });
    return;
  }
  if (!window.RTCPeerConnection) {
    log.error('WebRTC not supported. Please upgrade your browser');
    self._trigger('readyStateChange', self.READY_STATE_CHANGE.ERROR, {
      status: null,
      content: 'WebRTC not available',
      errorCode: self.READY_STATE_CHANGE_ERROR.NO_WEBRTC_SUPPORT
    });
    return;
  }
  if (!self._path) {
    log.error('Skylink is not initialised. Please call init() first');
    self._trigger('readyStateChange', self.READY_STATE_CHANGE.ERROR, {
      status: null,
      content: 'No API Path is found',
      errorCode: self.READY_STATE_CHANGE_ERROR.NO_PATH
    });
    return;
  }
  self._readyState = 1;
  self._trigger('readyStateChange', self.READY_STATE_CHANGE.LOADING);
  self._requestServerInfo('GET', self._path, function(status, response) {
    if (status !== 200) {
      // 403 - Room is locked
      // 401 - API Not authorized
      // 402 - run out of credits
      var errorMessage = 'XMLHttpRequest status not OK\nStatus was: ' + status;
      self._readyState = 0;
      self._trigger('readyStateChange', self.READY_STATE_CHANGE.ERROR, {
        status: status,
        content: (response) ? (response.info || errorMessage) : errorMessage,
        errorCode: response.error ||
          self.READY_STATE_CHANGE_ERROR.INVALID_XMLHTTPREQUEST_STATUS
      });
      return;
    }
    self._parseInfo(response, callback);
  });
};

/**
 * Initialize Skylink to retrieve new connection information based on options.
 * @method _initSelectedRoom
 * @param {String} [room=Skylink._defaultRoom] The room to connect to.
 * @param {Function} callback The callback fired once Skylink is re-initialized.
 * @trigger readyStateChange
 * @private
 * @for Skylink
 * @since 0.5.5
 */
Skylink.prototype._initSelectedRoom = function(room, callback) {
  var self = this;
  if (typeof room === 'function' || typeof room === 'undefined') {
    log.error('Invalid room provided. Room:', room);
    return;
  }
  var defaultRoom = self._defaultRoom;
  var initOptions = {
    roomServer: self._roomServer,
    defaultRoom: room || defaultRoom,
    apiKey: self._apiKey,
    region: self._serverRegion,
    enableDataChannel: self._enableDataChannel,
    enableIceTrickle: self._enableIceTrickle
  };
  if (self._roomCredentials) {
    initOptions.credentials = {
      credentials: self._roomCredentials,
      duration: self._roomDuration,
      startDateTime: self._roomStart
    };
  }
  self.init(initOptions);
  self._defaultRoom = defaultRoom;

  // wait for ready state to be completed
  self._condition('readyStateChange', function () {
    callback();
  }, function () {
    return self._readyState === self.READY_STATE_CHANGE.COMPLETED;
  }, function (state) {
    return state === self.READY_STATE_CHANGE.COMPLETED;
  });
};

/**
 * Initialize Skylink to retrieve connection information.
 * - <b><i>IMPORTANT</i></b>: Please call this method to load all server
 *   information before joining the room or doing anything else.
 * - If you would like to set the start time and duration of the room,
 *   you have to generate the credentials. In example 3, we use the
 *    [CryptoJS](https://code.google.com/p/crypto-js/) library.
 *   - Step 1: Generate the hash. It is created by using the roomname,
 *     duration and the timestamp (in ISO String format).
 *   - Step 2: Generate the Credentials. It is is generated by converting
 *     the hash to a Base64 string and then encoding it to a URI string.
 *   - Step 3: Initialize Skylink
 * @method init
 * @param {String|JSON} options Connection options or API Key ID
 * @param {String} options.apiKey API Key ID to identify with the Temasys
 *   backend server
 * @param {String} [options.defaultRoom] The default room to connect
 *   to if there is no room provided in
 *   {{#crossLink "Skylink/joinRoom:method"}}joinRoom(){{/crossLink}}.
 * @param {String} [options.roomServer] Path to the Temasys
 *   backend server. If there's no room provided, default room would be used.
 * @param {String} [options.region] The regional server that user
 *   chooses to use. [Rel: Skylink.REGIONAL_SERVER]
 * @param {Boolean} [options.enableIceTrickle=true] The option to enable
 *   ICE trickle or not.
 * @param {Boolean} [options.enableDataChannel=true] The option to enable
 *   enableDataChannel or not.
 * @param {Boolean} [options.enableTURNServer=true] To enable TURN servers in ice connection.
 *   Please do so at your own risk as it might disrupt the connection.
 * @param {Boolean} [options.enableSTUNServer=true] To enable STUN servers in ice connection.
 *   Please do so at your own risk as it might disrupt the connection.
 * @param {Boolean} [options.TURNTransport=Skylink.TURN_TRANSPORT.ANY] Transport
 *  to set the transport packet type. [Rel: Skylink.TURN_TRANSPORT]
 * @param {JSON} [options.credentials] Credentials options for
 *   setting a static meeting.
 * @param {String} options.credentials.startDateTime The start timing of the
 *   meeting in Date ISO String
 * @param {Integer} options.credentials.duration The duration of the meeting
 * @param {String} options.credentials.credentials The credentials required
 *   to set the timing and duration of a meeting.
 * @param {Boolean} [options.audioFallback=false] To allow the option to fallback to
 *   audio if failed retrieving video stream.
 * @param {Boolean} [forceSSL=false] To force SSL connections to the API server
 *   and signaling server.
 * @param {Integer} [socketTimeout=1000] To set the timeout for socket to fail
 *   and attempt a reconnection. The mininum value is 500.
 * @param {Integer} [socketReconnectionAttempts=3] To set the reconnection
 *   attempts when failure to connect to signaling server before aborting.
 *   This throws a channelConnectionError.
 *   - 0: Denotes no reconnection
 *   - -1: Denotes a reconnection always. This is not recommended.
 *   - > 0: Denotes the number of attempts of reconnection Skylink should do.
 * @param {Function} callback The callback fired after the room is initialized.
 * @example
 *   // Note: Default room is apiKey when no room
 *   // Example 1: To initalize without setting any default room.
 *   SkylinkDemo.init('apiKey');
 *
 *   // Example 2: To initialize with apikey, roomServer and defaultRoom
 *   SkylinkDemo.init({
 *     'apiKey' : 'apiKey',
 *     'roomServer' : 'http://xxxx.com',
 *     'defaultRoom' : 'mainHangout'
 *   });
 *
 *   // Example 3: To initialize with credentials to set startDateTime and
 *   // duration of the room
 *   var hash = CryptoJS.HmacSHA1(roomname + '_' + duration + '_' +
 *     (new Date()).toISOString(), token);
 *   var credentials = encodeURIComponent(hash.toString(CryptoJS.enc.Base64));
 *   SkylinkDemo.init({
 *     'apiKey' : 'apiKey',
 *     'roomServer' : 'http://xxxx.com',
 *     'defaultRoom' : 'mainHangout'
 *     'credentials' : {
 *        'startDateTime' : (new Date()).toISOString(),
 *        'duration' : 500,
 *        'credentials' : credentials
 *     }
 *   });
 * @trigger readyStateChange
 * @for Skylink
 * @required
 * @for Skylink
 * @since 0.5.3
 */
Skylink.prototype.init = function(options, callback) {
  if (!options) {
    log.error('No API key provided');
    return;
  }
  var apiKey, room, defaultRoom, region;
  var startDateTime, duration, credentials;
  var roomServer = this._roomServer;
  // NOTE: Should we get all the default values from the variables
  // rather than setting it?
  var enableIceTrickle = true;
  var enableDataChannel = true;
  var enableSTUNServer = true;
  var enableTURNServer = true;
  var TURNTransport = this.TURN_TRANSPORT.ANY;
  var audioFallback = false;
  var forceSSL = false;
  var socketTimeout = 1000;
  var socketReconnectionAttempts = 3;

  log.log('Provided init options:', options);

  if (typeof options === 'string') {
    // set all the default api key, default room and room
    apiKey = options;
    defaultRoom = apiKey;
    room = apiKey;
  } else {
    // set the api key
    apiKey = options.apiKey;
    // set the room server
    roomServer = options.roomServer || roomServer;
    // check room server if it ends with /. Remove the extra /
    roomServer = (roomServer.lastIndexOf('/') ===
      (roomServer.length - 1)) ? roomServer.substring(0,
      roomServer.length - 1) : roomServer;
    // set the region
    region = options.region || region;
    // set the default room
    defaultRoom = options.defaultRoom || apiKey;
    // set the selected room
    room = defaultRoom;
    // set ice trickle option
    enableIceTrickle = (typeof options.enableIceTrickle === 'boolean') ?
      options.enableIceTrickle : enableIceTrickle;
    // set data channel option
    enableDataChannel = (typeof options.enableDataChannel === 'boolean') ?
      options.enableDataChannel : enableDataChannel;
    // set stun server option
    enableSTUNServer = (typeof options.enableSTUNServer === 'boolean') ?
      options.enableSTUNServer : enableSTUNServer;
    // set turn server option
    enableTURNServer = (typeof options.enableTURNServer === 'boolean') ?
      options.enableTURNServer : enableTURNServer;
    // set the force ssl always option
    forceSSL = (typeof options.forceSSL === 'boolean') ?
      options.forceSSL : forceSSL;
    // set the socket timeout option
    socketTimeout = (typeof options.socketTimeout === 'number') ?
      options.socketTimeout : socketTimeout;
    // set the socket timeout option to be above 500
    socketTimeout = (socketTimeout < 500) ? 500 : socketTimeout;
    // set turn server option
    socketReconnectionAttempts = (typeof
      options.socketReconnectionAttempts === 'number') ?
      options.socketReconnectionAttempts : socketReconnectionAttempts;
    // set turn transport option
    if (typeof options.TURNServerTransport === 'string') {
      // loop out for every transport option
      for (var type in this.TURN_TRANSPORT) {
        if (this.TURN_TRANSPORT.hasOwnProperty(type)) {
          // do a check if the transport option is valid
          if (this.TURN_TRANSPORT[type] === options.TURNServerTransport) {
            TURNTransport = options.TURNServerTransport;
            break;
          }
        }
      }
    }
    // set audio fallback option
    audioFallback = options.audioFallback || audioFallback;
    // Custom default meeting timing and duration
    // Fallback to default if no duration or startDateTime provided
    if (options.credentials) {
      // set start data time
      startDateTime = options.credentials.startDateTime ||
        (new Date()).toISOString();
      // set the duration
      duration = options.credentials.duration || 200;
      // set the credentials
      credentials = options.credentials.credentials;
    }
  }
  // api key path options
  this._apiKey = apiKey;
  this._roomServer = roomServer;
  this._defaultRoom = defaultRoom;
  this._selectedRoom = room;
  this._serverRegion = region;
  this._path = roomServer + '/api/' + apiKey + '/' + room;
  // set credentials if there is
  if (credentials) {
    this._roomStart = startDateTime;
    this._roomDuration = duration;
    this._roomCredentials = credentials;
    this._path += (credentials) ? ('/' + startDateTime + '/' +
      duration + '?&cred=' + credentials) : '';
  }
  // check if there is a other query parameters or not
  if (region) {
    this._path += ((this._path.indexOf('?&') > -1) ?
      '&' : '?&') + 'rg=' + region;
  }
  // skylink functionality options
  this._enableIceTrickle = enableIceTrickle;
  this._enableDataChannel = enableDataChannel;
  this._enableSTUN = enableSTUNServer;
  this._enableTURN = enableTURNServer;
  this._TURNTransport = TURNTransport;
  this._audioFallback = audioFallback;
  this._forceSSL = forceSSL;
  this._socketTimeout = socketTimeout;
  this._socketReconnectionAttempts = socketReconnectionAttempts;

  log.log('Init configuration:', {
    serverUrl: this._path,
    readyState: this._readyState,
    apiKey: this._apiKey,
    roomServer: this._roomServer,
    defaultRoom: this._defaultRoom,
    selectedRoom: this._selectedRoom,
    serverRegion: this._serverRegion,
    enableDataChannel: this._enableDataChannel,
    enableIceTrickle: this._enableIceTrickle,
    enableTURNServer: this._enableTURN,
    enableSTUNServer: this._enableSTUN,
    TURNTransport: this._TURNTransport,
    audioFallback: this._audioFallback,
    forceSSL: this._forceSSL,
    socketTimeout: this._socketTimeout,
    socketReconnectionAttempts: this._socketReconnectionAttempts
  });
  // trigger the readystate
  this._readyState = 0;
  this._trigger('readyStateChange', this.READY_STATE_CHANGE.INIT);
  this._loadInfo(callback);
};
Skylink.prototype.LOG_LEVEL = {
  DEBUG: 4,
  LOG: 3,
  INFO: 2,
  WARN: 1,
  ERROR: 0
};

/**
 * The log key
 * @type String
 * @global true
 * @readOnly
 * @for Skylink
 * @since 0.5.4
 */
var _LOG_KEY = 'SkylinkJS';

/**
 * The log level of Skylink
 * @attribute _logLevel
 * @type String
 * @default Skylink.LOG_LEVEL.DEBUG
 * @required
 * @global true
 * @private
 * @for Skylink
 * @since 0.5.4
 */
var _logLevel = 4;

/**
 * The current state if debugging mode is enabled.
 * @attribute _enableDebugMode
 * @type Boolean
 * @default false
 * @private
 * @required
 * @global true
 * @for Skylink
 * @since 0.5.4
 */
var _enableDebugMode = false;

/**
 * Logs all the console information.
 * @method _log
 * @param {String} logLevel The log level.
 * @param {Array|String} message The console message.
 * @param {String} message.0 The targetPeerId the message is targeted to.
 * @param {String} message.1 The interface the message is targeted to.
 * @param {String|Array} message.2 The events the message is targeted to.
 * @param {String} message.3: The log message.
 * @param {Object|String} [debugObject] The console parameter string or object.
 * @private
 * @required
 * @global true
 * @for Skylink
 * @since 0.5.4
 */
var _logFn = function(logLevel, message, debugObject) {
  var levels = ['error', 'warn', 'info', 'log', 'debug'];
  var outputLog = _LOG_KEY;

  if (_logLevel >= logLevel) {
    if (typeof message === 'object') {
      outputLog += (message[0]) ? ' [' + message[0] + '] -' : ' -';
      outputLog += (message[1]) ? ' <<' + message[1] + '>>' : '';
      if (message[2]) {
        outputLog += ' ';
        if (typeof message[2] === 'object') {
          for (var i = 0; i < message[2].length; i++) {
            outputLog += '(' + message[2][i] + ')';
          }
        } else {
          outputLog += '(' + message[2] + ')';
        }
      }
      outputLog += ' ' + message[3];
    } else {
      outputLog += ' - ' + message;
    }
    // Fallback to log if failure
    var enableDebugOutputLog = '++ ' + levels[logLevel].toUpperCase() + ' ++  ' + outputLog;

    logLevel = (typeof console[levels[logLevel]] === 'undefined') ? 3 : logLevel;

    if (_enableDebugMode) {
      var logConsole = (typeof console.trace === 'undefined') ? logLevel[3] : 'trace';
      if (typeof debugObject !== 'undefined') {
        console[logConsole](enableDebugOutputLog, debugObject);
      } else {
        console[logConsole](enableDebugOutputLog);
      }
    } else {
      if (typeof debugObject !== 'undefined') {
        console[levels[logLevel]](outputLog, debugObject);
      } else {
        console[levels[logLevel]](outputLog);
      }
    }
  }
};

/**
 * Logs all the console information.
 * @attribute log
 * @type JSON
 * @param {Function} debug For debug mode.
 * @param {Function} log For log mode.
 * @param {Function} info For info mode.
 * @param {Function} warn For warn mode.
 * @param {Function} serror For error mode.
 * @private
 * @required
 * @global true
 * @for Skylink
 * @since 0.5.4
 */
/**
 * Outputs a debug log in the console.
 * @method log.debug
 * @param {Array|String} message or the message
 * @param {String} message.0 The targetPeerId the log is targetted to
 * @param {String} message.1 he interface the log is targetted to
 * @param {String|Array} message.2 The related names, keys or events to the log
 * @param {String} message.3 The log message.
 * @param {String|Object} [object] The log object.
 * @example
 *   // Logging for message
 *   log.debug('This is my message', object);
 * @private
 * @required
 * @global true
 * @for Skylink
 * @since 0.5.4
 */
/**
 * Outputs a normal log in the console.
 * @method log.log
 * @param {Array|String} message or the message
 * @param {String} message.0 The targetPeerId the log is targetted to
 * @param {String} message.1 he interface the log is targetted to
 * @param {String|Array} message.2 The related names, keys or events to the log
 * @param {String} message.3 The log message.
 * @param {String|Object} [object] The log object.
 * @example
 *   // Logging for message
 *   log.log('This is my message', object);
 * @private
 * @required
 * @global true
 * @for Skylink
 * @since 0.5.4
 */
/**
 * Outputs an info log in the console.
 * @method log.info
 * @param {Array|String} message or the message
 * @param {String} message.0 The targetPeerId the log is targetted to
 * @param {String} message.1 he interface the log is targetted to
 * @param {String|Array} message.2 The related names, keys or events to the log
 * @param {String} message.3 The log message.
 * @param {String|Object} [object] The log object.
 * @example
 *   // Logging for message
 *   log.debug('This is my message', object);
 * @private
 * @required
 * @global true
 * @for Skylink
 * @since 0.5.4
 */
/**
 * Outputs a warning log in the console.
 * @method log.warn
 * @param {Array|String} message or the message
 * @param {String} message.0 The targetPeerId the log is targetted to
 * @param {String} message.1 he interface the log is targetted to
 * @param {String|Array} message.2 The related names, keys or events to the log
 * @param {String} message.3 The log message.
 * @param {String|Object} [object] The log object.
 * @example
 *   // Logging for message
 *   log.debug('Here\'s a warning. Please do xxxxx to resolve this issue', object);
 * @private
 * @required
 * @for Skylink
 * @since 0.5.4
 */
/**
 * Outputs an error log in the console.
 * @method log.error
 * @param {Array|String} message or the message
 * @param {String} message.0 The targetPeerId the log is targetted to
 * @param {String} message.1 he interface the log is targetted to
 * @param {String|Array} message.2 The related names, keys or events to the log
 * @param {String} message.3 The log message.
 * @param {String|Object} [object] The log object.
 *   // Logging for external information
 *   log.error('There has been an error', object);
 * @private
 * @required
 * @global true
 * @for Skylink
 * @since 0.5.4
 */
var log = {
  debug: function (message, object) {
    _logFn(4, message, object);
  },
  log: function (message, object) {
    _logFn(3, message, object);
  },
  info: function (message, object) {
    _logFn(2, message, object);
  },
  warn: function (message, object) {
    _logFn(1, message, object);
  },
  error: function (message, object) {
    _logFn(0, message, object);
  }
};

/**
 * Sets the debugging log level.
 * - The default log level is Skylink.LOG_LEVEL.WARN
 * @method setLogLevel
 * @param {String} logLevel The log level. [Rel: LOG_LEVEL]
 * @example
 *   SkylinkDemo.setLogLevel(SkylinkDemo.LOG_LEVEL.TRACE);
 * @for Skylink
 * @since 0.5.2
 */
Skylink.prototype.setLogLevel = function(logLevel) {
  for (var level in this.LOG_LEVEL) {
    if (this.LOG_LEVEL[level] === logLevel) {
      _logLevel = logLevel;
      log.log([null, 'Log', level, 'Log level exists. Level is set']);
      return;
    }
  }
  log.error([null, 'Log', level, 'Log level does not exist. Level is not set']);
};

/**
 * Sets Skylink in debugging mode to display stack trace.
 * - By default, debugging mode is turned off.
 * @method setDebugMode
 * @param {Boolean} isDebugMode If debugging mode is turned on or off.
 * @example
 *   SkylinkDemo.setDebugMode(true);
 * @for Skylink
 * @since 0.5.2
 */
Skylink.prototype.setDebugMode = function(isDebugMode) {
  _enableDebugMode = isDebugMode;
};
Skylink.prototype._EVENTS = {
  /**
   * Event fired when the socket connection to the signaling
   * server is open.
   * @event channelOpen
   * @for Skylink
   * @since 0.1.0
   */
  channelOpen: [],

  /**
   * Event fired when the socket connection to the signaling
   * server has closed.
   * @event channelClose
   * @for Skylink
   * @since 0.1.0
   */
  channelClose: [],

  /**
   * Event fired when the socket connection received a message
   * from the signaling server.
   * @event channelMessage
   * @param {JSON} message
   * @for Skylink
   * @since 0.1.0
   */
  channelMessage: [],

  /**
   * Event fired when the socket connection has occurred an error.
   * @event channelError
   * @param {Object|String} error Error message or object thrown.
   * @for Skylink
   * @since 0.1.0
   */
  channelError: [],

  /**
   * Event fired when the socket connection failed connecting.
   * - The difference between this and <b>channelError</b> is that
   *   channelError triggers during the connection. This throws
   *   when connection failed to be established.
   * @event channelConnectionError
   * @param {String} errorCode The error code.
   *   [Rel: Skylink.CHANNEL_CONNECTION_ERROR]
   * @param {Integer} reconnectionAttempt The reconnection attempt
   * @for Skylink
   * @since 0.5.4
   */
  channelConnectionError: [],

  /**
   * Event fired whether the room is ready for use.
   * @event readyStateChange
   * @param {String} readyState [Rel: Skylink.READY_STATE_CHANGE]
   * @param {JSON} error Error object thrown.
   * @param {Integer} error.status Http status when retrieving information.
   *   May be empty for other errors.
   * @param {String} error.content Error message.
   * @param {Integer} error.errorCode Error code.
   *   [Rel: Skylink.READY_STATE_CHANGE_ERROR]
   * @for Skylink
   * @since 0.4.0
   */
  readyStateChange: [],

  /**
   * Event fired when a peer's handshake progress has changed.
   * @event handshakeProgress
   * @param {String} step The handshake progress step.
   *   [Rel: Skylink.HANDSHAKE_PROGRESS]
   * @param {String} peerId PeerId of the peer's handshake progress.
   * @param {Object|String} error Error message or object thrown.
   * @for Skylink
   * @since 0.3.0
   */
  handshakeProgress: [],

  /**
   * Event fired when an ICE gathering state has changed.
   * @event candidateGenerationState
   * @param {String} state The ice candidate generation state.
   *   [Rel: Skylink.CANDIDATE_GENERATION_STATE]
   * @param {String} peerId PeerId of the peer that had an ice candidate
   *    generation state change.
   * @for Skylink
   * @since 0.1.0
   */
  candidateGenerationState: [],

  /**
   * Event fired when a peer Connection state has changed.
   * @event peerConnectionState
   * @param {String} state The peer connection state.
   *   [Rel: Skylink.PEER_CONNECTION_STATE]
   * @param {String} peerId PeerId of the peer that had a peer connection state
   *    change.
   * @for Skylink
   * @since 0.1.0
   */
  peerConnectionState: [],

  /**
   * Event fired when a peer connection health has changed.
   * @event peerConnectionHealth
   * @param {String} health The peer connection health.
   *   [Rel: Skylink.PEER_CONNECTION_HEALTH]
   * @param {String} peerId PeerId of the peer that had a peer connection health
   *    change.
   * @since 0.5.5
   */
  peerConnectionHealth: [],

  /**
   * Event fired when an ICE connection state has changed.
   * @iceConnectionState
   * @param {String} state The ice connection state.
   *   [Rel: Skylink.ICE_CONNECTION_STATE]
   * @param {String} peerId PeerId of the peer that had an ice connection state change.
   * @for Skylink
   * @since 0.1.0
   */
  iceConnectionState: [],

  /**
   * Event fired when webcam or microphone media access fails.
   * @event mediaAccessError
   * @param {Object|String} error Error object thrown.
   * @for Skylink
   * @since 0.1.0
   */
  mediaAccessError: [],

  /**
   * Event fired when webcam or microphone media acces passes.
   * @event mediaAccessSuccess
   * @param {Object} stream MediaStream object.
   * @for Skylink
   * @since 0.1.0
   */
  mediaAccessSuccess: [],

  /**
   * Event fired when a peer joins the room.
   * @event peerJoined
   * @param {String} peerId PeerId of the peer that joined the room.
   * @param {JSON} peerInfo Peer's information.
   * @param {JSON} peerInfo.settings Peer's stream settings.
   * @param {Boolean|JSON} [peerInfo.settings.audio=false] Peer's audio stream
   *   settings.
   * @param {Boolean} [peerInfo.settings.audio.stereo=false] If peer has stereo
   *   enabled or not.
   * @param {Boolean|JSON} [peerInfo.settings.video=false] Peer's video stream
   *   settings.
   * @param {JSON} [peerInfo.settings.video.resolution]
   *   Peer's video stream resolution [Rel: Skylink.VIDEO_RESOLUTION]
   * @param {Integer} [peerInfo.settings.video.resolution.width]
   *   Peer's video stream resolution width.
   * @param {Integer} [peerInfo.settings.video.resolution.height]
   *   Peer's video stream resolution height.
   * @param {Integer} [peerInfo.settings.video.frameRate]
   *   Peer's video stream resolution minimum frame rate.
   * @param {JSON} peerInfo.mediaStatus Peer stream status.
   * @param {Boolean} [peerInfo.mediaStatus.audioMuted=true] If peer's audio
   *   stream is muted.
   * @param {Boolean} [peerInfo.mediaStatus.videoMuted=true] If peer's video
   *   stream is muted.
   * @param {JSON|String} peerInfo.userData Peer's custom user data.
   * @param {JSON} peerInfo.agent Peer's browser agent.
   * @param {String} peerInfo.agent.name Peer's browser agent name.
   * @param {Integer} peerInfo.agent.version Peer's browser agent version.
   * @param {Boolean} isSelf Is the peer self.
   * @for Skylink
   * @since 0.5.2
   */
  peerJoined: [],

  /**
   * Event fired when a peer's connection is restarted.
   * @event peerRestart
   * @param {String} peerId PeerId of the peer that is being restarted.
   * @param {JSON} peerInfo Peer's information.
   * @param {JSON} peerInfo.settings Peer's stream settings.
   * @param {Boolean|JSON} peerInfo.settings.audio Peer's audio stream
   *   settings.
   * @param {Boolean} peerInfo.settings.audio.stereo If peer has stereo
   *   enabled or not.
   * @param {Boolean|JSON} peerInfo.settings.video Peer's video stream
   *   settings.
   * @param {JSON} peerInfo.settings.video.resolution
   *   Peer's video stream resolution [Rel: Skylink.VIDEO_RESOLUTION]
   * @param {Integer} peerInfo.settings.video.resolution.width
   *   Peer's video stream resolution width.
   * @param {Integer} peerInfo.settings.video.resolution.height
   *   Peer's video stream resolution height.
   * @param {Integer} peerInfo.settings.video.frameRate
   *   Peer's video stream resolution minimum frame rate.
   * @param {JSON} peerInfo.mediaStatus Peer stream status.
   * @param {Boolean} peerInfo.mediaStatus.audioMuted If peer's audio
   *   stream is muted.
   * @param {Boolean} peerInfo.mediaStatus.videoMuted If peer's video
   *   stream is muted.
   * @param {JSON|String} peerInfo.userData Peer's custom user data.
   * @param {JSON} peerInfo.agent Peer's browser agent.
   * @param {String} peerInfo.agent.name Peer's browser agent name.
   * @param {Integer} peerInfo.agent.version Peer's browser agent version.
   * @param {Boolean} isSelfInitiateRestart Is it us who initiated the restart.
   * @since 0.5.5
   */
  peerRestart: [],

  /**
   * Event fired when a peer information is updated.
   * @event peerUpdated
   * @param {String} peerId PeerId of the peer that had information updaed.
   * @param {JSON} peerInfo Peer's information.
   * @param {JSON} peerInfo.settings Peer's stream settings.
   * @param {Boolean|JSON} [peerInfo.settings.audio=false] Peer's audio stream
   *   settings.
   * @param {Boolean} [peerInfo.settings.audio.stereo=false] If peer has stereo
   *   enabled or not.
   * @param {Boolean|JSON} [peerInfo.settings.video=false] Peer's video stream
   *   settings.
   * @param {JSON} [peerInfo.settings.video.resolution]
   *   Peer's video stream resolution [Rel: Skylink.VIDEO_RESOLUTION]
   * @param {Integer} [peerInfo.settings.video.resolution.width]
   *   Peer's video stream resolution width.
   * @param {Integer} [peerInfo.settings.video.resolution.height]
   *   Peer's video stream resolution height.
   * @param {Integer} [peerInfo.settings.video.frameRate]
   *   Peer's video stream resolution minimum frame rate.
   * @param {JSON} peerInfo.mediaStatus Peer stream status.
   * @param {Boolean} [peerInfo.mediaStatus.audioMuted=true] If peer's audio
   *   stream is muted.
   * @param {Boolean} [peerInfo.mediaStatus.videoMuted=true] If peer's video
   *   stream is muted.
   * @param {JSON|String} peerInfo.userData Peer's custom user data.
   * @param {JSON} peerInfo.agent Peer's browser agent.
   * @param {String} peerInfo.agent.name Peer's browser agent name.
   * @param {Integer} peerInfo.agent.version Peer's browser agent version.
   * @param {Boolean} isSelf Is the peer self.
   * @for Skylink
   * @since 0.5.2
   */
  peerUpdated: [],

  /**
   * Event fired when a peer leaves the room
   * @event peerLeft
   * @param {String} peerId PeerId of the peer that left.
   * @param {JSON} peerInfo Peer's information.
   * @param {JSON} peerInfo.settings Peer's stream settings.
   * @param {Boolean|JSON} [peerInfo.settings.audio=false] Peer's audio stream
   *   settings.
   * @param {Boolean} [peerInfo.settings.audio.stereo=false] If peer has stereo
   *   enabled or not.
   * @param {Boolean|JSON} [peerInfo.settings.video=false] Peer's video stream
   *   settings.
   * @param {JSON} [peerInfo.settings.video.resolution]
   *   Peer's video stream resolution [Rel: Skylink.VIDEO_RESOLUTION]
   * @param {Integer} [peerInfo.settings.video.resolution.width]
   *   Peer's video stream resolution width.
   * @param {Integer} [peerInfo.settings.video.resolution.height]
   *   Peer's video stream resolution height.
   * @param {Integer} [peerInfo.settings.video.frameRate]
   *   Peer's video stream resolution minimum frame rate.
   * @param {JSON} peerInfo.mediaStatus Peer stream status.
   * @param {Boolean} [peerInfo.mediaStatus.audioMuted=true] If peer's audio
   *   stream is muted.
   * @param {Boolean} [peerInfo.mediaStatus.videoMuted=true] If peer's video
   *   stream is muted.
   * @param {JSON|String} peerInfo.userData Peer's custom user data.
   * @param {JSON} peerInfo.agent Peer's browser agent.
   * @param {String} peerInfo.agent.name Peer's browser agent name.
   * @param {Integer} peerInfo.agent.version Peer's browser agent version.
   * @param {Boolean} isSelf Is the peer self.
   * @for Skylink
   * @since 0.5.2
   */
  peerLeft: [],

  /**
   * Event fired when a peer joins the room
   * @event presenceChanged
   * @param {JSON} users The list of users
   * @private
   * @unsupported true
   * @for Skylink
   * @since 0.1.0
   */
  presenceChanged: [],

  /**
   * Event fired when a remote stream has become available.
   * - This occurs after the user joins the room.
   * - This is changed from <b>addPeerStream</b> event.
   * - Note that <b>addPeerStream</b> is removed from the specs.
   * - There has been a documentation error whereby the stream it is
   *   supposed to be (stream, peerId, isSelf), but instead is received
   *   as (peerId, stream, isSelf) in 0.5.0.
   * @event incomingStream
   * @param {Object} stream MediaStream object.
   * @param {String} peerId PeerId of the peer that is sending the stream.
   * @param {JSON} peerInfo Peer's information.
   * @param {Boolean} isSelf Is the peer self.
   * @for Skylink
   * @since 0.4.0
   */
  incomingStream: [],

  /**
   * Event fired when a message being broadcasted is received.
   * - This is changed from <b>chatMessageReceived</b>,
   *   <b>privateMessage</b> and <b>publicMessage</b> event.
   * - Note that <b>chatMessageReceived</b>, <b>privateMessage</b>
   *   and <b>publicMessage</b> is removed from the specs.
   * @event incomingMessage
   * @param {JSON} message Message object that is received.
   * @param {JSON|String} message.content Data that is broadcasted.
   * @param {String} message.senderPeerId PeerId of the sender peer.
   * @param {String} message.targetPeerId PeerId that is specifically
   *   targeted to receive the message.
   * @param {Boolean} message.isPrivate Is data received a private message.
   * @param {Boolean} message.isDataChannel Is data received from a
   *   data channel.
   * @param {String} peerId PeerId of the sender peer.
   * @param {JSON} peerInfo Peer's information.
   * @param {JSON} peerInfo.settings Peer's stream settings.
   * @param {Boolean|JSON} [peerInfo.settings.audio=false] Peer's audio stream
   *   settings.
   * @param {Boolean} [peerInfo.settings.audio.stereo=false] If peer has stereo
   *   enabled or not.
   * @param {Boolean|JSON} [peerInfo.settings.video=false] Peer's video stream
   *   settings.
   * @param {JSON} [peerInfo.settings.video.resolution]
   *   Peer's video stream resolution [Rel: Skylink.VIDEO_RESOLUTION]
   * @param {Integer} [peerInfo.settings.video.resolution.width]
   *   Peer's video stream resolution width.
   * @param {Integer} [peerInfo.settings.video.resolution.height]
   *   Peer's video stream resolution height.
   * @param {Integer} [peerInfo.settings.video.frameRate]
   *   Peer's video stream resolution minimum frame rate.
   * @param {JSON} peerInfo.mediaStatus Peer stream status.
   * @param {Boolean} [peerInfo.mediaStatus.audioMuted=true] If peer's audio
   *   stream is muted.
   * @param {Boolean} [peerInfo.mediaStatus.videoMuted=true] If peer's video
   *   stream is muted.
   * @param {JSON|String} peerInfo.userData Peer's custom user data.
   * @param {JSON} peerInfo.agent Peer's browser agent.
   * @param {String} peerInfo.agent.name Peer's browser agent name.
   * @param {Integer} peerInfo.agent.version Peer's browser agent version.
   * @param {Boolean} isSelf Is the peer self.
   * @for Skylink
   * @since 0.5.2
   */
  incomingMessage: [],

  /**
   * Event fired when connected to a room and the lock status has changed.
   * @event roomLock
   * @param {Boolean} isLocked Is the room locked.
   * @param {String} peerId PeerId of the peer that is locking/unlocking
   *   the room.
   * @param {JSON} peerInfo Peer's information.
   * @param {JSON} peerInfo.settings Peer's stream settings.
   * @param {Boolean|JSON} [peerInfo.settings.audio=false] Peer's audio stream
   *   settings.
   * @param {Boolean} [peerInfo.settings.audio.stereo=false] If peer has stereo
   *   enabled or not.
   * @param {Boolean|JSON} [peerInfo.settings.video=false] Peer's video stream
   *   settings.
   * @param {JSON} [peerInfo.settings.video.resolution]
   *   Peer's video stream resolution [Rel: Skylink.VIDEO_RESOLUTION]
   * @param {Integer} [peerInfo.settings.video.resolution.width]
   *   Peer's video stream resolution width.
   * @param {Integer} [peerInfo.settings.video.resolution.height]
   *   Peer's video stream resolution height.
   * @param {Integer} [peerInfo.settings.video.frameRate]
   *   Peer's video stream resolution minimum frame rate.
   * @param {JSON} peerInfo.mediaStatus Peer stream status.
   * @param {Boolean} [peerInfo.mediaStatus.audioMuted=true] If peer's audio
   *   stream is muted.
   * @param {Boolean} [peerInfo.mediaStatus.videoMuted=true] If peer's video
   *   stream is muted.
   * @param {JSON|String} peerInfo.userData Peer's custom user data.
   * @param {JSON} peerInfo.agent Peer's browser agent.
   * @param {String} peerInfo.agent.name Peer's browser agent name.
   * @param {Integer} peerInfo.agent.version Peer's browser agent version.
   * @param {Boolean} isSelf Is the peer self.
   * @for Skylink
   * @since 0.5.2
   */
  roomLock: [],

  /**
   * Event fired when a peer's datachannel state has changed.
   * @event dataChannelState
   * @param {String} state The datachannel state.
   *   [Rel: Skylink.DATA_CHANNEL_STATE]
   * @param {String} peerId PeerId of peer that has a datachannel
   *   state change.
   * @for Skylink
   * @since 0.1.0
   */
  dataChannelState: [],

  /**
   * Event fired when a data transfer state has changed.
   * - Note that <u>transferInfo.data</u> sends the blob data, and
   *   no longer a blob url.
   * @event dataTransferState
   * @param {String} state The data transfer state.
   *   [Rel: Skylink.DATA_TRANSFER_STATE]
   * @param {String} transferId TransferId of the data.
   * @param {String} peerId PeerId of the peer that has a data
   *   transfer state change.
   * @param {JSON} transferInfo Data transfer information.
   * @param {JSON} transferInfo.percentage The percetange of data being
   *   uploaded / downloaded.
   * @param {JSON} transferInfo.senderPeerId PeerId of the sender.
   * @param {JSON} transferInfo.data The blob data. See the
   *   [createObjectURL](https://developer.mozilla.org/en-US/docs/Web/API/URL.createObjectURL)
   *   method on how you can convert the blob to a download link.
   * @param {JSON} transferInfo.name Data name.
   * @param {JSON} transferInfo.size Data size.
   * @param {JSON} error The error object.
   * @param {String} error.message Error message thrown.
   * @param {String} error.transferType Is error from uploading or downloading.
   *   [Rel: Skylink.DATA_TRANSFER_TYPE]
   * @for Skylink
   * @since 0.4.1
   */
  dataTransferState: [],

  /**
   * Event fired when the signaling server warns the user.
   * @event systemAction
   * @param {String} action The action that is required for
   *   the user to follow. [Rel: Skylink.SYSTEM_ACTION]
   * @param {String} message The reason for the action.
   * @param {String} reason The reason why the action is given.
   *   [Rel: Skylink.SYSTEM_ACTION_REASON]
   * @for Skylink
   * @since 0.5.1
   */
  systemAction: []
};

/**
 * Events with callbacks that would be fired only once once condition is met.
 * @attribute _onceEvents
 * @type JSON
 * @private
 * @required
 * @for Skylink
 * @since 0.5.4
 */
Skylink.prototype._onceEvents = {};

/**
 * Trigger all the callbacks associated with an event.
 * - Note that extra arguments can be passed to the callback which
 *   extra argument can be expected by callback is documented by each event.
 * @method _trigger
 * @param {String} eventName The Skylink event.
 * @for Skylink
 * @private
 * @for Skylink
 * @since 0.1.0
 */
Skylink.prototype._trigger = function(eventName) {
  var args = Array.prototype.slice.call(arguments);
  var arr = this._EVENTS[eventName];
  var once = this._onceEvents[eventName] || [];
  args.shift();
  if (arr) {
    // for events subscribed forever
    for (var i = 0; i < arr.length; i++) {
      try {
        log.log([null, 'Event', eventName, 'Event is fired']);
        if(arr[i].apply(this, args) === false) {
          break;
        }
      } catch(error) {
        log.error([null, 'Event', eventName, 'Exception occurred in event:'], error);
      }
    }
  }
  if (once){
    // for events subscribed on once
    for (var j = 0; j < once.length; j++) {
      if (once[j][1].apply(this, args) === true) {
        log.log([null, 'Event', eventName, 'Condition is met. Firing event']);
        if(once[j][0].apply(this, args) === false) {
          break;
        }
        if (!once[j][2]) {
          log.log([null, 'Event', eventName, 'Removing event after firing once']);
          once.splice(j, 1);
        }
      } else {
        log.log([null, 'Event', eventName, 'Condition is still not met. ' +
          'Holding event from being fired']);
      }
    }
  }
  
  log.log([null, 'Event', eventName, 'Event is triggered']);
};

/**
 * To register a callback function to an event.
 * @method on
 * @param {String} eventName The Skylink event.
 * @param {Function} callback The callback fired after the event is triggered.
 * @example
 *   SkylinkDemo.on('peerJoined', function (peerId, peerInfo) {
 *      alert(peerId + ' has joined the room');
 *   });
 * @for Skylink
 * @since 0.1.0
 */
Skylink.prototype.on = function(eventName, callback) {
  if ('function' === typeof callback) {
    this._EVENTS[eventName] = this._EVENTS[eventName] || [];
    this._EVENTS[eventName].push(callback);
    log.log([null, 'Event', eventName, 'Event is subscribed']);
  } else {
    log.error([null, 'Event', eventName, 'Provided parameter is not a function']);
  }
};

/**
 * To register a callback function to an event that is fired once a condition is met.
 * @method once
 * @param {String} eventName The Skylink event.
 * @param {Function} callback The callback fired after the event is triggered.
 * @param {Function} condition The provided condition that would trigger this event.
 *   Return a true to fire the event.
 * @param {Boolean} [fireAlways=false] The function does not get removed onced triggered,
 *   but triggers everytime the event is called.
 * @example
 *   SkylinkDemo.once('peerConnectionState', function (state, peerId) {
 *     alert('Peer has left');
 *   }, function (state, peerId) {
 *     return state === SkylinkDemo.PEER_CONNECTION_STATE.CLOSED;
 *   });
 * @for Skylink
 * @since 0.5.4
 */
Skylink.prototype.once = function(eventName, callback, condition, fireAlways) {
  fireAlways = (typeof fireAlways === 'undefined' ? false : fireAlways);
  if (typeof callback === 'function' && typeof condition === 'function') {
    this._EVENTS[eventName] = this._EVENTS[eventName] || [];
    // prevent undefined error
    this._onceEvents[eventName] = this._onceEvents[eventName] || [];
    this._onceEvents[eventName].push([callback, condition, fireAlways]);
    log.log([null, 'Event', eventName, 'Event is subscribed on condition']);
  } else {
    log.error([null, 'Event', eventName, 'Provided parameters is not a function']);
  }
};

/**
 * To unregister a callback function from an event.
 * @method off
 * @param {String} eventName The Skylink event.
 * @param {Function} callback The callback fired after the event is triggered.
 *   Not providing any callback turns all callbacks tied to that event off.
 * @example
 *   SkylinkDemo.off('peerJoined', callback);
 * @for Skylink
 * @since 0.1.0
 */
Skylink.prototype.off = function(eventName, callback) {
  if (callback === undefined) {
    this._EVENTS[eventName] = [];
    this._onceEvents[eventName] = [];
    log.log([null, 'Event', eventName, 'All events are unsubscribed']);
    return;
  }
  var arr = this._EVENTS[eventName];
  var once = this._onceEvents[eventName];

  // unsubscribe events that is triggered always
  for (var i = 0; i < arr.length; i++) {
    if (arr[i] === callback) {
      log.log([null, 'Event', eventName, 'Event is unsubscribed']);
      arr.splice(i, 1);
      break;
    }
  }
  // unsubscribe events fired only once
  if(once !== undefined) {
    for (var j = 0; j < once.length; j++) {
      if (once[j][1] === callback) {
        log.log([null, 'Event', eventName, 'One-time Event is unsubscribed']);
        once.splice(j, 1);
        break;
      }
    }
  }
};

/**
 * Does a check condition first to check if event is required to be subscribed.
 * If check condition fails, it subscribes an event with
 *  {{#crossLink "Skylink/once:method"}}once(){{/crossLink}} method to wait for
 * the condition to pass to fire the callback.
 * @method _condition
 * @param {String} eventName The Skylink event.
 * @param {Function} callback The callback fired after the condition is met.
 * @param {Function} checkFirst The condition to check that if pass, it would fire the callback,
 *   or it will just subscribe to an event and fire when checkFirst is met.
 * @param {Function} condition The provided condition that would trigger this event.
 *   Return a true to fire the event.
 * @param {Boolean} [fireAlways=false] The function does not get removed onced triggered,
 *   but triggers everytime the event is called.
 * @for Skylink
 * @private
 * @for Skylink
 * @since 0.5.5
 */
Skylink.prototype._condition = function(eventName, callback, checkFirst, condition, fireAlways) {
  if (typeof callback === 'function' && typeof checkFirst === 'function' &&
    typeof condition === 'function') {
    if (checkFirst()) {
      log.log([null, 'Event', eventName, 'First condition is met. Firing callback']);
      callback();
      return;
    }
    log.log([null, 'Event', eventName, 'First condition is not met. Subscribing to event']);
    this.once(eventName, callback, condition, fireAlways);
  } else {
    log.error([null, 'Event', eventName, 'Provided parameters is not a function']);
  }
};

/**
 * Sets an interval check. If condition is met, fires callback.
 * @method _wait
 * @param {Function} callback The callback fired after the condition is met.
 * @param {Function} condition The provided condition that would trigger this the callback.
 * @param {Integer} [intervalTime=50] The interval loop timeout.
 * @for Skylink
 * @private
 * @for Skylink
 * @since 0.5.5
 */
Skylink.prototype._wait = function(callback, condition, intervalTime) {
  if (typeof callback === 'function' && typeof condition === 'function') {
    if (condition()) {
      log.log([null, 'Event', null, 'Condition is met. Firing callback']);
      callback();
      return;
    }
    log.log([null, 'Event', null, 'Condition is not met. Doing a check.']);

    intervalTime = (typeof intervalTime === 'number') ? intervalTime : 50;

    var doWait = setInterval(function () {
      if (condition()) {
        log.log([null, 'Event', null, 'Condition is met after waiting. Firing callback']);
        clearInterval(doWait);
        callback();
      }
    }, intervalTime);
  } else {
    log.error([null, 'Event', null, 'Provided parameters is not a function']);
  }
};
Skylink.prototype.CHANNEL_CONNECTION_ERROR = {
  CONNECTION_FAILED: 0,
  RECONNECTION_FAILED: -1,
  CONNECTION_ABORTED: -2,
  RECONNECTION_ABORTED: -3
};

/**
 * The current socket opened state.
 * @attribute _channelOpen
 * @type Boolean
 * @private
 * @required
 * @for Skylink
 * @since 0.5.2
 */
Skylink.prototype._channelOpen = false;

/**
 * The signaling server to connect to.
 * @attribute _signalingServer
 * @type String
 * @private
 * @for Skylink
 * @since 0.5.2
 */
Skylink.prototype._signalingServer = null;

/**
 * The signaling server protocol to use.
 * @attribute _signalingServerProtocol
 * @type String
 * @private
 * @for Skylink
 * @since 0.5.4
 */
Skylink.prototype._signalingServerProtocol = window.location.protocol;

/**
 * The signaling server port to connect to.
 * @attribute _signalingServerPort
 * @type Integer
 * @default https: = 443, http = 80
 * @private
 * @for Skylink
 * @since 0.5.4
 */
Skylink.prototype._signalingServerPort =
  (window.location.protocol === 'https:') ? 443 : 80;

/**
 * The actual socket object that handles the connection.
 * @attribute _socket
 * @type Object
 * @required
 * @private
 * @for Skylink
 * @since 0.1.0
 */
Skylink.prototype._socket = null;

/**
 * The socket connection timeout
 * @attribute _socketTimeout
 * @type Integer
 * @default 1000
 * @required
 * @private
 * @for Skylink
 * @since 0.5.4
 */
Skylink.prototype._socketTimeout = 1000;

/**
 * The socket connection to use XDomainRequest.
 * @attribute _socketUseXDR
 * @type Boolean
 * @default false
 * @required
 * @private
 * @for Skylink
 * @since 0.5.4
 */
Skylink.prototype._socketUseXDR = false;

/**
 * The current socket connection reconnection attempt.
 * @attribute _socketCurrentReconnectionAttempt
 * @type Integer
 * @required
 * @private
 * @for Skylink
 * @since 0.5.4
 */
Skylink.prototype._socketCurrentReconnectionAttempt = 0;

/**
 * The socket connection reconnection attempts before it aborts.
 * @attribute _socketReconnectionAttempts
 * @type Integer
 * @default 3
 * @required
 * @private
 * @for Skylink
 * @since 0.5.4
 */
Skylink.prototype._socketReconnectionAttempts = 3;

/**
 * Sends a message to the signaling server.
 * - Not to be confused with method
 *   {{#crossLink "Skylink/sendMessage:method"}}sendMessage(){{/crossLink}}
 *   that broadcasts messages. This is for sending socket messages.
 * @method _sendChannelMessage
 * @param {JSON} message
 * @private
 * @for Skylink
 * @since 0.1.0
 */
Skylink.prototype._sendChannelMessage = function(message) {
  if (!this._channelOpen) {
    return;
  }
  var messageString = JSON.stringify(message);
  log.debug([(message.target ? message.target : 'server'), null, null,
    'Sending to peer' + ((!message.target) ? 's' : '') + ' ->'], message.type);
  this._socket.send(messageString);
};

/**
 * Create the socket object to refresh connection.
 * @method _createSocket
 * @private
 * @for Skylink
 * @since 0.5.4
 */
Skylink.prototype._createSocket = function () {
  var self = this;
  self._signalingServerProtocol = (self._forceSSL) ?
    'https:' : self._signalingServerProtocol;
  self._signalingServerPort = (self._forceSSL) ?
    ((self._signalingServerPort !== 3443) ? 443 : 3443) :
    self._signalingServerPort;
  var ip_signaling = self._signalingServerProtocol + '//' +
    self._signalingServer + ':' + self._signalingServerPort;

  log.log('Opening channel with signaling server url:', {
    url: ip_signaling,
    useXDR: self._socketUseXDR
  });

  self._socket = io.connect(ip_signaling, {
    forceNew: true,
    'sync disconnect on unload' : true,
    timeout: self._socketTimeout,
    reconnection: false,
    transports: ['websocket']
  });
};

/**
 * Initiate a socket signaling connection.
 * @method _openChannel
 * @trigger channelMessage, channelOpen, channelError, channelClose
 * @private
 * @for Skylink
 * @since 0.5.4
 */
Skylink.prototype._openChannel = function() {
  var self = this;
  if (self._channelOpen ||
    self._readyState !== self.READY_STATE_CHANGE.COMPLETED) {
    log.error([null, 'Socket', null, 'Unable to instantiate a new channel connection ' +
      'as readyState is not ready or there is already an ongoing channel connection']);
    return;
  }
  self._createSocket();

  self._socket.on('connect', function() {
    self._channelOpen = true;
    self._trigger('channelOpen');
    log.log([null, 'Socket', null, 'Channel opened']);
  });

  // NOTE: should we throw a socket error when its a native WebSocket API error
  // attempt to do a reconnection instead
  self._socket.on('connect_error', function () {
    self._signalingServerPort = (window.location.protocol === 'https' ||
      self._forceSSL) ? 3443 : 3000;
    // close it first
    self._socket.close();

    // check if it's a first time attempt to establish a reconnection
    if (self._socketCurrentReconnectionAttempt === 0) {
      // connection failed
      self._trigger('channelConnectionError',
        self.CHANNEL_CONNECTION_ERROR.CONNECTION_FAILED);
    }
    // do a check if require reconnection
    if (self._socketReconnectionAttempts === 0) {
      // no reconnection
      self._trigger('channelConnectionError',
        self.CHANNEL_CONNECTION_ERROR.CONNECTION_ABORTED,
        self._socketCurrentReconnectionAttempt);
    } else if (self._socketReconnectionAttempts === -1 ||
      self._socketReconnectionAttempts > self._socketCurrentReconnectionAttempt) {
      // do a connection
      log.log([null, 'Socket', null, 'Attempting to re-establish signaling ' +
        'server connection']);
      setTimeout(function () {
        self._socket = null;
        // increment the count
        self._socketCurrentReconnectionAttempt += 1;
      }, self._socketTimeout);
      // if it's not a first try, trigger it
      if (self._socketCurrentReconnectionAttempt > 0) {
        self._trigger('channelConnectionError',
          self.CHANNEL_CONNECTION_ERROR.RECONNECTION_FAILED,
          self._socketCurrentReconnectionAttempt);
      }
    } else {
      self._trigger('channelConnectionError',
        self.CHANNEL_CONNECTION_ERROR.RECONNECTION_ABORTED,
        self._socketCurrentReconnectionAttempt);
    }
  });
  self._socket.on('error', function(error) {
    self._channelOpen = false;
    self._trigger('channelError', error);
    log.error([null, 'Socket', null, 'Exception occurred:'], error);
  });
  self._socket.on('disconnect', function() {
    self._trigger('channelClose');
    log.log([null, 'Socket', null, 'Channel closed']);
  });
  self._socket.on('message', function(message) {
    log.log([null, 'Socket', null, 'Received message']);
    self._processSigMessage(message);
  });
};

/**
 * Closes the socket signaling connection.
 * @method _closeChannel
 * @private
 * @for Skylink
 * @since 0.1.0
 */
Skylink.prototype._closeChannel = function() {
  if (!this._channelOpen) {
    return;
  }
  this._socket.disconnect();
  this._socket = null;
  this._channelOpen = false;
};
Skylink.prototype._SIG_MESSAGE_TYPE = {
  JOIN_ROOM: 'joinRoom',
  IN_ROOM: 'inRoom',
  ENTER: 'enter',
  WELCOME: 'welcome',
  OFFER: 'offer',
  ANSWER: 'answer',
  CANDIDATE: 'candidate',
  BYE: 'bye',
  REDIRECT: 'redirect',
  UPDATE_USER: 'updateUserEvent',
  ROOM_LOCK: 'roomLockEvent',
  MUTE_VIDEO: 'muteVideoEvent',
  MUTE_AUDIO: 'muteAudioEvent',
  PUBLIC_MESSAGE: 'public',
  PRIVATE_MESSAGE: 'private',
  GROUP: 'group'
};

/**
 * Checking if MCU exists in the room
 * @attribute _hasMCU
 * @type Boolean
 * @development true
 * @private
 * @since 0.5.4
 */
Skylink.prototype._hasMCU = false;


/**
 * Handles everu incoming signaling message received.
 * - If it's a SIG_TYPE.GROUP message, break them down to single messages
 *   and let {{#crossLink "Skylink/_processSingleMessage:method"}}
 *   _processSingleMessage(){{/crossLink}} to handle them.
 * @method _processSigMessage
 * @param {String} messageString The message object stringified received.
 * @private
 * @for Skylink
 * @since 0.1.0
 */
Skylink.prototype._processSigMessage = function(messageString) {
  var message = JSON.parse(messageString);
  if (message.type === this._SIG_MESSAGE_TYPE.GROUP) {
    log.debug('Bundle of ' + message.lists.length + ' messages');
    for (var i = 0; i < message.lists.length; i++) {
      this._processSingleMessage(message.lists[i]);
    }
  } else {
    this._processSingleMessage(message);
  }
};

/**
 * Handles the single signaling message received.
 * @method _processingSingleMessage
 * @param {JSON} message The message object received.
 * @private
 * @for Skylink
 * @since 0.1.0
 */
Skylink.prototype._processSingleMessage = function(message) {
  this._trigger('channelMessage', message);
  var origin = message.mid;
  if (!origin || origin === this._user.sid) {
    origin = 'Server';
  }
  log.debug([origin, null, null, 'Recevied from peer ->'], message.type);
  if (message.mid === this._user.sid &&
    message.type !== this._SIG_MESSAGE_TYPE.REDIRECT &&
    message.type !== this._SIG_MESSAGE_TYPE.IN_ROOM) {
    log.debug([origin, null, null, 'Ignoring message ->'], message.type);
    return;
  }
  switch (message.type) {
  //--- BASIC API Messages ----
  case this._SIG_MESSAGE_TYPE.PUBLIC_MESSAGE:
    this._publicMessageHandler(message);
    break;
  case this._SIG_MESSAGE_TYPE.PRIVATE_MESSAGE:
    this._privateMessageHandler(message);
    break;
  case this._SIG_MESSAGE_TYPE.IN_ROOM:
    this._inRoomHandler(message);
    break;
  case this._SIG_MESSAGE_TYPE.ENTER:
    this._enterHandler(message);
    break;
  case this._SIG_MESSAGE_TYPE.WELCOME:
    this._welcomeHandler(message);
    break;
  case this._SIG_MESSAGE_TYPE.OFFER:
    this._offerHandler(message);
    break;
  case this._SIG_MESSAGE_TYPE.ANSWER:
    this._answerHandler(message);
    break;
  case this._SIG_MESSAGE_TYPE.CANDIDATE:
    this._candidateHandler(message);
    break;
  case this._SIG_MESSAGE_TYPE.BYE:
    this._byeHandler(message);
    break;
  case this._SIG_MESSAGE_TYPE.REDIRECT:
    this._redirectHandler(message);
    break;
    //--- ADVANCED API Messages ----
  case this._SIG_MESSAGE_TYPE.UPDATE_USER:
    this._updateUserEventHandler(message);
    break;
  case this._SIG_MESSAGE_TYPE.MUTE_VIDEO:
    this._muteVideoEventHandler(message);
    break;
  case this._SIG_MESSAGE_TYPE.MUTE_AUDIO:
    this._muteAudioEventHandler(message);
    break;
  case this._SIG_MESSAGE_TYPE.ROOM_LOCK:
    this._roomLockEventHandler(message);
    break;
  default:
    log.error([message.mid, null, null, 'Unsupported message ->'], message.type);
    break;
  }
};

/**
 * Signaling server sends a redirect message.
 * - SIG_TYPE: REDIRECT
 * - This occurs when the signaling server is warning us or wanting
 *   to move us out when the peer sends too much messages at the
 *   same tme.
 * @method _redirectHandler
 * @param {JSON} message The message object received.
 * @param {String} message.rid RoomId of the connected room.
 * @param {String} message.info The reason for this action.
 * @param {String} message.action The action to work on.
 *   [Rel: Skylink.SYSTEM_ACTION]
 * @param {String} message.reason The reason of why the action is worked upon.
 *   [Rel: Skylink.SYSTEM_ACTION_REASON]
 * @param {String} message.type The type of message received.
 * @trigger systemAction
 * @private
 * @for Skylink
 * @since 0.5.1
 */
Skylink.prototype._redirectHandler = function(message) {
  log.log(['Server', null, message.type, 'System action warning:'], {
    message: message.info,
    reason: message.reason,
    action: message.action
  });
  this._trigger('systemAction', message.action, message.info, message.reason);
};

/**
 * Signaling server sends a updateUserEvent message.
 * - SIG_TYPE: UPDATE_USER
 * - This occurs when a peer's custom user data is updated.
 * @method _updateUserEventHandler
 * @param {JSON} message The message object received.
 * @param {String} message.rid RoomId of the connected room.
 * @param {String} message.mid PeerId of the peer that is sending the
 *   updated event.
 * @param {JSON|String} message.userData The peer's user data.
 * @param {String} message.type The type of message received.
 * @trigger peerUpdated
 * @private
 * @for Skylink
 * @since 0.2.0
 */
Skylink.prototype._updateUserEventHandler = function(message) {
  var targetMid = message.mid;
  log.log([targetMid, null, message.type, 'Peer updated userData:'], message.userData);
  if (this._peerInformations[targetMid]) {
    this._peerInformations[targetMid].userData = message.userData || {};
    this._trigger('peerUpdated', targetMid,
      this._peerInformations[targetMid], false);
  } else {
    log.log([targetMid, null, message.type, 'Peer does not have any user information']);
  }
};

/**
 * Signaling server sends a roomLockEvent message.
 * - SIG_TYPE: ROOM_LOCK
 * - This occurs when a room lock status has changed.
 * @method _roomLockEventHandler
 * @param {JSON} message The message object received.
 * @param {String} message.rid RoomId of the connected room.
 * @param {String} message.mid PeerId of the peer that is sending the
 *   updated room lock status.
 * @param {String} message.lock If room is locked or not.
 * @param {String} message.type The type of message received.
 * @trigger roomLock
 * @private
 * @for Skylink
 * @since 0.2.0
 */
Skylink.prototype._roomLockEventHandler = function(message) {
  var targetMid = message.mid;
  log.log([targetMid, message.type, 'Room lock status:'], message.lock);
  this._trigger('roomLock', message.lock, targetMid,
    this._peerInformations[targetMid], false);
};

/**
 * Signaling server sends a muteAudioEvent message.
 * - SIG_TYPE: MUTE_AUDIO
 * - This occurs when a peer's audio stream muted
 *   status has changed.
 * @method _muteAudioEventHandler
 * @param {JSON} message The message object received.
 * @param {String} message.rid RoomId of the connected room.
 * @param {String} message.mid PeerId of the peer that is sending
 *   their own updated audio stream status.
 * @param {String} message.muted If audio stream is muted or not.
 * @param {String} message.type The type of message received.
 * @trigger peerUpdated
 * @private
 * @for Skylink
 * @since 0.2.0
 */
Skylink.prototype._muteAudioEventHandler = function(message) {
  var targetMid = message.mid;
  log.log([targetMid, null, message.type, 'Peer\'s audio muted:'], message.muted);
  if (this._peerInformations[targetMid]) {
    this._peerInformations[targetMid].mediaStatus.audioMuted = message.muted;
    this._trigger('peerUpdated', targetMid,
      this._peerInformations[targetMid], false);
  } else {
    log.log([targetMid, message.type, 'Peer does not have any user information']);
  }
};

/**
 * Signaling server sends a muteVideoEvent message.
 * - SIG_TYPE: MUTE_VIDEO
 * - This occurs when a peer's video stream muted
 *   status has changed.
 * @method _muteVideoEventHandler
 * @param {JSON} message The message object received.
 * @param {String} message.rid RoomId of the connected room.
 * @param {String} message.mid PeerId of the peer that is sending
 *   their own updated video streams status.
 * @param {String} message.muted If video stream is muted or not.
 * @param {String} message.type The type of message received.
 * @trigger peerUpdated
 * @private
 * @for Skylink
 * @since 0.2.0
 */
Skylink.prototype._muteVideoEventHandler = function(message) {
  var targetMid = message.mid;
  log.log([targetMid, null, message.type, 'Peer\'s video muted:'], message.muted);
  if (this._peerInformations[targetMid]) {
    this._peerInformations[targetMid].mediaStatus.videoMuted = message.muted;
    this._trigger('peerUpdated', targetMid,
      this._peerInformations[targetMid], false);
  } else {
    log.log([targetMid, null, message.type, 'Peer does not have any user information']);
  }
};

/**
 * Signaling server sends a bye message.
 * - SIG_TYPE: BYE
 * - This occurs when a peer left the room.
 * @method _byeHandler
 * @param {JSON} message The message object received.
 * @param {String} message.rid RoomId of the connected room.
 * @param {String} message.mid PeerId of the peer that has left the room.
 * @param {String} message.type The type of message received.
 * @trigger peerLeft
 * @private
 * @for Skylink
 * @since 0.1.0
 */
Skylink.prototype._byeHandler = function(message) {
  var targetMid = message.mid;
  log.log([targetMid, null, message.type, 'Peer has left the room']);
  this._removePeer(targetMid);
};

/**
 * Signaling server sends a privateMessage message.
 * - SIG_TYPE: PRIVATE_MESSAGE
 * - This occurs when a peer sends private message to user.
 * @method _privateMessageHandler
 * @param {JSON} message The message object received.
 * @param {JSON|String} message.data The data received.
 * @param {String} message.rid RoomId of the connected room.
 * @param {String} message.cid CredentialId of the room.
 * @param {String} message.mid PeerId of the peer that is sending a private
 *   broadcast message.
 * @param {String} message.type The type of message received.
 * @trigger privateMessage
 * @private
 * @for Skylink
 * @since 0.4.0
 */
Skylink.prototype._privateMessageHandler = function(message) {
  var targetMid = message.mid;
  log.log([targetMid, null, message.type,
    'Received private message from peer:'], message.data);
  this._trigger('incomingMessage', {
    content: message.data,
    isPrivate: true,
    targetPeerId: message.target, // is not null if there's user
    isDataChannel: false,
    senderPeerId: targetMid
  }, targetMid, this._peerInformations[targetMid], false);
};

/**
 * Signaling server sends a publicMessage message.
 * - SIG_TYPE: PUBLIC_MESSAGE
 * - This occurs when a peer broadcasts a public message to
 *   all connected peers.
 * @method _publicMessageHandler
 * @param {JSON} message The message object received.
 * @param {JSON|String} message.data The data broadcasted
 * @param {String} message.rid RoomId of the connected room.
 * @param {String} message.cid CredentialId of the room.
 * @param {String} message.mid PeerId of the peer that is sending a private
 *   broadcast message.
 * @param {String} message.type The type of message received.
 * @trigger publicMessage
 * @private
 * @for Skylink
 * @since 0.4.0
 */
Skylink.prototype._publicMessageHandler = function(message) {
  var targetMid = message.mid;
  log.log([targetMid, null, message.type,
    'Received public message from peer:'], message.data);
  this._trigger('incomingMessage', {
    content: message.data,
    isPrivate: false,
    targetPeerId: null, // is not null if there's user
    isDataChannel: false,
    senderPeerId: targetMid
  }, targetMid, this._peerInformations[targetMid], false);
};

/**
 * Signaling server sends an inRoom message.
 * - SIG_TYPE: IN_ROOM
 * - This occurs the user has joined the room.
 * @method _inRoomHandler
 * @param {JSON} message The message object received.
 * @param {String} message.rid RoomId of the connected room.
 * @param {String} message.sid PeerId of self.
 * @param {String} message.mid PeerId of the peer that is
 *   sending the joinRoom message.
 * @param {JSON} message.pc_config The peerconnection configuration.
 * @param {String} message.type The type of message received.
 * @trigger peerJoined
 * @private
 * @for Skylink
 * @since 0.1.0
 */
Skylink.prototype._inRoomHandler = function(message) {
  var self = this;
  log.log(['Server', null, message.type, 'User is now in the room and ' +
    'functionalities are now available. Config received:'], message.pc_config);
  self._room.connection.peerConfig = self._setIceServers(message.pc_config);
  self._inRoom = true;
  self._user.sid = message.sid;
  self._trigger('peerJoined', self._user.sid, self._user.info, true);
  self._trigger('handshakeProgress', self.HANDSHAKE_PROGRESS.ENTER, self._user.sid);
  // NOTE ALEX: should we wait for local streams?
  // or just go with what we have (if no stream, then one way?)
  // do we hardcode the logic here, or give the flexibility?
  // It would be better to separate, do we could choose with whom
  // we want to communicate, instead of connecting automatically to all.
  self._sendChannelMessage({
    type: self._SIG_MESSAGE_TYPE.ENTER,
    mid: self._user.sid,
    rid: self._room.id,
    agent: window.webrtcDetectedBrowser,
    version: window.webrtcDetectedVersion,
    userInfo: self._user.info
  });
};

/**
 * Signaling server sends a enter message.
 * - SIG_TYPE: ENTER
 * - This occurs when a peer just entered the room.
 * - If we don't have a connection with the peer, send a welcome.
 * @method _enterHandler
 * @param {JSON} message The message object received.
 * @param {String} message.rid RoomId of the connected room.
 * @param {String} message.mid PeerId of the peer that is sending the enter shake.
 * @param {String} message.agent Peer's browser agent.
 * @param {String} message.version Peer's browser version.
 * @param {String} message.userInfo Peer's user information.
 * @param {JSON} message.userInfo.settings Peer's stream settings
 * @param {Boolean|JSON} [message.userInfo.settings.audio=false]
 * @param {Boolean} [message.userInfo.settings.audio.stereo=false]
 * @param {Boolean|JSON} [message.userInfo.settings.video=false]
 * @param {JSON} [message.userInfo.settings.video.resolution] [Rel: Skylink.VIDEO_RESOLUTION]
 * @param {Integer} [message.userInfo.settings.video.resolution.width]
 * @param {Integer} [message.userInfo.settings.video.resolution.height]
 * @param {Integer} [message.userInfo.settings.video.frameRate]
 * @param {JSON} message.userInfo.mediaStatus Peer stream status.
 * @param {Boolean} [message.userInfo.mediaStatus.audioMuted=true] If peer's audio stream is muted.
 * @param {Boolean} [message.userInfo.mediaStatus.videoMuted=true] If peer's video stream is muted.
 * @param {String|JSON} message.userInfo.userData Peer custom data.
 * @param {String} message.type The type of message received.
 * @trigger handshakeProgress, peerJoined
 * @private
 * @for Skylink
 * @since 0.5.1
 */
Skylink.prototype._enterHandler = function(message) {
  var self = this;
  var targetMid = message.mid;
  log.log([targetMid, null, message.type, 'Incoming peer have initiated ' +
    'handshake. Peer\'s information:'], message.userInfo);
  // need to check entered user is new or not.
  // peerInformations because it takes a sequence before creating the
  // peerconnection object. peerInformations are stored at the start of the
  // handshake, so user knows if there is a peer already.
  if (self._peerInformations[targetMid]) {
    // NOTE ALEX: and if we already have a connection when the peer enter,
    // what should we do? what are the possible use case?
    log.log([targetMid, null, message.type, 'Ignoring message as peer is already added']);
    return;
  }
  // add peer
  self._addPeer(targetMid, {
    agent: message.agent,
    version: message.version
  }, false);
  self._peerInformations[targetMid] = message.userInfo || {};
  self._peerInformations[targetMid].agent = {
    name: message.agent,
    version: message.version
  };
  if (targetMid !== 'MCU') {
    self._trigger('peerJoined', targetMid, message.userInfo, false);
    self._trigger('handshakeProgress', self.HANDSHAKE_PROGRESS.ENTER, targetMid);
    self._trigger('handshakeProgress', self.HANDSHAKE_PROGRESS.WELCOME, targetMid);
  } else {
    log.log([targetMid, null, message.type, 'MCU has joined'], message.userInfo);
    this._hasMCU = true;
  }
  var weight = (new Date()).valueOf();
  self._peerHSPriorities[targetMid] = weight;
  self._sendChannelMessage({
    type: self._SIG_MESSAGE_TYPE.WELCOME,
    mid: self._user.sid,
    rid: self._room.id,
    agent: window.webrtcDetectedBrowser,
    version: window.webrtcDetectedVersion,
    userInfo: self._user.info,
    target: targetMid,
    weight: weight
  });
};

/**
 * Signaling server sends a welcome message.
 * - SIG_TYPE: WELCOME
 * - This occurs when we've just received a welcome.
 * - If there is no existing connection with this peer,
 *   create one, then set the remotedescription and answer.
 * @method _welcomeHandler
 * @param {JSON} message The message object received.
 * @param {String} message.rid RoomId of the connected room.
 * @param {String} message.mid PeerId of the peer that is sending the welcome shake.
 * @param {Boolean} [message.receiveOnly=false] Peer to receive only
 * @param {Boolean} [message.enableIceTrickle=false] Option to enable Ice trickle or not
 * @param {Boolean} [message.enableDataChannel=false] Option to enable DataChannel or not
 * @param {String} message.userInfo Peer's user information.
 * @param {JSON} message.userInfo.settings Peer's stream settings
 * @param {Boolean|JSON} [message.userInfo.settings.audio=false]
 * @param {Boolean} [message.userInfo.settings.audio.stereo=false]
 * @param {Boolean|JSON} [message.userInfo.settings.video=false]
 * @param {JSON} [message.userInfo.settings.video.resolution] [Rel: Skylink.VIDEO_RESOLUTION]
 * @param {Integer} [message.userInfo.settings.video.resolution.width]
 * @param {Integer} [message.userInfo.settings.video.resolution.height]
 * @param {Integer} [message.userInfo.settings.video.frameRate]
 * @param {JSON} message.userInfo.mediaStatus Peer stream status.
 * @param {Boolean} [message.userInfo.mediaStatus.audioMuted=true] If peer's audio stream is muted.
 * @param {Boolean} [message.userInfo.mediaStatus.videoMuted=true] If peer's video stream is muted.
 * @param {String|JSON} message.userInfo.userData Peer custom data.
 * @param {String} message.agent Browser agent.
 * @param {String} message.version Browser version.
 * @param {String} message.target PeerId of the peer targeted to receieve this message.
 * @param {Integer} message.weight The weight of the message.
 * - >= 0: Weight priority message.
 * - -1: Restart handshake but not refreshing peer connection object.
 * - -2: Restart handshake and refresh peer connection object.
 *       This invokes a peerRestart event.
 * @param {String} message.type The type of message received.
 * @trigger handshakeProgress, peerJoined
 * @private
 * @for Skylink
 * @since 0.5.4
 */
Skylink.prototype._welcomeHandler = function(message) {
  var targetMid = message.mid;
  var restartConn = false;

  log.log([targetMid, null, message.type, 'Received peer\'s response ' +
    'to handshake initiation. Peer\'s information:'], message.userInfo);

  if (this._peerConnections[targetMid]) {
    if (!this._peerConnections[targetMid].setOffer || message.weight < 0) {
      if (message.weight < 0) {
        log.log([targetMid, null, message.type, 'Peer\'s weight is lower ' +
          'than 0. Proceeding with offer'], message.weight);
        restartConn = true;

        // -2: hard restart of connection
        if (message.weight === -2) {
          this._restartPeerConnection(targetMid, false);
        }

      } else if (this._peerHSPriorities[targetMid] > message.weight) {
        log.log([targetMid, null, message.type, 'Peer\'s generated weight ' +
          'is lesser than user\'s. Ignoring message'
          ], this._peerHSPriorities[targetMid] + ' > ' + message.weight);
        return;

      } else {
        log.log([targetMid, null, message.type, 'Peer\'s generated weight ' +
          'is higher than user\'s. Proceeding with offer'
          ], this._peerHSPriorities[targetMid] + ' < ' + message.weight);
        restartConn = true;
      }
    } else {
      log.warn([targetMid, null, message.type,
        'Ignoring message as peer is already added']);
      return;
    }
  }
  message.agent = (!message.agent) ? 'chrome' : message.agent;
  this._enableIceTrickle = (typeof message.enableIceTrickle === 'boolean') ?
    message.enableIceTrickle : this._enableIceTrickle;
  this._enableDataChannel = (typeof message.enableDataChannel === 'boolean') ?
    message.enableDataChannel : this._enableDataChannel;

  // mcu has joined
  if (targetMid === 'MCU') {
    log.log([targetMid, null, message.type, 'MCU has ' +
      ((message.weight > -1) ? 'joined and ' : '') + ' responded']);
    this._hasMCU = true;
  }
  if (!this._peerInformations[targetMid]) {
    this._peerInformations[targetMid] = message.userInfo || {};
    this._peerInformations[targetMid].agent = {
      name: message.agent,
      version: message.version
    };
    // user is not mcu
    if (targetMid !== 'MCU') {
      this._trigger('peerJoined', targetMid, message.userInfo, false);
      this._trigger('handshakeProgress', this.HANDSHAKE_PROGRESS.WELCOME, targetMid);
    }
  }

  // do a peer connection health check
  this._startPeerConnectionHealthCheck(targetMid);

  this._addPeer(targetMid, {
    agent: message.agent,
    version: message.version
  }, true, restartConn, message.receiveOnly);
};

/**
 * Signaling server sends an offer message.
 * - SIG_TYPE: OFFER
 * - This occurs when we've just received an offer.
 * - If there is no existing connection with this peer, create one,
 *   then set the remotedescription and answer.
 * @method _offerHandler
 * @param {JSON} message The message object received.
 * @param {String} message.rid RoomId of the connected room.
 * @param {String} message.mid PeerId of the peer that is sending the offer shake.
 * @param {String} message.sdp Offer sessionDescription
 * @param {String} message.type The type of message received.
 * @trigger handshakeProgress
 * @private
 * @for Skylink
 * @since 0.5.1
 */
Skylink.prototype._offerHandler = function(message) {
  var self = this;
  var targetMid = message.mid;
  var pc = self._peerConnections[targetMid];
  console.info(pc);
  console.info(self._peerConnections[targetMid]);
  if (!pc) {
    log.error([targetMid, null, message.type, 'Peer connection object ' +
      'not found. Unable to setRemoteDescription for offer']);
    return;
  }
  log.log([targetMid, null, message.type, 'Received offer from peer. ' +
    'Session description:'], message.sdp);
  self._trigger('handshakeProgress', self.HANDSHAKE_PROGRESS.OFFER, targetMid);
  var offer = new window.RTCSessionDescription(message);
  log.log([targetMid, 'RTCSessionDescription', message.type,
    'Session description object created'], offer);

  pc.setRemoteDescription(new window.RTCSessionDescription(offer), function() {
    log.debug([targetMid, 'RTCSessionDescription', message.type, 'Remote description set']);
    pc.setOffer = 'remote';
    self._addIceCandidateFromQueue(targetMid);
    self._doAnswer(targetMid);
  }, function(error) {
    self._trigger('handshakeProgress', self.HANDSHAKE_PROGRESS.ERROR, targetMid, error);
    log.error([targetMid, null, message.type, 'Failed setting remote description:'], error);
  });
};

/**
 * Signaling server sends a candidate message.
 * - SIG_TYPE: CANDIDATE
 * - This occurs when a peer sends an ice candidate.
 * @method _candidateHandler
 * @param {JSON} message The message object received.
 * @param {String} message.rid RoomId of the connected room.
 * @param {String} message.mid PeerId of the peer that is sending the
 *   offer shake.
 * @param {String} message.sdp Offer sessionDescription.
 * @param {String} message.target PeerId that is specifically
 *   targeted to receive the message.
 * @param {String} message.id Peer's ICE candidate id.
 * @param {String} message.candidate Peer's ICE candidate object.
 * @param {String} message.label Peer's ICE candidate label.
 * @param {String} message.type The type of message received.
 * @private
 * @for Skylink
 * @since 0.5.1
 */
Skylink.prototype._candidateHandler = function(message) {
  var targetMid = message.mid;
  var pc = this._peerConnections[targetMid];
  log.log([targetMid, null, message.type, 'Received candidate from peer. Candidate config:'], {
    sdp: message.sdp,
    target: message.target,
    candidate: message.candidate,
    label: message.label
  });
  // create ice candidate object
  var messageCan = message.candidate.split(' ');
  var canType = messageCan[7];
  log.log([targetMid, null, message.type, 'Candidate type:'], canType);
  // if (canType !== 'relay' && canType !== 'srflx') {
  // trace('Skipping non relay and non srflx candidates.');
  var index = message.label;
  var candidate = new window.RTCIceCandidate({
    sdpMLineIndex: index,
    candidate: message.candidate
  });
  if (pc) {
    /*if (pc.iceConnectionState === this.ICE_CONNECTION_STATE.CONNECTED) {
      log.debug([targetMid, null, null,
        'Received but not adding Candidate as we are already connected to this peer']);
      return;
    }*/
    // set queue before ice candidate cannot be added before setRemoteDescription.
    // this will cause a black screen of media stream
    if ((pc.setOffer === 'local' && pc.setAnswer === 'remote') ||
      (pc.setAnswer === 'local' && pc.setOffer === 'remote')) {
      pc.addIceCandidate(candidate);
      // NOTE ALEX: not implemented in chrome yet, need to wait
      // function () { trace('ICE  -  addIceCandidate Succesfull. '); },
      // function (error) { trace('ICE  - AddIceCandidate Failed: ' + error); }
      //);
      log.debug([targetMid, 'RTCIceCandidate', message.type,
        'Added candidate'], candidate);
    } else {
      this._addIceCandidateToQueue(targetMid, candidate);
    }
  } else {
    // Added ice candidate to queue because it may be received before sending the offer
    log.debug([targetMid, 'RTCIceCandidate', message.type,
      'Not adding candidate as peer connection not present']);
    // NOTE ALEX: if the offer was slow, this can happen
    // we might keep a buffer of candidates to replay after receiving an offer.
    this._addIceCandidateToQueue(targetMid, candidate);
  }
};

/**
 * Signaling server sends an answer message.
 * - SIG_TYPE: ANSWER
 * - This occurs when a peer sends an answer message is received.
 * @method _answerHandler
 * @param {String} message.type Message type
 * @param {JSON} message The message object received.
 * @param {String} message.rid RoomId of the connected room.
 * @param {String} message.sdp Answer sessionDescription
 * @param {String} message.mid PeerId of the peer that is sending the enter shake.
 * @param {String} message.type The type of message received.
 * @trigger handshakeProgress
 * @private
 * @for Skylink
 * @since 0.5.1
 */
Skylink.prototype._answerHandler = function(message) {
  var self = this;
  var targetMid = message.mid;
  log.log([targetMid, null, message.type,
    'Received answer from peer. Session description:'], message.sdp);
  self._trigger('handshakeProgress', self.HANDSHAKE_PROGRESS.ANSWER, targetMid);
  var answer = new window.RTCSessionDescription(message);
  log.log([targetMid, 'RTCSessionDescription', message.type,
    'Session description object created'], answer);
  var pc = self._peerConnections[targetMid];
  // if firefox and peer is mcu, replace the sdp to suit mcu needs
  if (window.webrtcDetectedType === 'moz' && targetMid === 'MCU') {
    message.sdp = message.sdp.replace(/ generation 0/g, '');
    message.sdp = message.sdp.replace(/ udp /g, ' UDP ');
  }
  pc.setRemoteDescription(new window.RTCSessionDescription(answer), function() {
    log.debug([targetMid, null, message.type, 'Remote description set']);
    pc.setAnswer = 'remote';
    self._addIceCandidateFromQueue(targetMid);
  }, function(error) {
    self._trigger('handshakeProgress', self.HANDSHAKE_PROGRESS.ERROR, targetMid, error);
    log.error([targetMid, null, message.type, 'Failed setting remote description:'], error);
  });
};

/**
 * Broadcast a message to all peers.
 * - <b><i>WARNING</i></b>: Map arrays data would be lost when stringified
 *   in JSON, so refrain from using map arrays.
 * @method sendMessage
 * @param {String|JSON} message The message data to send.
 * @param {String} targetPeerId PeerId of the peer to send a private
 *   message data to.
 * @example
 *   // Example 1: Send to all peers
 *   SkylinkDemo.sendMessage('Hi there!');
 *
 *   // Example 2: Send to a targeted peer
 *   SkylinkDemo.sendMessage('Hi there peer!', targetPeerId);
 * @trigger incomingMessage
 * @for Skylink
 * @since 0.4.0
 */
Skylink.prototype.sendMessage = function(message, targetPeerId) {
  var params = {
    cid: this._key,
    data: message,
    mid: this._user.sid,
    rid: this._room.id,
    type: this._SIG_MESSAGE_TYPE.PUBLIC_MESSAGE
  };
  if (targetPeerId) {
    params.target = targetPeerId;
    params.type = this._SIG_MESSAGE_TYPE.PRIVATE_MESSAGE;
  }
  log.log([targetPeerId, null, null,
    'Sending message to peer' + ((targetPeerId) ? 's' : '')]);
  this._sendChannelMessage(params);
  this._trigger('incomingMessage', {
    content: message,
    isPrivate: (targetPeerId) ? true: false,
    targetPeerId: targetPeerId || null,
    isDataChannel: false,
    senderPeerId: this._user.sid
  }, this._user.sid, this._user.info, true);
};
Skylink.prototype.VIDEO_RESOLUTION = {
  QVGA: {
    width: 320,
    height: 180
  },
  VGA: {
    width: 640,
    height: 360
  },
  HD: {
    width: 1280,
    height: 720
  },
  FHD: {
    width: 1920,
    height: 1080
  } // Please check support
};

/**
 * The user stream settings.
 * @attribute _streamSettings
 * @type JSON
 * @default {
 *   audio : false,
 *   video : false
 * }
 * @private
 * @for Skylink
 * @since 0.2.0
 */
Skylink.prototype._streamSettings = {
  audio: false,
  video: false
};

/**
 * Fallback to audio call if audio and video is required.
 * @attribute _audioFallback
 * @type Boolean
 * @default false
 * @private
 * @required
 * @for Skylink
 * @since 0.5.4
 */
Skylink.prototype._audioFallback = false;

/**
 * Access to user's MediaStream is successful.
 * @method _onUserMediaSuccess
 * @param {MediaStream} stream MediaStream object.
 * @trigger mediaAccessSuccess
 * @private
 * @for Skylink
 * @since 0.3.0
 */
Skylink.prototype._onUserMediaSuccess = function(stream) {
  var self = this;
  log.log([null, 'MediaStream', stream.id,
    'User has granted access to local media'], stream);
  self._trigger('mediaAccessSuccess', stream);

  // check if readyStateChange is done
  self._condition('readyStateChange', function () {
    self._user.streams[stream.id] = stream;
    self._user.streams[stream.id].active = true;

    // check if users is in the room already
    self._condition('peerJoined', function () {
      self._trigger('incomingStream', stream, self._user.sid, self._user.info, true);
    }, function () {
      return self._inRoom;
    }, function (peerId, peerInfo, isSelf) {
      return isSelf;
    });
  }, function () {
    return self._readyState === self.READY_STATE_CHANGE.COMPLETED;
  }, function (state) {
    return state === self.READY_STATE_CHANGE.COMPLETED;
  });
};

/**
 * Access to user's MediaStream failed.
 * @method _onUserMediaError
 * @param {Object} error Error object that was thrown.
 * @trigger mediaAccessFailure
 * @private
 * @for Skylink
 * @since 0.5.4
 */
Skylink.prototype._onUserMediaError = function(error) {
  var self = this;
  log.error([null, 'MediaStream', 'Failed retrieving stream:'], error);
  if (self._audioFallback && self._streamSettings.video) {
    // redefined the settings for video as false
    self._streamSettings.video = false;
    // prevent undefined error
    self._user = self._user || {};
    self._user.info = self._user.info || {};
    self._user.info.settings = self._user.info.settings || {};
    self._user.info.settings.video = false;

    log.debug([null, 'MediaStream', null, 'Falling back to audio stream call']);
    window.getUserMedia({
      audio: true
    }, function(stream) {
      self._onUserMediaSuccess(stream);
    }, function(error) {
      log.error([null, 'MediaStream', null,
        'Failed retrieving audio in audio fallback:'], error);
      self._trigger('mediaAccessError', error);
    });
    this.getUserMedia({ audio: true });
  } else {
    log.error([null, 'MediaStream', null, 'Failed retrieving stream:'], error);
   self._trigger('mediaAccessError', error);
  }
};

/**
 * The remote peer advertised streams, that we are forwarding to the app. This is part
 * of the peerConnection's addRemoteDescription() API's callback.
 * @method _onRemoteStreamAdded
 * @param {String} targetMid PeerId of the peer that has remote stream to send.
 * @param {Event}  event This is provided directly by the peerconnection API.
 * @trigger incomingStream
 * @private
 * @for Skylink
 * @since 0.5.2
 */
Skylink.prototype._onRemoteStreamAdded = function(targetMid, event) {
  if(targetMid !== 'MCU') {
    if (!this._peerInformations[targetMid]) {
      log.error([targetMid, 'MediaStream', event.stream.id,
          'Received remote stream when peer is not connected. ' +
          'Ignoring stream ->'], event.stream);
      return;
    }
    if (!this._peerInformations[targetMid].settings.audio &&
      !this._peerInformations[targetMid].settings.video) {
      log.log([targetMid, 'MediaStream', event.stream.id,
        'Receive remote stream but ignoring stream as it is empty ->'
        ], event.stream);
      return;
    }
    log.log([targetMid, 'MediaStream', event.stream.id,
      'Received remote stream ->'], event.stream);
    this._trigger('incomingStream', event.stream, targetMid,
      this._peerInformations[targetMid], false);
  } else {
    log.log([targetMid, null, null, 'MCU is listening']);
  }
};

/**
 * Parse stream settings
 * @method _parseStreamSettings
 * @param {JSON} options Media Constraints.
 * @param {JSON} [options.userData] User custom data.
 * @param {Boolean|JSON} [options.audio=false] This call requires audio
 * @param {Boolean} [options.audio.stereo=false] Enabled stereo or not
 * @param {Boolean|JSON} [options.video=false] This call requires video
 * @param {JSON} [options.video.resolution] [Rel: Skylink.VIDEO_RESOLUTION]
 * @param {Integer} [options.video.resolution.width] Video width
 * @param {Integer} [options.video.resolution.height] Video height
 * @param {Integer} [options.video.frameRate] Mininum frameRate of Video
 * @param {String} [options.bandwidth] Bandwidth settings
 * @param {String} [options.bandwidth.audio] Audio Bandwidth
 * @param {String} [options.bandwidth.video] Video Bandwidth
 * @param {String} [options.bandwidth.data] Data Bandwidth
 * @private
 * @for Skylink
 * @since 0.5.0
 */
Skylink.prototype._parseStreamSettings = function(options) {
  options = options || {};
  log.debug('Parsing stream settings. Stream options:', options);
  this._user.info = this._user.info || {};
  this._user.info.settings = this._user.info.settings || {};
  this._user.info.mediaStatus = this._user.info.mediaStatus || {};
  // Set User
  this._user.info.userData = options.userData || this._user.info.userData || '';
  // Set Bandwidth
  this._streamSettings.bandwidth = options.bandwidth ||
    this._streamSettings.bandwidth || {};
  this._user.info.settings.bandwidth = options.bandwidth ||
    this._user.info.settings.bandwidth || {};
  // Set audio settings
  this._user.info.settings.audio = (typeof options.audio === 'boolean' ||
    typeof options.audio === 'object') ? options.audio :
    (this._streamSettings.audio || false);
  this._user.info.mediaStatus.audioMuted = (options.audio) ?
    ((typeof this._user.info.mediaStatus.audioMuted === 'boolean') ?
    this._user.info.mediaStatus.audioMuted : !options.audio) : true;
  // Set video settings
  this._user.info.settings.video = (typeof options.video === 'boolean' ||
    typeof options.video === 'object') ? options.video :
    (this._streamSettings.video || false);
  // Set user media status options
  this._user.info.mediaStatus.videoMuted = (options.video) ?
    ((typeof this._user.info.mediaStatus.videoMuted === 'boolean') ?
    this._user.info.mediaStatus.videoMuted : !options.video) : true;

  if (!options.video && !options.audio) {
    return;
  }
  // If undefined, at least set to boolean
  options.video = options.video || false;
  options.audio = options.audio || false;

  // Set Video
  if (typeof options.video === 'object') {
    if (typeof options.video.resolution === 'object') {
      var width = options.video.resolution.width;
      var height = options.video.resolution.height;
      var frameRate = (typeof options.video.frameRate === 'number') ?
        options.video.frameRate : 50;
      if (!width || !height) {
        options.video = true;
      } else {
        options.video = {
          mandatory: {
            minWidth: width,
            minHeight: height
          },
          optional: [{ minFrameRate: frameRate }]
        };
      }
    }
  }
  // Set Audio
  if (typeof options.audio === 'object') {
    options.stereo = (typeof options.audio.stereo === 'boolean') ?
      options.audio.stereo : false;
    options.audio = true;
  }
  // Set stream settings
  // use default video media size if no width or height provided
  this._streamSettings.video = (typeof options.video === 'boolean' && options.video) ?
    this._room.connection.mediaConstraints : options.video;
  this._streamSettings.audio = options.audio;
  this._streamSettings.stereo = options.stereo;

  log.debug('Parsed user stream settings', this._user.info);
  log.debug('User media status:', {
    audio: options.audioMuted,
    video: options.videoMuted
  });
};

/**
 * Opens or closes existing MediaStreams.
 * @method _setLocalMediaStreams
 * @param {JSON} options
 * @param {JSON} [options.audio=false] Enable audio or not
 * @param {JSON} [options.video=false] Enable video or not
 * @return {Boolean} Whether we should re-fetch mediaStreams or not
 * @private
 * @for Skylink
 * @since 0.5.2
 */
Skylink.prototype._setLocalMediaStreams = function(options) {
  var hasAudioTracks = false, hasVideoTracks = false;
  if (!this._user) {
    log.error('User have no active streams');
    return;
  }
  for (var stream in this._user.streams) {
    if (this._user.streams.hasOwnProperty(stream)) {
      var audios = this._user.streams[stream].getAudioTracks();
      var videos = this._user.streams[stream].getVideoTracks();
      for (var audio in audios) {
        if (audios.hasOwnProperty(audio)) {
          audios[audio].enabled = options.audio;
          hasAudioTracks = true;
        }
      }
      for (var video in videos) {
        if (videos.hasOwnProperty(video)) {
          videos[video].enabled = options.video;
          hasVideoTracks = true;
        }
      }
      if (!options.video && !options.audio) {
        this._user.streams[stream].active = false;
      } else {
        this._user.streams[stream].active = true;
      }
    }
  }
  return ((!hasAudioTracks && options.audio) ||
    (!hasVideoTracks && options.video));
};

/**
 * Sends our Local MediaStreams to other Peers.
 * By default, it sends all it's other stream
 * @method _addLocalMediaStreams
 * @param {String} peerId PeerId of the peer to send local stream to.
 * @private
 * @for Skylink
 * @since 0.5.2
 */
Skylink.prototype._addLocalMediaStreams = function(peerId) {
  // NOTE ALEX: here we could do something smarter
  // a mediastream is mainly a container, most of the info
  // are attached to the tracks. We should iterates over track and print
  log.log([peerId, null, null, 'Adding local stream']);
  if (Object.keys(this._user.streams).length > 0) {
    for (var stream in this._user.streams) {
      if (this._user.streams.hasOwnProperty(stream)) {
        if (this._user.streams[stream].active) {
          this._peerConnections[peerId].addStream(this._user.streams[stream]);
          log.debug([peerId, 'MediaStream', stream, 'Sending stream']);
        }
      }
    }
  } else {
    log.warn([peerId, null, null, 'No media to send. Will be only receiving']);
  }
};

/**
 * Handles all audio and video mute events.
 * - If there is no available audio or video stream, it will call
 *   {{#crossLink "Skylink/leaveRoom:method"}}leaveRoom(){{/crossLink}}
 *   and call {{#crossLink "Skylink/joinRoom:method"}}joinRoom(){{/crossLink}}
 *   to join user in the room to send their audio and video stream.
 * @method _handleLocalMediaStreams
 * @param {String} mediaType Media types expected to receive.
 * - audio: Audio type of media to be handled.
 * - video: Video type of media to be handled.
 * @param {Boolean} [enableMedia=false] Enable it or disable it
 * @trigger peerUpdated
 * @private
 * @for Skylink
 * @since 0.5.2
 */
Skylink.prototype._handleLocalMediaStreams = function(mediaType, enableMedia) {
  if (mediaType !== 'audio' && mediaType !== 'video') {
    return;
  } else if (!this._inRoom) {
    log.error('Failed ' + ((enableMedia) ? 'enabling' : 'disabling') +
      ' ' + mediaType + '. User is not in the room');
    return;
  }
  // Loop and enable tracks accordingly
  var hasTracks = false, isStreamActive = false;
  for (var stream in this._user.streams) {
    if (this._user.streams.hasOwnProperty(stream)) {
      var tracks = (mediaType === 'audio') ?
        this._user.streams[stream].getAudioTracks() :
        this._user.streams[stream].getVideoTracks();
      for (var track in tracks) {
        if (tracks.hasOwnProperty(track)) {
          tracks[track].enabled = enableMedia;
          hasTracks = true;
        }
      }
      isStreamActive = this._user.streams[stream].active;
    }
  }
  log.log('Update to is' + mediaType + 'Muted status ->', enableMedia);
  // Broadcast to other peers
  if (!(hasTracks && isStreamActive) && enableMedia) {
    this.leaveRoom();
    var hasProperty = (this._user) ? ((this._user.info) ? (
      (this._user.info.settings) ? true : false) : false) : false;
    // set timeout? to 500?
    this.joinRoom({
      audio: (mediaType === 'audio') ? true : ((hasProperty) ?
        this._user.info.settings.audio : false),
      video: (mediaType === 'video') ? true : ((hasProperty) ?
        this._user.info.settings.video : false)
    });
    this._user.info.mediaStatus[mediaType + 'Muted'] = !enableMedia;
  } else {
    this._sendChannelMessage({
      type: ((mediaType === 'audio') ? this._SIG_MESSAGE_TYPE.MUTE_AUDIO :
        this._SIG_MESSAGE_TYPE.MUTE_VIDEO),
      mid: this._user.sid,
      rid: this._room.id,
      muted: !enableMedia
    });
    this._user.info.mediaStatus[mediaType + 'Muted'] = !enableMedia;
    this._trigger('peerUpdated', this._user.sid, this._user.info, true);
  }
};

/**
 * Waits for MediaStream.
 * - Once the stream is loaded, callback is called
 * - If there's not a need for stream, callback is called
 * @method _waitForLocalMediaStream
 * @param {Function} callback Callback after requested constraints are loaded.
 * @param {JSON} [options] Media Constraints.
 * @param {JSON} [options.userData] User custom data.
 * @param {Boolean|JSON} [options.audio=false] This call requires audio
 * @param {Boolean} [options.audio.stereo=false] Enabled stereo or not
 * @param {Boolean|JSON} [options.video=false] This call requires video
 * @param {JSON} [options.video.resolution] [Rel: Skylink.VIDEO_RESOLUTION]
 * @param {Integer} [options.video.resolution.width] Video width
 * @param {Integer} [options.video.resolution.height] Video height
 * @param {Integer} [options.video.frameRate] Mininum frameRate of Video
 * @param {String} [options.bandwidth] Bandwidth settings
 * @param {String} [options.bandwidth.audio] Audio Bandwidth
 * @param {String} [options.bandwidth.video] Video Bandwidth
 * @param {String} [options.bandwidth.data] Data Bandwidth
 * @private
 * @for Skylink
 * @since 0.5.0
 */
Skylink.prototype._waitForLocalMediaStream = function(callback, options) {
  var self = this;
  options = options || {};
  self.getUserMedia(options);

  log.log('Requested audio:', ((typeof options.audio === 'boolean') ? options.audio : false));
  log.log('Requested video:', ((typeof options.video === 'boolean') ? options.video : false));

  // If options video or audio false, do the opposite to throw a true.
  var hasAudio = (options.audio) ? false : true;
  var hasVideo = (options.video) ? false : true;

  if (options.video || options.audio) {
    // lets wait for a minute and then we pull the updates
    var count = 0;
    var checkForStream = setInterval(function() {
      if (count < 5) {
        for (var stream in self._user.streams) {
          if (self._user.streams.hasOwnProperty(stream)) {
            if (options.audio &&
              self._user.streams[stream].getAudioTracks().length > 0) {
              hasAudio = true;
            }
            if (options.video &&
              self._user.streams[stream].getVideoTracks().length > 0) {
              hasVideo = true;
            }
            if (hasAudio && hasVideo) {
              clearInterval(checkForStream);
              callback();
            } else {
              count++;
            }
          }
        }
      } else {
        clearInterval(checkForStream);
        var error = ((!hasAudio && options.audio) ?  'Expected audio but no ' +
          'audio stream received' : '') +  '\n' + ((!hasVideo && options.video) ?
          'Expected video but no video stream received' : '');
        log.error([null, 'Socket', self._selectedRoom, 'Failed joining room:'], error);
        self._trigger('mediaAccessError', error);
      }
    }, 2000);
  } else {
    callback();
  }
};

/**
 * Gets the default webcam and microphone.
 * - Please do not be confused with the [MediaStreamConstraints](http://dev.w3.
 *   org/2011/webrtc/editor/archives/20140817/getusermedia.html#dictionary
 *   -mediastreamconstraints-members) specified in the original w3c specs.
 * - This is an implemented function for Skylink.
 * @method getUserMedia
 * @param {JSON} [options]  MediaStream constraints.
 * @param {JSON|Boolean} [options.audio=true] Option to allow audio stream.
 * @param {Boolean} [options.audio.stereo=false] Option to enable stereo
 *    during call.
 * @param {JSON|Boolean} [options.video=true] Option to allow video stream.
 * @param {JSON} [options.video.resolution] The resolution of video stream.
 *   [Rel: Skylink.VIDEO_RESOLUTION]
 * @param {Integer} [options.video.resolution.width]
 *   The video stream resolution width.
 * @param {Integer} [options.video.resolution.height]
 *   The video stream resolution height.
 * @param {Integer} [options.video.frameRate]
 *   The video stream mininum frameRate.
 * @example
 *   // Default is to get both audio and video
 *   // Example 1: Get both audio and video by default.
 *   SkylinkDemo.getUserMedia();
 *
 *   // Example 2: Get the audio stream only
 *   SkylinkDemo.getUserMedia({
 *     'video' : false,
 *     'audio' : true
 *   });
 *
 *   // Example 3: Set the stream settings for the audio and video
 *   SkylinkDemo.getUserMedia({
 *     'video' : {
 *        'resolution': SkylinkDemo.VIDEO_RESOLUTION.HD,
 *        'frameRate': 50
 *      },
 *     'audio' : {
 *       'stereo': true
 *     }
 *   });
 * @trigger mediaAccessSuccess, mediaAccessError
 * @for Skylink
 * @since 0.4.1
 */
Skylink.prototype.getUserMedia = function(options) {
  var self = this;
  var getStream = false;
  options = options || {
    audio: true,
    video: true
  };
  // prevent undefined error
  self._user = self._user || {};
  self._user.info = self._user.info || {};
  self._user.info.settings = self._user.info.settings || {};
  self._user.streams = self._user.streams || [];
  // called during joinRoom
  if (self._user.info.settings) {
    // So it would invoke to getMediaStream defaults
    if (!options.video && !options.audio) {
      log.info('No audio or video stream is requested');
    } else if (self._user.info.settings.audio !== options.audio ||
      self._user.info.settings.video !== options.video) {
      if (Object.keys(self._user.streams).length > 0) {
        // NOTE: User's stream may hang.. so find a better way?
        // NOTE: Also make a use case for multiple streams?
        getStream = self._setLocalMediaStreams(options);
        if (getStream) {
          // NOTE: When multiple streams, streams should not be cleared.
          self._user.streams = [];
        }
      } else {
        getStream = true;
      }
    }
  } else { // called before joinRoom
    getStream = true;
  }
  self._parseStreamSettings(options);
  if (getStream) {
    try {
      window.getUserMedia({
        audio: self._streamSettings.audio,
        video: self._streamSettings.video
      }, function(stream) {
        self._onUserMediaSuccess(stream);
      }, function(error) {
        self._onUserMediaError(error);
      });
    } catch (error) {
      self._onUserMediaError(error);
    }
  } else if (Object.keys(self._user.streams).length > 0) {
    log.log([null, 'MediaStream', null,
      'User has already this mediastream. Reactiving media']);
  } else {
    log.warn([null, 'MediaStream', null,
      'Not retrieving stream']);
  }
};

/**
 * Enable microphone.
 * - If microphone is not enabled from the beginning, user would have to reinitate the
 *   {{#crossLink "Skylink/joinRoom:method"}}joinRoom(){{/crossLink}}
 *   process and ask for microphone again.
 * @method enableAudio
 * @trigger peerUpdated
 * @example
 *   SkylinkDemo.enableAudio();
 * @for Skylink
 * @since 0.4.0
 */
Skylink.prototype.enableAudio = function() {
  this._handleLocalMediaStreams('audio', true);
};

/**
 * Disable microphone.
 * - If microphone is not enabled from the beginning, there is no effect.
 * @method disableAudio
 * @example
 *   SkylinkDemo.disableAudio();
 * @trigger peerUpdated
 * @for Skylink
 * @since 0.4.0
 */
Skylink.prototype.disableAudio = function() {
  this._handleLocalMediaStreams('audio', false);
};

/**
 * Enable webcam video.
 * - If webcam is not enabled from the beginning, user would have to reinitate the
 *   {{#crossLink "Skylink/joinRoom:method"}}joinRoom(){{/crossLink}}
 *   process and ask for webcam again.
 * @method enableVideo
 * @example
 *   SkylinkDemo.enableVideo();
 * @trigger peerUpdated
 * @for Skylink
 * @since 0.4.0
 */
Skylink.prototype.enableVideo = function() {
  this._handleLocalMediaStreams('video', true);
};

/**
 * Disable webcam video.
 * - If webcam is not enabled from the beginning, there is no effect.
 * - Note that in a Chrome-to-chrome session, each party's peer audio
 *   may appear muted in when the audio is muted.
 * - You may follow up the bug on [here](https://github.com/Temasys/SkylinkJS/issues/14).
 * @method disableVideo
 * @example
 *   SkylinkDemo.disableVideo();
 * @trigger peerUpdated
 * @for Skylink
 * @since 0.4.0
 */
Skylink.prototype.disableVideo = function() {
  this._handleLocalMediaStreams('video', false);
};
Skylink.prototype._findSDPLine = function(sdpLines, condition, value) {
  for (var index in sdpLines) {
    if (sdpLines.hasOwnProperty(index)) {
      for (var c in condition) {
        if (condition.hasOwnProperty(c)) {
          if (sdpLines[index].indexOf(c) === 0) {
            sdpLines[index] = value;
            return [index, sdpLines[index]];
          }
        }
      }
    }
  }
  return [];
};

/**
 * Adds stereo feature to the SDP.
 * - This requires OPUS to be enabled in the SDP or it will not work.
 * @method _addStereo
 * @param {Array} sdpLines Sdp received.
 * @return {Array} Updated version with Stereo feature
 * @private
 * @for Skylink
 * @since 0.2.0
 */
Skylink.prototype._addStereo = function(sdpLines) {
  var opusLineFound = false,
    opusPayload = 0;
  // Check if opus exists
  var rtpmapLine = this._findSDPLine(sdpLines, ['a=rtpmap:']);
  if (rtpmapLine.length) {
    if (rtpmapLine[1].split(' ')[1].indexOf('opus/48000/') === 0) {
      opusLineFound = true;
      opusPayload = (rtpmapLine[1].split(' ')[0]).split(':')[1];
    }
  }
  // Find the A=FMTP line with the same payload
  if (opusLineFound) {
    var fmtpLine = this._findSDPLine(sdpLines, ['a=fmtp:' + opusPayload]);
    if (fmtpLine.length) {
      sdpLines[fmtpLine[0]] = fmtpLine[1] + '; stereo=1';
    }
  }
  return sdpLines;
};

/**
 * Set Audio, Video and Data Bitrate in SDP
 * @method _setSDPBitrate
 * @param {Array} sdpLines Sdp received.
 * @return {Array} Updated version with custom Bandwidth settings
 * @private
 * @for Skylink
 * @since 0.2.0
 */
Skylink.prototype._setSDPBitrate = function(sdpLines) {
  // Find if user has audioStream
  var bandwidth = this._streamSettings.bandwidth;
  var maLineFound = this._findSDPLine(sdpLines, ['m=', 'a=']).length;
  var cLineFound = this._findSDPLine(sdpLines, ['c=']).length;
  // Find the RTPMAP with Audio Codec
  if (maLineFound && cLineFound) {
    if (bandwidth.audio) {
      var audioLine = this._findSDPLine(sdpLines, ['a=mid:audio', 'm=mid:audio']);
      sdpLines.splice(audioLine[0], 0, 'b=AS:' + bandwidth.audio);
    }
    if (bandwidth.video) {
      var videoLine = this._findSDPLine(sdpLines, ['a=mid:video', 'm=mid:video']);
      sdpLines.splice(videoLine[0], 0, 'b=AS:' + bandwidth.video);
    }
    if (bandwidth.data) {
      var dataLine = this._findSDPLine(sdpLines, ['a=mid:data', 'm=mid:data']);
      sdpLines.splice(dataLine[0], 0, 'b=AS:' + bandwidth.data);
    }
  }
  return sdpLines;
};

/**
 * Removes Firefox 32 H264 preference in sdp.
 * - As noted in bugzilla as bug in [here](https://bugzilla.mozilla.org/show_bug.cgi?id=1064247).
 * @method _removeFirefoxH264Pref
 * @param {Array} sdpLines Sdp received.
 * @return {Array} Updated version removing Firefox h264 pref support.
 * @private
 * @for Skylink
 * @since 0.5.2
 */
Skylink.prototype._removeFirefoxH264Pref = function(sdpLines) {
  var invalidLineIndex = sdpLines.indexOf(
    'a=fmtp:0 profile-level-id=0x42e00c;packetization-mode=1');
  if (invalidLineIndex > -1) {
    log.debug('Firefox H264 invalid pref found:', invalidLineIndex);
    sdpLines.splice(invalidLineIndex, 1);
  }
  return sdpLines;
};
Skyway = Skylink;
}).call(this);<|MERGE_RESOLUTION|>--- conflicted
+++ resolved
@@ -1,8 +1,4 @@
-<<<<<<< HEAD
-/*! skylinkjs - v0.5.4 - 2014-11-14 */
-=======
 /*! skylinkjs - v0.5.4 - 2014-11-17 */
->>>>>>> 7bdcffdc
 
 (function() {
 /**

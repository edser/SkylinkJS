--- conflicted
+++ resolved
@@ -1,8 +1,4 @@
-<<<<<<< HEAD
-/*! skylinkjs - v0.5.4 - 2014-11-18 */
-=======
 /*! skylinkjs - v0.5.4 - 2014-11-21 */
->>>>>>> 38d5f269
 
 !function(e){if("object"==typeof exports&&"undefined"!=typeof module)module.exports=e();else if("function"==typeof define&&define.amd)define([],e);else{var f;"undefined"!=typeof window?f=window:"undefined"!=typeof global?f=global:"undefined"!=typeof self&&(f=self),f.io=e()}}(function(){var define,module,exports;return (function e(t,n,r){function s(o,u){if(!n[o]){if(!t[o]){var a=typeof require=="function"&&require;if(!u&&a)return a(o,!0);if(i)return i(o,!0);throw new Error("Cannot find module '"+o+"'")}var f=n[o]={exports:{}};t[o][0].call(f.exports,function(e){var n=t[o][1][e];return s(n?n:e)},f,f.exports,e,t,n,r)}return n[o].exports}var i=typeof require=="function"&&require;for(var o=0;o<r.length;o++)s(r[o]);return s})({1:[function(_dereq_,module,exports){
 
@@ -7163,11 +7159,7 @@
     Temasys.WebRTCPlugin.pluginNeededButNotInstalledCb);
 }
 
-<<<<<<< HEAD
-/*! skylinkjs - v0.5.4 - 2014-11-18 */
-=======
 /*! skylinkjs - v0.5.4 - 2014-11-21 */
->>>>>>> 38d5f269
 
 (function() {
 /**
@@ -9545,31 +9537,6 @@
   log.log([null, 'Socket', self._selectedRoom, 'Joining room. Media options:'],
     mediaOptions || ((typeof room === 'object') ? room : {}));
 
-<<<<<<< HEAD
-  //First parameter is actually room
-  if (typeof room === 'string') {
-    self._initSelectedRoom(room, function () {
-      self._waitForOpenChannel(mediaOptions, callback);
-    });
-    return;
-  }
-  //Room is missing; First parameter is actually mediaOptions 
-  if (typeof room === 'object') {
-    callback = mediaOptions;
-    mediaOptions = room;
-  }
-  //Room and mediaOptions are missing; Only callback is supplied
-  else if (typeof room === 'function'){
-    callback = room;
-    mediaOptions = {};
-  }
-  //No parameter is supplied
-  else{
-    callback = null;
-    mediaOptions = {};
-  }
-  self._waitForOpenChannel(mediaOptions, callback);
-=======
   self._wait(function () {
     if (typeof room === 'string') {
       self._initSelectedRoom(room, function () {
@@ -9584,7 +9551,6 @@
       self._channelOpen === false &&
       self._readyState === self.READY_STATE_CHANGE.COMPLETED);
   });
->>>>>>> 38d5f269
 };
 
 /**
@@ -10269,12 +10235,7 @@
  *   This throws a channelConnectionError.
  *   - 0: Denotes no reconnection
  *   - -1: Denotes a reconnection always. This is not recommended.
-<<<<<<< HEAD
- *   - > 0: Denotes the number of attempts of reconnection Skylink should do.
- * @param {Function} [callback] The callback fired after the room is initialized.
-=======
  *   - 0<: Denotes the number of attempts of reconnection Skylink should do.
->>>>>>> 38d5f269
  * @example
  *   // Note: Default room is apiKey when no room
  *   // Example 1: To initalize without setting any default room.
